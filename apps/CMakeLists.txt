# A list of applications
set_property(DIRECTORY PROPERTY FOLDER Apps)
set_property(DIRECTORY PROPERTY EXCLUDE_FROM_DEFAULT_BUILD ON)

# List of all the subdirectories to include
foreach(APPDIR
    meshCollision
	viewer
	forwardSim
	cubes
	motionAnalysis
	pdController
	balance
	ik
	hybrid
	hanging
	hardcodedDesign
	closedLoop
	drawRRT
<<<<<<< HEAD
	spheres
    activity1
    activity2
=======
>>>>>>> 02916855
	)
    add_subdirectory(${APPDIR})
    if(WIN32)
        if(TARGET ${APPTARGET})
            set_target_properties(${APPTARGET} PROPERTIES FOLDER Apps
                    #EXCLUDE_FROM_DEFAULT_BUILD ON
                    )
            set_target_properties(${APPTARGET} PROPERTIES STATIC_LIBRARY_FLAGS_RELEASE "/LTCG")
        endif(TARGET ${APPTARGET})
    endif(WIN32)
endforeach(APPDIR)<|MERGE_RESOLUTION|>--- conflicted
+++ resolved
@@ -17,12 +17,7 @@
 	hardcodedDesign
 	closedLoop
 	drawRRT
-<<<<<<< HEAD
 	spheres
-    activity1
-    activity2
-=======
->>>>>>> 02916855
 	)
     add_subdirectory(${APPDIR})
     if(WIN32)
