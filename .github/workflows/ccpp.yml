# https://help.github.com/en/articles/workflow-syntax-for-github-actions

name: C/C++ CI

on:
  push:
    branches:
      - '*'
  pull_request:
    branches:
      - '*'
  schedule:
    # Run every day at 02:00
    - cron: '0 2 * * 0-6'

jobs:
  xenial_gcc_release:
    name: Ubuntu 16.04 [GCC|Release]
    runs-on: ubuntu-18.04
    steps:
    - uses: actions/checkout@v1
    - name: Install Dependencies
      env:
        COMPILER: gcc
        DOCKERFILE: Dockerfile.ubuntu-xenial
        BUILD_TYPE: Release
      run: |
        docker build -t "${DOCKERFILE,,}" -f ".ci/docker/$DOCKERFILE" .;
        docker run -itd -v $GITHUB_WORKSPACE:$GITHUB_WORKSPACE --env-file ./.ci/docker/env.list --name dart-docker "${DOCKERFILE,,}";
        docker exec dart-docker /bin/sh -c "cd $GITHUB_WORKSPACE && ./.ci/install.sh";
    - name: Build
      run: |
        docker exec dart-docker /bin/sh -c "cd $GITHUB_WORKSPACE && ./.ci/script.sh";

  bionic_gcc_release:
    name: Ubuntu 18.04 [GCC|Release]
    runs-on: ubuntu-18.04
    steps:
    - uses: actions/checkout@v1
    - name: Install Dependencies
      env:
        COMPILER: gcc
        DOCKERFILE: Dockerfile.ubuntu-bionic
        BUILD_TYPE: Release
      run: |
        docker build -t "${DOCKERFILE,,}" -f ".ci/docker/$DOCKERFILE" .;
        docker run -itd -v $GITHUB_WORKSPACE:$GITHUB_WORKSPACE --env-file ./.ci/docker/env.list --name dart-docker "${DOCKERFILE,,}";
        docker exec dart-docker /bin/sh -c "cd $GITHUB_WORKSPACE && ./.ci/install.sh";
    - name: Build
      run: |
        docker exec dart-docker /bin/sh -c "cd $GITHUB_WORKSPACE && ./.ci/script.sh";

  bionic_gcc_dartpy_release:
    name: Ubuntu 18.04 [GCC|dartpy|Release]
    runs-on: ubuntu-18.04
    steps:
    - uses: actions/checkout@v1
    - name: Install Dependencies
      env:
        COMPILER: gcc
        DOCKERFILE: Dockerfile.ubuntu-bionic
        BUILD_DARTPY: ON
        BUILD_TYPE: Release
      run: |
        docker build -t "${DOCKERFILE,,}" -f ".ci/docker/$DOCKERFILE" .;
        docker run -itd -v $GITHUB_WORKSPACE:$GITHUB_WORKSPACE --env-file ./.ci/docker/env.list --name dart-docker "${DOCKERFILE,,}";
        docker exec dart-docker /bin/sh -c "cd $GITHUB_WORKSPACE && ./.ci/install.sh";
    - name: Build
      run: |
        docker exec dart-docker /bin/sh -c "cd $GITHUB_WORKSPACE && ./.ci/script.sh";

  eoan_gcc_release:
    name: Ubuntu 19.10 [GCC|Release]
    runs-on: ubuntu-18.04
    steps:
    - uses: actions/checkout@v1
    - name: Install Dependencies
      env:
        COMPILER: gcc
        DOCKERFILE: Dockerfile.ubuntu-eoan
        BUILD_TYPE: Release
      run: |
        docker build -t "${DOCKERFILE,,}" -f ".ci/docker/$DOCKERFILE" .;
        docker run -itd -v $GITHUB_WORKSPACE:$GITHUB_WORKSPACE --env-file ./.ci/docker/env.list --name dart-docker "${DOCKERFILE,,}";
        docker exec dart-docker /bin/sh -c "cd $GITHUB_WORKSPACE && ./.ci/install.sh";
    - name: Build
      run: |
        docker exec dart-docker /bin/sh -c "cd $GITHUB_WORKSPACE && ./.ci/script.sh";

  eoan_gcc_dartpy_release:
    name: Ubuntu 19.10 [GCC|dartpy|Release]
    runs-on: ubuntu-18.04
    steps:
    - uses: actions/checkout@v1
    - name: Install Dependencies
      env:
        COMPILER: gcc
        DOCKERFILE: Dockerfile.ubuntu-eoan
        BUILD_DARTPY: ON
        BUILD_TYPE: Release
      run: |
        docker build -t "${DOCKERFILE,,}" -f ".ci/docker/$DOCKERFILE" .;
        docker run -itd -v $GITHUB_WORKSPACE:$GITHUB_WORKSPACE --env-file ./.ci/docker/env.list --name dart-docker "${DOCKERFILE,,}";
        docker exec dart-docker /bin/sh -c "cd $GITHUB_WORKSPACE && ./.ci/install.sh";
    - name: Build
      run: |
        docker exec dart-docker /bin/sh -c "cd $GITHUB_WORKSPACE && ./.ci/script.sh";

  focal_gcc_release:
    name: Ubuntu 20.04 [GCC|Release]
    runs-on: ubuntu-18.04
    steps:
    - uses: actions/checkout@v1
    - name: Install Dependencies
      env:
        COMPILER: gcc
        DOCKERFILE: Dockerfile.ubuntu-focal
        BUILD_TYPE: Release
      run: |
        docker build -t "${DOCKERFILE,,}" -f ".ci/docker/$DOCKERFILE" .;
        docker run -itd -v $GITHUB_WORKSPACE:$GITHUB_WORKSPACE --env-file ./.ci/docker/env.list --name dart-docker "${DOCKERFILE,,}";
        docker exec dart-docker /bin/sh -c "cd $GITHUB_WORKSPACE && ./.ci/install.sh";
    - name: Build
      run: |
        docker exec dart-docker /bin/sh -c "cd $GITHUB_WORKSPACE && ./.ci/script.sh";

  focal_gcc_dartpy_release:
    name: Ubuntu 20.04 [GCC|dartpy|Release]
    runs-on: ubuntu-18.04
    steps:
    - uses: actions/checkout@v1
    - name: Install Dependencies
      env:
        COMPILER: gcc
        DOCKERFILE: Dockerfile.ubuntu-focal
        BUILD_DARTPY: ON
        BUILD_TYPE: Release
      run: |
        docker build -t "${DOCKERFILE,,}" -f ".ci/docker/$DOCKERFILE" .;
        docker run -itd -v $GITHUB_WORKSPACE:$GITHUB_WORKSPACE --env-file ./.ci/docker/env.list --name dart-docker "${DOCKERFILE,,}";
        docker exec dart-docker /bin/sh -c "cd $GITHUB_WORKSPACE && ./.ci/install.sh";
    - name: Build
      run: |
        docker exec dart-docker /bin/sh -c "cd $GITHUB_WORKSPACE && ./.ci/script.sh";

  mojav_clang_release:
    name: macOS 10.15 [Clang|Release]
    runs-on: macOS-10.15
    steps:
    - uses: actions/checkout@v1
    - name: Install Dependencies
      env:
        COMPILER: clang
      run: .ci/install.sh
    - name: Build
      env:
        COMPILER: clang
        BUILD_TYPE: Release
      run: sudo -E .ci/script.sh

  mojav_clang_dartpy_release:
    name: macOS 10.15 [Clang|dartpy|Release]
    runs-on: macOS-10.15
    steps:
    - uses: actions/checkout@v1
    - name: Install Dependencies
      env:
        COMPILER: clang
        BUILD_DARTPY: ON
      run: .ci/install.sh
    - name: Build
      env:
        COMPILER: clang
        BUILD_TYPE: Release
        BUILD_DARTPY: ON
      run: sudo -E .ci/script.sh

  windows_2019:
    name: Windows [Release]
    runs-on: windows-2019
    env:
      COMPILER: gcc
      BUILD_TYPE: Release
      RUN_TESTS: OFF
      VCPKG_ROOT: 'C:/dartsim/vcpkg'
      VCPKG_BUILD_TAG: v0.1.1
    steps:
    - uses: actions/checkout@v1
    - name: Install Dependencies
      shell: cmd
      run: |
        mkdir -p C:/dartsim
        choco install -y wget
        wget https://github.com/dartsim/vcpkg-build/releases/download/%VCPKG_BUILD_TAG%/vcpkg-dartsim-dependencies.zip
        unzip vcpkg-dartsim-dependencies.zip -d C:/dartsim
    - name: Build
      shell: cmd
      run: |
        mkdir build
        cd build
<<<<<<< HEAD
        cmake .. -G "Visual Studio 16 2019" -A x64 -DCMAKE_BUILD_TYPE=Release -DCMAKE_TOOLCHAIN_FILE="%VCPKG_ROOT%/scripts/buildsystems/vcpkg.cmake"
        cmake --build . --target ALL_BUILD
        ctest --output-on-fauilure
=======
        cmake .. -G "Visual Studio 16 2019" -A x64 -Wno-dev ^
          -DCMAKE_BUILD_TYPE=Release ^
          -DCMAKE_TOOLCHAIN_FILE="%VCPKG_ROOT%/scripts/buildsystems/vcpkg.cmake" ^
          -DDART_MSVC_DEFAULT_OPTIONS=ON ^
          -DDART_VERBOSE=ON
        cmake --build . --target ALL_BUILD -- /maxcpucount:4
>>>>>>> 9321cf9e
<|MERGE_RESOLUTION|>--- conflicted
+++ resolved
@@ -198,15 +198,10 @@
       run: |
         mkdir build
         cd build
-<<<<<<< HEAD
-        cmake .. -G "Visual Studio 16 2019" -A x64 -DCMAKE_BUILD_TYPE=Release -DCMAKE_TOOLCHAIN_FILE="%VCPKG_ROOT%/scripts/buildsystems/vcpkg.cmake"
-        cmake --build . --target ALL_BUILD
-        ctest --output-on-fauilure
-=======
         cmake .. -G "Visual Studio 16 2019" -A x64 -Wno-dev ^
           -DCMAKE_BUILD_TYPE=Release ^
           -DCMAKE_TOOLCHAIN_FILE="%VCPKG_ROOT%/scripts/buildsystems/vcpkg.cmake" ^
           -DDART_MSVC_DEFAULT_OPTIONS=ON ^
           -DDART_VERBOSE=ON
         cmake --build . --target ALL_BUILD -- /maxcpucount:4
->>>>>>> 9321cf9e
+        ctest --output-on-fauilure