--- conflicted
+++ resolved
@@ -282,17 +282,12 @@
 if(TARGET dart AND NOT DART_BUILD_DARTPY)
 
   # Add a "tests" target to build unit tests.
-<<<<<<< HEAD
-  include(CTest)
-  add_subdirectory(unittests EXCLUDE_FROM_ALL)
-=======
   enable_testing()
   if(MSVC)
     # add_subdirectory(unittests)
   else()
     add_subdirectory(unittests EXCLUDE_FROM_ALL)
   endif()
->>>>>>> 046f9cb9
 
   # Add example subdirectories and an "examples" target.
   if(MSVC)
