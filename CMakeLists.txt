#===============================================================================
# CMake settings
#===============================================================================
if(MSVC)
  cmake_minimum_required(VERSION 3.1.3)
else()
  cmake_minimum_required(VERSION 2.8.6)
endif()

# Use MACOSX_RPATH by default on OS X. This was added in CMake 2.8.12 and
# became default in CMake 3.0. Explicitly setting this policy is necessary to
# suppress a warning in CMake 3.0 and above.
if(POLICY CMP0042)
  cmake_policy(SET CMP0042 NEW)
endif()

# Simplify variable reference and escape sequence evaluation. This was added in
# CMake 3.1. Explicitly setting this policy is necessary to suppress a warning
# in CMake 3.1 and above.
if(POLICY CMP0053)
  cmake_policy(SET CMP0053 NEW)
endif()

# Disables a warning about a change in Cygwin Cmake
set(CMAKE_LEGACY_CYGWIN_WIN32 0)
set(CMAKE_CXX_WARNING_LEVEL 4)

set(CMAKE_DEBUG_POSTFIX "d")
set(CMAKE_MODULE_PATH "${CMAKE_SOURCE_DIR}/cmake")

include(${CMAKE_MODULE_PATH}/DARTMacros.cmake)

# System install paths on Windows
if(WIN32)
  set(CMAKE_INSTALL_PREFIX "C:/Golems" CACHE PATH "Install prefix" FORCE)
endif()

#===============================================================================
# Project settings
#===============================================================================
#
# If you change the version, please update the <version> tag in package.xml.

project(dart)

set(DART_MAJOR_VERSION "5")
set(DART_MINOR_VERSION "1")
set(DART_PATCH_VERSION "1")
set(DART_VERSION "${DART_MAJOR_VERSION}.${DART_MINOR_VERSION}.${DART_PATCH_VERSION}")
set(DART_PKG_DESC "Dynamic Animation and Robotics Toolkit.")
set(DART_PKG_EXTERNAL_DEPS "flann, ccd, fcl")

#===============================================================================
# Print intro
#===============================================================================
message(STATUS "")
message(STATUS "============================================")
message(STATUS "                DART ${DART_VERSION}")
message(STATUS "============================================")

#===============================================================================
# Build options
#===============================================================================
option(ENABLE_OPENMP "Build with OpenMP parallaization enabled" ON)
option(BUILD_CORE_ONLY "Build only the core of DART" OFF)
if(MSVC)
  set(DART_RUNTIME_LIBRARY "/MD" CACHE STRING "BaseName chosen by the user at CMake configure time")
  set_property(CACHE DART_RUNTIME_LIBRARY PROPERTY STRINGS /MD /MT)
  option(DART_MSVC_DEFAULT_OPTIONS "Build DART with default Visual Studio options" OFF)
else()
  option(BUILD_SHARED_LIBS "Build shared libraries" ON)
endif()
option(DART_BUILD_OSGDART "Build osgDart library" ON)
option(DART_BUILD_EXAMPLES "Build examples" ON)
option(DART_BUILD_TUTORIALS "Build tutorials" ON)
option(DART_BUILD_UNITTESTS "Build unit tests" ON)

#===============================================================================
# Build type settings
#===============================================================================
if(NOT CMAKE_BUILD_TYPE)
  set(CMAKE_BUILD_TYPE Release CACHE STRING "Choose the type of build, options are: Debug | Release | RelWithDebInfo | MinSizeRel" FORCE)
endif()
string(TOUPPER ${CMAKE_BUILD_TYPE} CMAKE_BUILD_TYPE_UPPERCASE)

set(BUILD_TYPE_DEBUG FALSE)
set(BUILD_TYPE_RELEASE FALSE)
set(BUILD_TYPE_RELWITHDEBINFO FALSE)
set(BUILD_TYPE_MINSIZEREL FALSE)

if("${CMAKE_BUILD_TYPE_UPPERCASE}" STREQUAL "DEBUG")
  set(BUILD_TYPE_DEBUG TRUE)
elseif("${CMAKE_BUILD_TYPE_UPPERCASE}" STREQUAL "RELEASE")
  set(BUILD_TYPE_RELEASE TRUE)
elseif("${CMAKE_BUILD_TYPE_UPPERCASE}" STREQUAL "RELWITHDEBINFO")
  set(BUILD_TYPE_RELWITHDEBINFO TRUE)
elseif("${CMAKE_BUILD_TYPE_UPPERCASE}" STREQUAL "MINSIZEREL")
  set(BUILD_TYPE_MINSIZEREL TRUE)
else()
  build_error("CMAKE_BUILD_TYPE ${CMAKE_BUILD_TYPE} unknown. Valid options are: Debug | Release | RelWithDebInfo | MinSizeRel")
endif()

#===============================================================================
# Find dependencies
#===============================================================================
#
# If you add a dependency, please add the corresponding rosdep key as a
# dependency in package.xml.

#------------------------
# Mandatory dependencies
#------------------------
message(STATUS "")
message(STATUS "[ Mandatory dependencies ]")

# Eigen
find_package(EIGEN3 3.0.5 QUIET)
if(EIGEN3_FOUND)
  message(STATUS "Looking for EIGEN3 - ${EIGEN3_VERSION} found")
else()
  if(PC_EIGEN3_VERSION)
    message(SEND_ERROR "Looking for EIGEN3 - ${EIGEN3_VERSION} found, ${PROJECT_NAME} requires 3.0.5 or greater.")
  else()
    message(SEND_ERROR "Looking for EIGEN3 - NOT found, please install libeigen3-dev")
  endif()
endif()

# CCD
find_package(CCD 1.4.0 QUIET)
if(CCD_FOUND)
  message(STATUS "Looking for CCD - ${CCD_VERSION} found")
else()
  if(CCD_VERSION)
    message(SEND_ERROR "Looking for CCD - ${CCD_VERSION} found, ${PROJECT_NAME} requires 1.4.0 or greater.")
  else()
    message(SEND_ERROR "Looking for CCD - NOT found, please install libccd-dev")
  endif()
endif()

# FCL
# TODO: We need to increate the minimum required fcl version to 0.4.0 for DART
# 5.0 once fcl 0.4.0 is released.
find_package(FCL 0.2.9 QUIET)
if(FCL_FOUND)
  message(STATUS "Looking for FCL - ${FCL_VERSION} found")
else()
  if(FCL_VERSION)
    message(SEND_ERROR "Looking for FCL - ${FCL_VERSION} found, ${PROJECT_NAME} requires 0.2.9 or greater.")
  else()
    message(SEND_ERROR "Looking for FCL - NOT found, please install libfcl-dev")
  endif()
endif()

# ASSIMP
find_package(ASSIMP 3.0.0 QUIET)
if(ASSIMP_FOUND)
  message(STATUS "Looking for ASSIMP - ${ASSIMP_VERSION} found")

  # Check for missing symbols in ASSIMP (see #451)
  include(CheckCXXSourceCompiles)
  set(CMAKE_REQUIRED_INCLUDES ${ASSIMP_INCLUDE_DIRS})
  set(CMAKE_REQUIRED_LIBRARIES ${ASSIMP_LIBRARIES})

  check_cxx_source_compiles(
  "
  #include <assimp/scene.h>
  int main()
  {
    aiScene* scene = new aiScene;
    delete scene;
    return 1;
  }
  "
  ASSIMP_AISCENE_CTOR_DTOR_DEFINED)

  if(NOT ASSIMP_AISCENE_CTOR_DTOR_DEFINED)
    message(WARNING "The installed version of ASSIMP (${ASSIMP_VERSION}) is "
                    "missing symbols for the constructor and/or destructor of "
                    "aiScene. DART will use its own implementations of these "
                    "functions. We recommend using a version of ASSIMP that "
                    "does not have this issue, once one becomes available.")
  endif(NOT ASSIMP_AISCENE_CTOR_DTOR_DEFINED)

  check_cxx_source_compiles(
  "
  #include <assimp/material.h>
  int main()
  {
    aiMaterial* material = new aiMaterial;
    delete material;
    return 1;
  }
  "
  ASSIMP_AIMATERIAL_CTOR_DTOR_DEFINED)

  if(NOT ASSIMP_AIMATERIAL_CTOR_DTOR_DEFINED)
    message(WARNING "The installed version of ASSIMP (${ASSIMP_VERSION}) is "
                    "missing symbols for the constructor and/or destructor of "
                    "aiMaterial. DART will use its own implementations of "
                    "these functions. We recommend using a version of ASSIMP "
                    "that does not have this issue, once one becomes available.")
  endif(NOT ASSIMP_AIMATERIAL_CTOR_DTOR_DEFINED)

  unset(CMAKE_REQUIRED_INCLUDES)
  unset(CMAKE_REQUIRED_LIBRARIES)

else()
  if(ASSIMP_VERSION)
    message(SEND_ERROR "Looking for ASSIMP - ${ASSIMP_VERSION} found, ${PROJECT_NAME} requires 3.0.0 or greater.")
  else()
    message(SEND_ERROR "Looking for ASSIMP - NOT found, please install libassimp-dev")
  endif()
endif()

# OpenGL
find_package(OpenGL QUIET)
if(OPENGL_FOUND)
  message(STATUS "Looking for OpenGL - found")
else()
  message(SEND_ERROR "Looking for OpenGL - NOT found, please install OpenGL")
endif()

# Boost
set(DART_MIN_BOOST_VERSION 1.46.0 CACHE INTERNAL "Boost min version requirement" FORCE)
if(MSVC)
  add_definitions(-DBOOST_ALL_NO_LIB)
endif()
add_definitions(-DBOOST_TEST_DYN_LINK)
set(Boost_USE_MULTITHREADED ON)
set(Boost_USE_STATIC_RUNTIME OFF)
find_package(Boost ${DART_MIN_BOOST_VERSION} COMPONENTS regex system QUIET)
if(Boost_FOUND)
  message(STATUS "Looking for Boost - ${Boost_MAJOR_VERSION}.${Boost_MINOR_VERSION}.${Boost_SUBMINOR_VERSION} found")
else()
  message(SEND_ERROR "Please install system boost version ${DART_MIN_BOOST_VERSION} or higher.")
endif()

if(NOT BUILD_CORE_ONLY)

  # GLUT
  if(WIN32 AND NOT CYGWIN)
    set(GLUT_INCLUDE_DIR "@CMAKE_INSTALL_PREFIX@/include")
    set(GLUT_LIBRARIES glut32)
  else()
    find_package(GLUT QUIET)
    if(GLUT_FOUND)
      message(STATUS "Looking for GLUT - found")
      set(GLUT_LIBRARIES ${GLUT_glut_LIBRARY})
    else()
      message(SEND_ERROR "Looking for GLUT - NOT found, Please install freeglut3-dev")
    endif()
  endif()

  # FLANN
  find_package(FLANN 1.8.4 QUIET)
  if(FLANN_FOUND)
    message(STATUS "Looking for FLANN - ${FLANN_VERSION} found")
  else()
    if(FLANN_VERSION)
      message(SEND_ERROR "Looking for FLANN - ${FLANN_VERSION} found, ${PROJECT_NAME} requires 1.8.4 or greater.")
    else()
      message(SEND_ERROR "Looking for FLANN - NOT found, please install libflann-dev")
    endif()
  endif()

  # TINYXML
  find_package(TINYXML 2.6.2 QUIET)
  if(TINYXML_FOUND)
    message(STATUS "Looking for TINYXML - ${TINYXML_VERSION} found")
  else()
    if(TINYXML_VERSION)
      message(SEND_ERROR "Looking for TINYXML - ${TINYXML_VERSION} found, ${PROJECT_NAME} requires 2.6.2 or greater.")
    else()
      message(SEND_ERROR "Looking for TINYXML - NOT found, please install libtinyxml-dev")
    endif()
  endif()

  # TINYXML2
  find_package(TINYXML2 QUIET)
  if(TINYXML2_FOUND)
    message(STATUS "Looking for TINYXML2 - ${TINYXML2_VERSION} found")
  else()
    if(TINYXML2_VERSION)
      message(SEND_ERROR "Looking for TINYXML2 - ${TINYXML2_VERSION} found, ${PROJECT_NAME} requires 1.0.1 or greater.")
    else()
      message(SEND_ERROR "Looking for TINYXML2 - NOT found, please install libtinyxml2-dev")
    endif()
  endif()

  # urdfdom
  find_package(urdfdom QUIET)
  if(urdfdom_FOUND)
    message(STATUS "Looking for urdfdom - found")
  else()
    message(SEND_ERROR "Looking for urdfdom - NOT found, please install liburdfdom-dev")
  endif()
  if(MSVC)
    set(urdfdom_LIBRARIES optimized urdfdom_sensor      debug urdfdom_sensord
                          optimized urdfdom_model_state debug urdfdom_model_stated
                          optimized urdfdom_model       debug urdfdom_modeld
                          optimized urdfdom_world       debug urdfdom_worldd
                          optimized console_bridge      debug console_bridged)
  endif()

endif()

#-----------------------
# Optional dependencies
#-----------------------
message(STATUS "")
message(STATUS "[ Optional dependencies ]")

# OpenMP
if(ENABLE_OPENMP)
  find_package(OpenMP QUIET)
  if(OPENMP_FOUND)
    message(STATUS "Looking for OpenMP - found")
  else()
    message(STATUS "Looking for OpenMP - NOT found")
  endif()
  set(CMAKE_CXX_FLAGS "${CMAKE_CXX_FLAGS} ${OpenMP_CXX_FLAGS}")
endif()

# NLOPT
find_package(NLOPT 2.4.1 QUIET)
if(NLOPT_FOUND)
  message(STATUS "Looking for NLOPT - ${NLOPT_VERSION} found")
  set(HAVE_NLOPT TRUE)
else()
  if(NLOPT_VERSION)
    message(STATUS "Looking for NLOPT - ${NLOPT_VERSION} found, ${PROJECT_NAME} requires 2.4.1 or greater.")
  else()
    message(STATUS "Looking for NLOPT - NOT found, please install libnlopt-dev")
  endif()
  set(HAVE_NLOPT FALSE)
endif()

# IPOPT
find_package(IPOPT 3.11.4 QUIET)
if(IPOPT_FOUND)
  message(STATUS "Looking for IPOPT - ${IPOPT_VERSION} found")
  set(HAVE_IPOPT TRUE)
else()
  if(IPOPT_VERSION)
    message(STATUS "Looking for IPOPT - ${IPOPT_VERSION} found, ${PROJECT_NAME} requires 3.11.4 or greater.")
  else()
    message(STATUS "Looking for IPOPT - NOT found, please install coinor-libipopt-dev")
  endif()
  set(HAVE_IPOPT FALSE)
endif()

# Shark
find_package(SHARK QUIET)
if(SHARK_FOUND)
  message(STATUS "Looking for SHARK - ${SHARK_VERSION} found")
  set(HAVE_SHARK TRUE)
else()
  message(STATUS "Looking for SHARK - NOT found, please install SHARK (http://image.diku.dk/shark)")
  set(HAVE_SHARK FALSE)
endif()

# BulletCollision
if(UNIX)
  pkg_check_modules(BULLET bullet>=2.82 QUIET)
  if(NOT BULLET_FOUND)
     pkg_check_modules(BULLET bullet2.82>=2.82 QUIET)
  endif()
else()
  find_package(Bullet COMPONENTS BulletMath BulletCollision QUIET)
endif()
if(BULLET_FOUND)
  message(STATUS "Looking for BulletCollision - ${BULLET_VERSION} found")
  set(HAVE_BULLET_COLLISION TRUE)
  add_definitions(-DHAVE_BULLET_COLLISION)
else()
  message(STATUS "Looking for BulletCollision - NOT found, please install libbullet-dev")
  set(HAVE_BULLET_COLLISION FALSE)
endif()

# Perl modules
find_package(PerlModules COMPONENTS Regexp::Common Getopt::ArgvFile Getopt::Long Term::ANSIColor QUIET)
if("${PERLMODULES_FOUND}" STREQUAL "TRUE")
  message(STATUS "Looking for PerlModules - found")
else()
  message(STATUS "Looking for PerlModules - NOT found, please install Regexp::Common Getopt::ArgvFile Getopt::Long Term::ANSIColor (http://www.cpan.org/modules/INSTALL.html)")
endif()

# Doxygen
find_package(Doxygen QUIET)
if(DOXYGEN_FOUND)
  message(STATUS "Looking for Doxygen - found")
else()
  message(STATUS "Looking for Doxygen - NOT found, please install doxygen")
endif()

#===============================================================================
# DART dependency variable settings
#===============================================================================
set(DART_CORE_DEPENDENCIES ${CCD_LIBRARIES}
                           ${FCL_LIBRARIES}
                           ${ASSIMP_LIBRARIES}
                           ${Boost_LIBRARIES}
                           ${OPENGL_LIBRARIES}
                           ${GLUT_LIBRARY}
)

if(HAVE_BULLET_COLLISION)
  set(DART_CORE_DEPENDENCIES ${DART_CORE_DEPENDENCIES} ${BULLET_LIBRARIES})
endif()

if(NOT BUILD_CORE_ONLY)
  set(DART_DEPENDENCIES ${urdfdom_LIBRARIES}
                        ${TINYXML_LIBRARIES}
                        ${TINYXML2_LIBRARIES}
  )
endif()

#===============================================================================
# Include directories
#===============================================================================
include_directories(BEFORE ${PROJECT_SOURCE_DIR})
include_directories(SYSTEM ${EIGEN3_INCLUDE_DIRS})
include_directories(SYSTEM ${CCD_INCLUDE_DIRS})
include_directories(SYSTEM ${FCL_INCLUDE_DIRS})
include_directories(SYSTEM ${ASSIMP_INCLUDE_DIRS})
include_directories(SYSTEM ${Boost_INCLUDE_DIRS})
include_directories(SYSTEM ${OPENGL_INCLUDE_DIR})
include_directories(SYSTEM ${GLUT_INCLUDE_DIR})
if(HAVE_BULLET_COLLISION)
  include_directories(SYSTEM ${BULLET_INCLUDE_DIRS})
  add_definitions(${BULLET_CFLAGS})
endif()

if(NOT BUILD_CORE_ONLY)
  include_directories(SYSTEM ${FLANN_INCLUDE_DIRS})
  include_directories(SYSTEM ${urdfdom_INCLUDE_DIRS})
  include_directories(SYSTEM ${TINYXML_INCLUDE_DIRS})
  include_directories(SYSTEM ${TINYXML2_INCLUDE_DIRS})
  if(HAVE_NLOPT)
    include_directories(SYSTEM ${NLOPT_INCLUDE_DIRS})
  endif()
  if(HAVE_IPOPT)
    include_directories(SYSTEM ${IPOPT_INCLUDE_DIRS})
  endif()
  if(HAVE_SHARK)
    include_directories(SYSTEM ${SHARK_INCLUDE_DIRS})
  endif()
endif()

include_directories("${CMAKE_BINARY_DIR}")

#===============================================================================
# Link directories
#===============================================================================
link_directories("${CMAKE_BINARY_DIR}/lib")
link_directories("${CMAKE_INSTALL_PREFIX}/lib")
link_directories(${Boost_LIBRARY_DIRS})
if(HAVE_BULLET_COLLISION)
  link_directories("${BULLET_LIBRARY_DIRS}")
endif()

#===============================================================================
# Check for non-case-sensitive filesystems
#===============================================================================
execute_process(COMMAND ${CMAKE_CURRENT_SOURCE_DIR}/tools/case_sensitive_filesystem
                RESULT_VARIABLE FILESYSTEM_CASE_SENSITIVE_RETURN)
if(${FILESYSTEM_CASE_SENSITIVE_RETURN} EQUAL 0)
  set(FILESYSTEM_CASE_SENSITIVE TRUE)
else()
  set(FILESYSTEM_CASE_SENSITIVE FALSE)
endif()

#===============================================================================
# Compiler flags
#===============================================================================
if(MSVC)
  # Visual Studio enables c++11 support by default
<<<<<<< HEAD
  if(NOT MSVC14)
=======
  if(MSVC_VERSION VERSION_LESS 1900)
>>>>>>> 2cdd8d64
    message(FATAL_ERROR "${PROJECT_NAME} requires VS 2015 or greater.")
  endif()
  set(CMAKE_CXX_FLAGS "${CMAKE_CXX_FLAGS} /MP4")
  set(CMAKE_EXE_LINKER_FLAGS_RELEASE "/LTCG /INCREMENTAL:NO")
  if(NOT DART_MSVC_DEFAULT_OPTIONS)
    set(CMAKE_CXX_FLAGS_DEBUG "${CMAKE_CXX_FLAGS_DEBUG} ${DART_RUNTIME_LIBRARY}d /Zi /Gy /W1 /EHsc")
    set(CMAKE_CXX_FLAGS_RELEASE "${CMAKE_CXX_FLAGS_RELEASE} ${DART_RUNTIME_LIBRARY} /Zi /GL /Gy /W1 /EHsc /arch:SSE2")
  endif(NOT DART_MSVC_DEFAULT_OPTIONS)
elseif(CMAKE_COMPILER_IS_GNUCXX)
  set(CMAKE_CXX_FLAGS "-Wall -msse2 -fPIC")
  execute_process(
    COMMAND ${CMAKE_CXX_COMPILER} -dumpversion OUTPUT_VARIABLE GCC_VERSION)
  set(CXX_COMPILER_VERSION ${GCC_VERSION})
  if(GCC_VERSION VERSION_LESS 4.8)
    message(FATAL_ERROR "The installed g++ version is ${GCC_VERSION}. ${PROJECT_NAME} requires g++ 4.8 or greater.")
  else()
    set(CMAKE_CXX_FLAGS "${CMAKE_CXX_FLAGS} -std=c++11")
  endif()
  set(CMAKE_CXX_FLAGS_RELEASE "-O3 -DNDEBUG")
  set(CMAKE_CXX_FLAGS_DEBUG "-g -fno-omit-frame-pointer -fno-inline-functions -fno-inline-functions-called-once -fno-optimize-sibling-calls")
  set(CMAKE_CXX_FLAGS_RELWITHDEBINFO "${CMAKE_CXX_FLAGS_RELEASE} ${CMAKE_CXX_FLAGS_DEBUG}")
  set(CMAKE_CXX_FLAGS_PROFILE "${CMAKE_CXX_FLAGS_DEBUG} -pg")
elseif("${CMAKE_CXX_COMPILER_ID}" STREQUAL "Clang")
  set(CMAKE_CXX_FLAGS "-msse2 -fPIC")
  execute_process(
    COMMAND ${CMAKE_CXX_COMPILER} -dumpversion OUTPUT_VARIABLE CLANG_VERSION)
  set(CXX_COMPILER_VERSION ${CLANG_VERSION})
  if(CLANG_VERSION VERSION_LESS 3.3)
    message(FATAL_ERROR "The installed Clang version is ${CLANG_VERSION}. ${PROJECT_NAME} requires clang 3.3 or greater.")
  else()
    set(CMAKE_CXX_FLAGS "${CMAKE_CXX_FLAGS} -std=c++11")
  endif()
  if("${CMAKE_SYSTEM_NAME}" MATCHES "Darwin")
    set(CMAKE_CXX_FLAGS "${CMAKE_CXX_FLAGS} -stdlib=libc++")
  endif()
  set(CMAKE_CXX_FLAGS_RELEASE "-O3 -DNDEBUG")
  set(CMAKE_CXX_FLAGS_DEBUG "-g -fno-omit-frame-pointer -fno-inline-functions -fno-optimize-sibling-calls")
  set(CMAKE_CXX_FLAGS_RELWITHDEBINFO "${CMAKE_CXX_FLAGS_RELEASE} ${CMAKE_CXX_FLAGS_DEBUG}")
  set(CMAKE_CXX_FLAGS_PROFILE "${CMAKE_CXX_FLAGS_DEBUG} -pg")
else()
  message(SEND_ERROR "Compiler[${CMAKE_CXX_COMPILER_ID}] not supported.")
endif()

#===============================================================================
# Print build summary
#===============================================================================
message(STATUS "")
message(STATUS "[ Build summary ]")
message(STATUS "CMAKE_GENERATOR  : ${CMAKE_GENERATOR}")
message(STATUS "Compiler ID      : ${CMAKE_CXX_COMPILER_ID}")
message(STATUS "Compiler version : ${CXX_COMPILER_VERSION}")
message(STATUS "Build type       : ${CMAKE_BUILD_TYPE}")
message(STATUS "BUILD_SHARED_LIBS: ${BUILD_SHARED_LIBS}")
message(STATUS "ENABLE_OPENMP    : ${ENABLE_OPENMP}")
message(STATUS "Build core only  : ${BUILD_CORE_ONLY}")
message(STATUS "Build osgDart    : ${DART_BUILD_OSGDART}")
message(STATUS "Build examples   : ${DART_BUILD_EXAMPLES}")
message(STATUS "Build tutorials  : ${DART_BUILD_TUTORIALS}")
message(STATUS "Build unit tests : ${DART_BUILD_UNITTESTS}")
message(STATUS "Install path     : ${CMAKE_INSTALL_PREFIX}")
message(STATUS "CXX_FLAGS        : ${CMAKE_CXX_FLAGS}")
if(${CMAKE_BUILD_TYPE_UPPERCASE} STREQUAL "RELEASE")
  message(STATUS "CXX_FLAGS_RELEASE: ${CMAKE_CXX_FLAGS_RELEASE}")
elseif(${CMAKE_BUILD_TYPE_UPPERCASE} STREQUAL "DEBUG")
  message(STATUS "CXX_FLAGS_DEBUG  : ${CMAKE_CXX_FLAGS_DEBUG}")
elseif(${CMAKE_BUILD_TYPE_UPPERCASE} STREQUAL "RELWITHDEBINFO")
  message(STATUS "CXX_FLAGS_RELWITHDEBINFO: ${CMAKE_CXX_FLAGS_RELWITHDEBINFO}")
elseif(${CMAKE_BUILD_TYPE_UPPERCASE} STREQUAL "PROFILE")
  message(STATUS "CXX_FLAGS_PROFILE: ${CMAKE_CXX_FLAGS_PROFILE}")
endif()
message(STATUS "CMAKE_SOURCE_DIR : ${CMAKE_SOURCE_DIR}")
message(STATUS "CMAKE_BINARY_DIR : ${CMAKE_BINARY_DIR}")

#===============================================================================
# Configure files
#===============================================================================
message(STATUS "")
message(STATUS "[ Configured files ]")

# Generate the dart config file
# Ref: http://www.vtk.org/Wiki/CMake:How_To_Write_Platform_Checks
set(DART_CONFIG_IN ${CMAKE_SOURCE_DIR}/dart/config.h.in)
set(DART_CONFIG_OUT ${CMAKE_BINARY_DIR}/dart/config.h)
message(STATUS ${DART_CONFIG_OUT})
configure_file(${DART_CONFIG_IN} ${DART_CONFIG_OUT} @ONLY)
install(FILES ${DART_CONFIG_OUT} DESTINATION include/dart)

# Generate the DART CMake Config and version files
include(WriteBasicConfigVersionFile)
set(DART_CORE_CONFIG_IN ${CMAKE_SOURCE_DIR}/cmake/DARTCoreConfig.cmake.in)
set(DART_CORE_CONFIG_OUT ${CMAKE_BINARY_DIR}/cmake/DARTCoreConfig.cmake)
message(STATUS ${DART_CORE_CONFIG_OUT})
message(STATUS ${CMAKE_BINARY_DIR}/cmake/DARTConfigVersion.cmake)
configure_file(${DART_CORE_CONFIG_IN} ${DART_CORE_CONFIG_OUT} @ONLY)
write_basic_config_version_file(cmake/DARTCoreConfigVersion.cmake VERSION ${DART_VERSION} COMPATIBILITY SameMajorVersion)
install(FILES ${DART_CORE_CONFIG_OUT} ${CMAKE_BINARY_DIR}/cmake/DARTCoreConfigVersion.cmake DESTINATION share/dartcore)
if(NOT BUILD_CORE_ONLY)
  set(DART_CONFIG_IN ${CMAKE_SOURCE_DIR}/cmake/DARTConfig.cmake.in)
  set(DART_CONFIG_OUT ${CMAKE_BINARY_DIR}/cmake/DARTConfig.cmake)
  message(STATUS ${DART_CONFIG_OUT})
  message(STATUS ${CMAKE_BINARY_DIR}/cmake/DARTConfigVersion.cmake)
  configure_file(${DART_CONFIG_IN} ${DART_CONFIG_OUT} @ONLY)
  write_basic_config_version_file(cmake/DARTConfigVersion.cmake VERSION ${DART_VERSION} COMPATIBILITY SameMajorVersion)
  install(FILES ${DART_CONFIG_OUT} ${CMAKE_BINARY_DIR}/cmake/DARTConfigVersion.cmake DESTINATION share/dart)
endif()

# Generate the DART pkg-config
set(PC_CONFIG_IN ${CMAKE_SOURCE_DIR}/cmake/dart.pc.in)
set(PC_CONFIG_OUT ${CMAKE_BINARY_DIR}/cmake/dart.pc)
message(STATUS ${PC_CONFIG_OUT})
configure_file(${PC_CONFIG_IN} ${PC_CONFIG_OUT} @ONLY)
install(FILES ${PC_CONFIG_OUT} DESTINATION lib/pkgconfig)

# Install a Catkin 'package.xml' file. This is required by REP-136.
install(FILES package.xml DESTINATION share/${PROJECT_NAME})

#===============================================================================
# Add sub-directories
#===============================================================================
add_subdirectory(dart)

if(NOT BUILD_CORE_ONLY)

  if(DART_BUILD_OSGDART)
    add_subdirectory(osgDart)
  endif(DART_BUILD_OSGDART)

  # Unit tests
  if(DART_BUILD_UNITTESTS)
    enable_testing()
    add_subdirectory(unittests)
  endif(DART_BUILD_UNITTESTS)

  # Examples
  if(DART_BUILD_EXAMPLES)
    add_subdirectory(apps)
  endif(DART_BUILD_EXAMPLES)

  if(DART_BUILD_TUTORIALS)
    add_subdirectory(tutorials)
  endif()

endif(NOT BUILD_CORE_ONLY)

#===============================================================================
# Export targets
#===============================================================================
install(EXPORT DARTCoreTargets DESTINATION share/dartcore)
if(NOT BUILD_CORE_ONLY)
  install(EXPORT DARTTargets DESTINATION share/dart)
endif()

# Add an "uninstall" target
# Ref: http://www.cmake.org/Wiki/CMake_FAQ#Can_I_do_.22make_uninstall.22_with_CMake.3F
configure_file("${PROJECT_SOURCE_DIR}/cmake/uninstall_target.cmake.in" "${PROJECT_BINARY_DIR}/uninstall_target.cmake" IMMEDIATE @ONLY)
add_custom_target(uninstall "${CMAKE_COMMAND}" -P "${PROJECT_BINARY_DIR}/uninstall_target.cmake")

#===============================================================================
# API Document using Doxygen
# References:
#   http://mementocodex.wordpress.com/2013/01/19/how-to-generate-code-documentation-with-doxygen-and-cmake-a-slightly-improved-approach/
#   http://www.cmake.org/pipermail/cmake/2007-February/012796.html
#===============================================================================
if(DOXYGEN_FOUND)

  set(DOXYGEN_DOXYFILE_IN  ${PROJECT_SOURCE_DIR}/doxygen/Doxyfile.in    )
  set(DOXYGEN_DOXYFILE     ${PROJECT_BINARY_DIR}/doxygen/Doxyfile       )
  set(DOXYGEN_HTML_INDEX   ${PROJECT_SOURCE_DIR}/doxygen/html/index.html)
  set(DOXYGEN_OUTPUT_ROOT  ${PROJECT_SOURCE_DIR}/doxygen/html           ) # Pasted into Doxyfile.in
  set(DOXYGEN_INPUT_ROOT   ${PROJECT_SOURCE_DIR}/dart                   ) # Pasted into Doxyfile.in
  set(DOXYGEN_EXTRA_INPUTS ${PROJECT_SOURCE_DIR}/doxygen/mainpage.dox   ) # Pasted into Doxyfile.in

  configure_file(${DOXYGEN_DOXYFILE_IN} ${DOXYGEN_DOXYFILE} @ONLY)
  file(COPY "${PROJECT_SOURCE_DIR}/doxygen/DART logo.png" DESTINATION ${DOXYGEN_OUTPUT_ROOT})
  add_custom_command(OUTPUT ${DOXYGEN_HTML_INDEX}
                     COMMAND ${CMAKE_COMMAND} -E echo_append "Building API Documentation..."
                     COMMAND ${DOXYGEN_EXECUTABLE} -u ${DOXYGEN_DOXYFILE}
                     COMMAND ${DOXYGEN_EXECUTABLE} ${DOXYGEN_DOXYFILE}
                     COMMAND ${CMAKE_COMMAND} -E echo "Done."
                     WORKING_DIRECTORY ${PROJECT_SOURCE_DIR}/doxygen
                     DEPENDS ${DOXYGEN_DOXYFILE}
  )
  # add_custom_target(docs ALL DEPENDS ${DOXYGEN_HTML_INDEX})
  add_custom_target(docs DEPENDS ${DOXYGEN_HTML_INDEX})
  add_custom_target(docs_forced
                    COMMAND ${CMAKE_COMMAND} -E echo_append "Building API Documentation..."
                    COMMAND ${DOXYGEN_EXECUTABLE} -u ${DOXYGEN_DOXYFILE}
                    COMMAND ${DOXYGEN_EXECUTABLE} ${DOXYGEN_DOXYFILE}
                    COMMAND ${CMAKE_COMMAND} -E echo "Done."
                    WORKING_DIRECTORY ${PROJECT_SOURCE_DIR}/doxygen
  )

endif()

#===============================================================================
# Coloring build outputs using gccfilter if appliciable
# Ref: http://stackoverflow.com/questions/14399984/make-cmake-use-gccfilter
#===============================================================================
if("${PERLMODULES_FOUND}" STREQUAL "TRUE")
  if(CMAKE_COMPILER_IS_GNUCXX OR CMAKE_COMPILER_IS_GNUCPP)
    option(COLOR_GCC "Use GCCFilter to color compiler output messages" ON)
    set(COLOR_GCC_OPTIONS "-c -r -w" CACHE STRING "Arguments that are passed to gccfilter when output coloring is switchend on. Defaults to -c -r -w.")
    if(COLOR_GCC)
      set_property(GLOBAL PROPERTY RULE_LAUNCH_COMPILE "${PROJECT_SOURCE_DIR}/tools/gccfilter ${COLOR_GCC_OPTIONS}")
    endif()
  endif()
endif()

#===============================================================================
# END
#===============================================================================
message(STATUS "")<|MERGE_RESOLUTION|>--- conflicted
+++ resolved
@@ -475,11 +475,7 @@
 #===============================================================================
 if(MSVC)
   # Visual Studio enables c++11 support by default
-<<<<<<< HEAD
-  if(NOT MSVC14)
-=======
   if(MSVC_VERSION VERSION_LESS 1900)
->>>>>>> 2cdd8d64
     message(FATAL_ERROR "${PROJECT_NAME} requires VS 2015 or greater.")
   endif()
   set(CMAKE_CXX_FLAGS "${CMAKE_CXX_FLAGS} /MP4")
