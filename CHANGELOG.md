## DART 6

<<<<<<< HEAD
### DART 6.3.0 (2017-XX-XX)

* Kinematics

  * Added IkFast support as analytic IK solver: [#887](https://github.com/dartsim/dart/pull/887)

### DART 6.2.1 (2017-XX-XX)
=======
### [DART 6.2.1 (2017-08-08)](https://github.com/dartsim/dart/milestone/37?closed=1)

* Collision detection

  * Fixed collision checking between objects from the same body node: [#894](https://github.com/dartsim/dart/pull/894)

* Kinematics/Dynamics

  * Fixed transform of ScrewJoint with thread pitch: [#855](https://github.com/dartsim/dart/pull/855)

* Parsers

  * Fixed incorrect reading of <use_parent_model_frame> from SDF: [#893](https://github.com/dartsim/dart/pull/893)
  * Fixed missing reading of joint friction from URDF: [#891](https://github.com/dartsim/dart/pull/891)

* Testing

  * Fixed testing ODE collision detector on macOS: [#884](https://github.com/dartsim/dart/pull/884)
  * Removed redundant main body for each test source file: [#856](https://github.com/dartsim/dart/pull/856)
>>>>>>> 31db2d4c

* Misc

  * Fixed build of dart-gui-osg that depends on the presence of OSG: [#898](https://github.com/dartsim/dart/pull/898)
  * Fixed build of examples and tutorials on macOS: [#889](https://github.com/dartsim/dart/pull/889)
  * Fixed missing overriding method OdePlane::isPlaceable(): [#886](https://github.com/dartsim/dart/pull/886)
  * Replaced use of enum by static constexpr: [#852](https://github.com/dartsim/dart/pull/852), [#904](https://github.com/dartsim/dart/pull/904)

### [DART 6.2.0 (2017-05-15)](https://github.com/dartsim/dart/milestone/30?closed=1)

* Common

  * Added Factory class and applied it to collision detection creation: [#864](https://github.com/dartsim/dart/pull/864)
  * Added readAll() to Resource and ResourceRetriever: [#875](https://github.com/dartsim/dart/pull/875)

* Math

  * Added accessors for diameters and radii of EllipsoidShape, and deprecated EllipsoidShape::get/setSize(): [#829](https://github.com/dartsim/dart/pull/829)
  * Fixed Lemke LCP solver (#808 for DART 6): [#812](https://github.com/dartsim/dart/pull/812)

* Collision Detection

  * Added support of ODE collision detector: [#861](https://github.com/dartsim/dart/pull/861)
  * Fixed incorrect collision filtering of BulletCollisionDetector: [#859](https://github.com/dartsim/dart/pull/859)

* Simulation

  * Fixed World didn't clear collision results on reset: [#863](https://github.com/dartsim/dart/pull/863)

* Parsers

  * Fixed incorrect creation of resource retriever in SkelParser and SdfParser: [#847](https://github.com/dartsim/dart/pull/847), [#849](https://github.com/dartsim/dart/pull/849)

* GUI

  * Added MotionBlurSimWindow: [#840](https://github.com/dartsim/dart/pull/840)
  * Improved MultiSphereShape rendering in GLUT renderer: [#862](https://github.com/dartsim/dart/pull/862)
  * Fixed incorrect parsing of materials and normal scaling from URDF: [#851](https://github.com/dartsim/dart/pull/851)
  * Fixed the OSG renderer not rendering collision geometries: [#851](https://github.com/dartsim/dart/pull/851)
  * Fixed that GUI was rendering white lines with nvidia drivers: [#805](https://github.com/dartsim/dart/pull/805)

* Misc

  * Added createShared() and createUnique() pattern: [#844](https://github.com/dartsim/dart/pull/844)
  * Added Skeleton::getRootJoint(): [#832](https://github.com/dartsim/dart/pull/832)
  * Added CMake targets for code formatting using clang-format: [#811](https://github.com/dartsim/dart/pull/811), [#817](https://github.com/dartsim/dart/pull/817)
  * Renamed MultiSphereShape to MultiSphereConvexHullShape: [#865](https://github.com/dartsim/dart/pull/865)
  * Modified the member function names pertain to lazy evaluation to be more relevant to their functionalities: [#833](https://github.com/dartsim/dart/pull/833)

* Tutorials & Examples

  * Allowed tutorials and examples to be built out of DART source tree: [#842](https://github.com/dartsim/dart/pull/842)
  * Fixed tutorialDominoes-Finished that didn't work with the latest DART: [#807](https://github.com/dartsim/dart/pull/807)

### DART 6.1.2 (2017-01-13)

* Dynamics

  * Fixed bug of ContactConstraint with kinematic joints: [#809](https://github.com/dartsim/dart/pull/809)

* Misc

  * Fixed that ZeroDofJoint::getIndexInTree was called: [#818](https://github.com/dartsim/dart/pull/818)

### DART 6.1.1 (2016-10-14)

* Build

  * Modified to build DART without SIMD options by default: [#790](https://github.com/dartsim/dart/pull/790)
  * Modified to build external libraries as separately build targets: [#787](https://github.com/dartsim/dart/pull/787)
  * Modified to export CMake target files separately per target: [#786](https://github.com/dartsim/dart/pull/786)

* Misc

  * Updated lodepng up to version 20160501 : [#791](https://github.com/dartsim/dart/pull/791)

### DART 6.1.0 (2016-10-07)

* Collision detection

  * Added distance API: [#744](https://github.com/dartsim/dart/pull/744)
  * Fixed direction of contact normal of BulletCollisionDetector: [#763](https://github.com/dartsim/dart/pull/763)

* Dynamics

  * Added `computeLagrangian()` to `MetaSkeleton` and `BodyNode`: [#746](https://github.com/dartsim/dart/pull/746)
  * Added new shapes: sphere, capsule, cone, and multi-sphere: [#770](https://github.com/dartsim/dart/pull/770), [#769](https://github.com/dartsim/dart/pull/769), [#745](https://github.com/dartsim/dart/pull/745)
  * Changed base class of joint from SingleDofJoint/MultiDofJoint to GenericJoint: [#747](https://github.com/dartsim/dart/pull/747)

* Planning

  * Fixed incorrect linking to flann library: [#761](https://github.com/dartsim/dart/pull/761)

* Parsers

  * Added `sdf` parsing for `fixed` joint and `material` tag of visual shape: [#775](https://github.com/dartsim/dart/pull/775)
  * Added support of urdfdom_headers 1.0: [#766](https://github.com/dartsim/dart/pull/766)

* GUI

  * Added ImGui for 2D graphical interface: [#781](https://github.com/dartsim/dart/pull/781)

* Examples

  * Added osgAtlasSimbicon and osgTinkertoy: [#781](https://github.com/dartsim/dart/pull/781)

* Misc improvements and bug fixes

  * Added `virtual Shape::getType()` and deprecated `ShapeType Shape::getShapeType()`: [#725](https://github.com/dartsim/dart/pull/725)
  * Changed building with SIMD optional: [#765](https://github.com/dartsim/dart/pull/765), [#760](https://github.com/dartsim/dart/pull/760)
  * Fixed minor build and install issues: [#773](https://github.com/dartsim/dart/pull/773), [#772](https://github.com/dartsim/dart/pull/772)
  * Fixed Doxyfile to show missing member functions in API documentation: [#768](https://github.com/dartsim/dart/pull/768)
  * Fixed typo: [#756](https://github.com/dartsim/dart/pull/756), [#755](https://github.com/dartsim/dart/pull/755)

### DART 6.0.1 (2016-06-29)

* Collision detection

  * Added support of FCL 0.5 and tinyxml2 4.0: [#749](https://github.com/dartsim/dart/pull/749)
  * Added warnings for unsupported shape pairs of DARTCollisionDetector: [#722](https://github.com/dartsim/dart/pull/722)

* Dynamics

  * Fixed total mass is not being updated when bodies removed from Skeleton: [#731](https://github.com/dartsim/dart/pull/731)

* Misc improvements and bug fixes

  * Renamed `DEPRECATED` and `FORCEINLINE` to `DART_DEPRECATED` and `DART_FORCEINLINE` to avoid name conflicts: [#742](https://github.com/dartsim/dart/pull/742)
  * Updated copyright: added CMU to copyright holder, moved individual contributors to CONTRIBUTING.md: [#723](https://github.com/dartsim/dart/pull/723)

### DART 6.0.0 (2016-05-10)

* Common data structures

  * Added `Node`, `Aspect`, `State`, and `Properties`: [#713](https://github.com/dartsim/dart/pull/713), [#712](https://github.com/dartsim/dart/issues/712), [#708](https://github.com/dartsim/dart/pull/708), [#707](https://github.com/dartsim/dart/pull/707), [#659](https://github.com/dartsim/dart/pull/659), [#649](https://github.com/dartsim/dart/pull/649), [#645](https://github.com/dartsim/dart/issues/645), [#607](https://github.com/dartsim/dart/pull/607), [#598](https://github.com/dartsim/dart/pull/598), [#591](https://github.com/dartsim/dart/pull/591), [#531](https://github.com/dartsim/dart/pull/531) 
  * Added mathematical constants and user-defined literals for radian, degree, and pi: [#669](https://github.com/dartsim/dart/pull/669), [#314](https://github.com/dartsim/dart/issues/314)
  * Added `ShapeFrame` and `ShapeNode`: [#608](https://github.com/dartsim/dart/pull/608)
  * Added `BoundingBox`: [#547](https://github.com/dartsim/dart/pull/547), [#546](https://github.com/dartsim/dart/issues/546)

* Kinematics

  * Added convenient functions for setting joint limits: [#703](https://github.com/dartsim/dart/pull/703)
  * Added more description on `InverseKinematics::solve()`: [#624](https://github.com/dartsim/dart/pull/624)
  * Added API for utilizing analytical inverse kinematics: [#530](https://github.com/dartsim/dart/pull/530), [#463](https://github.com/dartsim/dart/issues/463)
  * Added color property to `Marker`: [#187](https://github.com/dartsim/dart/issues/187)
  * Improved `Skeleton` to clone `State` as well: [#691](https://github.com/dartsim/dart/pull/691)
  * Improved `ReferentialSkeleton` to be able to add and remove `BodyNode`s and `DegreeOfFreedom`s to/from `Group`s freely: [#557](https://github.com/dartsim/dart/pull/557), [#556](https://github.com/dartsim/dart/issues/556), [#548](https://github.com/dartsim/dart/issues/548)
  * Changed `Marker` into `Node`: [#692](https://github.com/dartsim/dart/pull/692), [#609](https://github.com/dartsim/dart/issues/609)
  * Renamed `Joint::get/setLocal[~]` to `Joint::get/setRelative[~]`: [#715](https://github.com/dartsim/dart/pull/715), [#714](https://github.com/dartsim/dart/issues/714)
  * Renamed `PositionLimited` to `PositionLimitEnforced`: [#447](https://github.com/dartsim/dart/issues/447)
  * Fixed initialization of joint position and velocity: [#691](https://github.com/dartsim/dart/pull/691), [#621](https://github.com/dartsim/dart/pull/621)
  * Fixed `InverseKinematics` when it's used with `FreeJoint` and `BallJoint`: [#683](https://github.com/dartsim/dart/pull/683)
  * Fixed ambiguous overload on `MetaSkeleton::getLinearJacobianDeriv`: [#628](https://github.com/dartsim/dart/pull/628), [#626](https://github.com/dartsim/dart/issues/626)

* Dynamics

  * Added `get/setLCPSolver` functions to `ConstraintSolver`: [#633](https://github.com/dartsim/dart/pull/633)
  * Added `ServoMotorConstraint` as a preliminary implementation for `SERVO` actuator type: [#566](https://github.com/dartsim/dart/pull/566)
  * Improved `ConstraintSolver` to obey C++11 ownership conventions: [#616](https://github.com/dartsim/dart/pull/616)
  * Fixed segfualting of `DantzigLCPSolver` when the constraint dimension is zero: [#634](https://github.com/dartsim/dart/pull/634)
  * Fixed missing implementations in ConstrainedGroup: [#586](https://github.com/dartsim/dart/pull/586)
  * Fixed incorrect applying of joint constraint impulses: [#317](https://github.com/dartsim/dart/issues/317)
  * Deprecated `draw()` functions of dynamics classes: [#654](https://github.com/dartsim/dart/pull/654)

* Collision detection

  * Added `CollisionGroup` and refactored `CollisionDetector` to be more versatile: [#711](https://github.com/dartsim/dart/pull/711), [#704](https://github.com/dartsim/dart/pull/704), [#689](https://github.com/dartsim/dart/pull/689), [#631](https://github.com/dartsim/dart/pull/631), [#642](https://github.com/dartsim/dart/issues/642), [#20](https://github.com/dartsim/dart/issues/20)
  * Improved API for self collision checking options: [#718](https://github.com/dartsim/dart/pull/718), [#702](https://github.com/dartsim/dart/issues/702)
  * Deprecated `BodyNode::isColliding`; collision sets are moved to `CollisionResult`: [#694](https://github.com/dartsim/dart/pull/694), [#670](https://github.com/dartsim/dart/pull/670), [#668](https://github.com/dartsim/dart/pull/668), [#666](https://github.com/dartsim/dart/issues/666)

* Parsers

  * Added back VSK parser: [#602](https://github.com/dartsim/dart/pull/602), [#561](https://github.com/dartsim/dart/pull/561), [#254](https://github.com/dartsim/dart/issues/254)
  * Fixed segfault of `SdfParser` when `nullptr` `ResourceRetriever` is passed: [#663](https://github.com/dartsim/dart/pull/663)

* GUI features

  * Merged `renderer` namespace into `gui` namespace: [#652](https://github.com/dartsim/dart/pull/652), [#589](https://github.com/dartsim/dart/issues/589)
  * Moved `osgDart` under `dart::gui` namespace as `dart::gui::osg`: [#651](https://github.com/dartsim/dart/pull/651)
  * Fixed GlutWindow::screenshot(): [#623](https://github.com/dartsim/dart/pull/623), [#395](https://github.com/dartsim/dart/issues/395)

* Simulation

  * Fixed `World::clone()` didn't clone the collision detector: [#658](https://github.com/dartsim/dart/pull/658)
  * Fixed bug of `World` concurrency: [#577](https://github.com/dartsim/dart/pull/577), [#576](https://github.com/dartsim/dart/issues/576)

* Misc improvements and bug fixes

  * Added `make_unique<T>` that was omitted from C++11: [#639](https://github.com/dartsim/dart/pull/639)
  * Added missing `override` keywords: [#617](https://github.com/dartsim/dart/pull/617), [#535](https://github.com/dartsim/dart/pull/535)
  * Added gcc warning flag `-Wextra`: [#600](https://github.com/dartsim/dart/pull/600)
  * Improved memory management of `constraint` namespace: [#584](https://github.com/dartsim/dart/pull/584), [#583](https://github.com/dartsim/dart/issues/583)
  * Changed the extension of headers from `.h` to `.hpp`: [#709](https://github.com/dartsim/dart/pull/709), [#693](https://github.com/dartsim/dart/pull/693), [#568](https://github.com/dartsim/dart/issues/568)
  * Changed Doxyfile to gnerate tag file: [#690](https://github.com/dartsim/dart/pull/690)
  * Changed the convention to use `std::size_t` over `size_t`: [#681](https://github.com/dartsim/dart/pull/681), [#656](https://github.com/dartsim/dart/issues/656)
  * Changed CMake to configure preprocessors using `#cmakedefine`: [#648](https://github.com/dartsim/dart/pull/648), [#641](https://github.com/dartsim/dart/pull/641)
  * Updated copyright years: [#679](https://github.com/dartsim/dart/pull/679), [#160](https://github.com/dartsim/dart/issues/160)
  * Renamed directory name `apps` to `examples`: [#685](https://github.com/dartsim/dart/pull/685)
  * Fixed warnings of unused variables in release mode: [#646](https://github.com/dartsim/dart/pull/646)
  * Fixed typo of `getNumPluralAddoName` in utility macro: [#615](https://github.com/dartsim/dart/issues/615)
  * Fixed linker error by adding namespace-scope definitions for `constexpr static` members: [#603](https://github.com/dartsim/dart/pull/603)
  * Fixed segfault from nullptr meshes: [#585](https://github.com/dartsim/dart/pull/585)
  * Fixed typo of tutorial with minor improvements: [#573](https://github.com/dartsim/dart/pull/573)
  * Fixed `NameManager<T>::removeEntries(~)` called a function that does not exist: [#564](https://github.com/dartsim/dart/pull/564), [#554](https://github.com/dartsim/dart/issues/554)
  * Fixed missing definitions for various functions: [#558](https://github.com/dartsim/dart/pull/558), [#555](https://github.com/dartsim/dart/issues/555)
  * Fixed const correctness of `BodyNode::getMomentsOfInertia()`: [#541](https://github.com/dartsim/dart/pull/541), [#540](https://github.com/dartsim/dart/issues/540)
  * Fixed `ftel` bug in Linux with an workaround: [#533](https://github.com/dartsim/dart/pull/533)
  * Removed unnecessary `virtual` keyword for overriding functions: [#680](https://github.com/dartsim/dart/pull/680)
  * Removed deprecated APIs in DART 5: [#678](https://github.com/dartsim/dart/pull/678)

* Build and test issues

  * Added CMake target for code coverage testing, and automatic reporting: [#688](https://github.com/dartsim/dart/pull/688), [#687](https://github.com/dartsim/dart/issues/687), [#638](https://github.com/dartsim/dart/pull/638), [#632](https://github.com/dartsim/dart/pull/632)
  * Added missing `liburdfdom-dev` dependency in Ubuntu package: [#574](https://github.com/dartsim/dart/pull/574)
  * Modulized DART libraries: [#706](https://github.com/dartsim/dart/pull/706), [#675](https://github.com/dartsim/dart/pull/675), [#652](https://github.com/dartsim/dart/pull/652), [#477](https://github.com/dartsim/dart/issues/477)
  * Improved Travis-CI script: [#655](https://github.com/dartsim/dart/pull/655)
  * Improved CMake script by splitting tutorials, examples, and tests into separate targets: [#644](https://github.com/dartsim/dart/pull/644)
  * Improved wording of the cmake warning messages for ASSIMP: [#553](https://github.com/dartsim/dart/pull/553)
  * Changed Travis-CI to treat warning as errors using `-Werror` flags: [#682](https://github.com/dartsim/dart/pull/682), [#677](https://github.com/dartsim/dart/issues/677)
  * Changed Travis-CI to test DART with bullet collision detector: [#650](https://github.com/dartsim/dart/pull/650), [#376](https://github.com/dartsim/dart/issues/376)
  * Changed the minimum requirement of Visual Studio version to 2015: [#592](https://github.com/dartsim/dart/issues/592)
  * Changed CMake to build gui::osg examples when `DART_BUILD_EXAMPLES` is on: [#536](https://github.com/dartsim/dart/pull/536)
  * Simplfied Travis-CI tests for general pushes: [#700](https://github.com/dartsim/dart/pull/700)
  * Fixed Eigen memory alignment issue in testCollision.cpp: [#719](https://github.com/dartsim/dart/pull/719)
  * Fixed `BULLET_INCLUDE_DIRS` in `DARTConfig.cmake`: [#697](https://github.com/dartsim/dart/pull/697)
  * Fixed linking with Bullet on OS X El Capitan by supporting for Bullet built with double precision: [#660](https://github.com/dartsim/dart/pull/660), [#657](https://github.com/dartsim/dart/issues/657)
  * Fixed FCL version check logic in the main `CMakeLists.txt`: [#640](https://github.com/dartsim/dart/pull/640)
  * Fixed `find_package(DART)` on optimizer components: [#637](https://github.com/dartsim/dart/pull/637)
  * Fixed linking against `${DART_LIBRARIES}` not working in Ubuntu 14.04: [#630](https://github.com/dartsim/dart/pull/630), [#629](https://github.com/dartsim/dart/issues/629)
  * Fixed Visual Studio 2015 build errors: [#580](https://github.com/dartsim/dart/pull/580)
  * Removed OpenGL dependency from `dart` library: [#667](https://github.com/dartsim/dart/pull/667)
  * Removed version check for Bullet: [#636](https://github.com/dartsim/dart/pull/636), [#625](https://github.com/dartsim/dart/issues/625)

## DART 5

### Version 5.1.6 (2017-08-08)

1. Improved camera movement of OpenGL GUI: smooth zooming and translation 
    * [Pull request #843](https://github.com/dartsim/dart/pull/843)

1. Removed debian meta files from the main DART repository
    * [Pull request #853](https://github.com/dartsim/dart/pull/853)

### Version 5.1.5 (2017-01-20)

1. Fixed Lemke LCP solver for several failing cases
    * [Pull request #808](https://github.com/dartsim/dart/pull/808)

1. Increase minimum required Ipopt version to 3.11.9
    * [Pull request #800](https://github.com/dartsim/dart/pull/800)

1. Added support of urdfdom_headers 1.0 for DART 5.1 (backport of [#766](https://github.com/dartsim/dart/pull/766))
    * [Pull request #799](https://github.com/dartsim/dart/pull/799)

### Version 5.1.4 (2016-10-14)

1. Fixed inconsistent frame rate of GlutWindow
    * [Pull request #794](https://github.com/dartsim/dart/pull/794)

### Version 5.1.3 (2016-10-07)

1. Updated to support Bullet built with double precision (backport of [#660](https://github.com/dartsim/dart/pull/660))
    * [Pull request #777](https://github.com/dartsim/dart/pull/777)

1. Modified to use btGImpactMeshShape instead of btConvexTriangleMeshShape for mesh
    * [Pull request #764](https://github.com/dartsim/dart/pull/764)

1. Updated to support FCL 0.5 and tinyxml 4.0 (backport of [#749](https://github.com/dartsim/dart/pull/749))
    * [Pull request #759](https://github.com/dartsim/dart/pull/759)

### Version 5.1.2 (2016-04-25)

1. Fixed inverse kinematics (backporting)
    * [Pull request #684](https://github.com/dartsim/dart/pull/684)

1. Fixed aligned memory allocation with Eigen objects in loading meshes
    * [Pull request #606](https://github.com/dartsim/dart/pull/606)

1. Fixed incorrect applying joint constraint impulses (backporting)
    * [Pull request #579](https://github.com/dartsim/dart/pull/579)

1. Fixed some build and packaging issues
    * [Pull request #559](https://github.com/dartsim/dart/pull/559)
    * [Pull request #595](https://github.com/dartsim/dart/pull/595)
    * [Pull request #696](https://github.com/dartsim/dart/pull/696)

### Version 5.1.1 (2015-11-06)

1. Add bullet dependency to package.xml
    * [Pull request #523](https://github.com/dartsim/dart/pull/523)

1. Improved handling of missing symbols of Assimp package
    * [Pull request #542](https://github.com/dartsim/dart/pull/542)

1. Improved travis-ci build log for Mac
    * [Pull request #529](https://github.com/dartsim/dart/pull/529)

1. Fixed warnings in Function.cpp
    * [Pull request #550](https://github.com/dartsim/dart/pull/550)

1. Fixed build failures on AppVeyor
    * [Pull request #543](https://github.com/dartsim/dart/pull/543)

1. Fixed const qualification of ResourceRetriever
    * [Pull request #534](https://github.com/dartsim/dart/pull/534)
    * [Issue #532](https://github.com/dartsim/dart/issues/532)

1. Fixed aligned memory allocation with Eigen objects
    * [Pull request #527](https://github.com/dartsim/dart/pull/527)

1. Fixed copy safety for various classes
    * [Pull request #526](https://github.com/dartsim/dart/pull/526)
    * [Pull request #539](https://github.com/dartsim/dart/pull/539)
    * [Issue #524](https://github.com/dartsim/dart/issues/524)

### Version 5.1.0 (2015-10-15)

1. Fixed incorrect rotational motion of BallJoint and FreeJoint
    * [Pull request #518](https://github.com/dartsim/dart/pull/518)

1. Removed old documents: dart-tutorial, programmingGuide
    * [Pull request #515](https://github.com/dartsim/dart/pull/515)

1. Fixed aligned memory allocation with Eigen objects
    * [Pull request #513](https://github.com/dartsim/dart/pull/513)

1. Fixed segfault in Linkage::Criteria
    * [Pull request #491](https://github.com/dartsim/dart/pull/491)
    * [Issue #489](https://github.com/dartsim/dart/issues/489)

1. Improved sdf/urdf parser
    * [Pull request #497](https://github.com/dartsim/dart/pull/497)
    * [Pull request #485](https://github.com/dartsim/dart/pull/485)

1. Fixed CMake warnings
    * [Pull request #483](https://github.com/dartsim/dart/pull/483)

1. Fixed build issues on Windows
    * [Pull request #516](https://github.com/dartsim/dart/pull/516)
    * [Pull request #509](https://github.com/dartsim/dart/pull/509)
    * [Pull request #486](https://github.com/dartsim/dart/pull/486)
    * [Pull request #482](https://github.com/dartsim/dart/pull/482)
    * [Issue #487](https://github.com/dartsim/dart/issues/487)

1. Fixed IpoptSolver bugs
    * [Pull request #481](https://github.com/dartsim/dart/pull/481)

1. Added Frame::getTransform(withRespecTo, inCoordinatesOf)
    * [Pull request #475](https://github.com/dartsim/dart/pull/475)
    * [Issue #471](https://github.com/dartsim/dart/issues/471)

1. Improved API documentation -- set the SHOW_USED_FILES tag to NO
    * [Pull request #474](https://github.com/dartsim/dart/pull/474)

1. Added convenience setters for generalized coordinates of FreeJoint
    * [Pull request #470](https://github.com/dartsim/dart/pull/470)
    * [Pull request #507](https://github.com/dartsim/dart/pull/507)

1. Fixed compilation warnings
    * [Pull request #480](https://github.com/dartsim/dart/pull/480)
    * [Pull request #469](https://github.com/dartsim/dart/pull/469)
    * [Issue #418](https://github.com/dartsim/dart/issues/418)

1. Added a mutex to Skeleton
    * [Pull request #466](https://github.com/dartsim/dart/pull/466)

1. Added generic URIs support
    * [Pull request #464](https://github.com/dartsim/dart/pull/464)
    * [Pull request #517](https://github.com/dartsim/dart/pull/517)

1. Added End Effector, Inverse Kinematics, and osgDart
    * [Pull request #461](https://github.com/dartsim/dart/pull/461)
    * [Pull request #495](https://github.com/dartsim/dart/pull/495)
    * [Pull request #502](https://github.com/dartsim/dart/pull/502)
    * [Pull request #506](https://github.com/dartsim/dart/pull/506)
    * [Pull request #514](https://github.com/dartsim/dart/pull/514)
    * [Issue #381](https://github.com/dartsim/dart/issues/381)
    * [Issue #454](https://github.com/dartsim/dart/issues/454)
    * [Issue #478](https://github.com/dartsim/dart/issues/478)

1. Removed outdated packaging scripts
    * [Pull request #456](https://github.com/dartsim/dart/pull/456)

1. Added initial position and initial velocity properties
    * [Pull request #449](https://github.com/dartsim/dart/pull/449)

1. Added a package.xml file for REP-136 support
    * [Pull request #446](https://github.com/dartsim/dart/pull/446)

1. Improved Linkage and Chain Criteria
    * [Pull request #443](https://github.com/dartsim/dart/pull/443)
    * [Issue #437](https://github.com/dartsim/dart/issues/437)

1. Added Joint::isCyclic to mark SO(2) topology
    * [Pull request #441](https://github.com/dartsim/dart/pull/441)

1. Fixed SEGFAULTs in DartLoader
    * [Pull request #439](https://github.com/dartsim/dart/pull/439)

1. Added the SYSTEM flag to include_directories
    * [Pull request #435](https://github.com/dartsim/dart/pull/435)

1. Improved Joint warning
    * [Pull request #430](https://github.com/dartsim/dart/pull/430)

1. Added tutorials (http://dart.readthedocs.org/)
    * [Pull request #504](https://github.com/dartsim/dart/pull/504)
    * [Pull request #484](https://github.com/dartsim/dart/pull/484)
    * [Pull request #423](https://github.com/dartsim/dart/pull/423)
    * [Pull request #511](https://github.com/dartsim/dart/pull/511)

### Version 5.0.2 (2015-09-28)

1. Fixed bug in Jacobian update notifications
    * [Pull request #500](https://github.com/dartsim/dart/pull/500)
    * [Issue #499](https://github.com/dartsim/dart/issues/499)

### Version 5.0.1 (2015-07-28)

1. Improved app indexing for bipedStand and atlasSimbicon
    * [Pull request #417](https://github.com/dartsim/dart/pull/417)

1. Added clipping command when it exceeds the limits
    * [Pull request #419](https://github.com/dartsim/dart/pull/419)

1. Improved CollisionNode's index validity check
    * [Pull request #421](https://github.com/dartsim/dart/pull/421)

1. Standardized warning messages for Joints
    * [Pull request #425](https://github.com/dartsim/dart/pull/425)
    * [Pull request #429](https://github.com/dartsim/dart/pull/429)

1. Fixed bug in SDF parser -- correct child for a joint
    * [Pull request #431](https://github.com/dartsim/dart/pull/431)

1. Fixed SDF parsing for single link model without joint
    * [Pull request #444](https://github.com/dartsim/dart/pull/444)

1. Added missing virtual destructors to Properties in Entity and [Soft]BodyNode
    * [Pull request #458](https://github.com/dartsim/dart/pull/458)

1. Limited maximum required version of Assimp less than 3.0~dfsg-4
    * [Pull request #459](https://github.com/dartsim/dart/pull/459)

1. Fixed SEGFAULTs in DartLoader
    * [Pull request #472](https://github.com/dartsim/dart/pull/472)

### Version 5.0.0 (2015-06-15)

1. Fixed aligned memory allocation with Eigen objects
    * [Pull request #414](https://github.com/dartsim/dart/pull/414)

1. Added some missing API for DegreeOfFreedom
    * [Pull request #408](https://github.com/dartsim/dart/pull/408)

1. Replaced logMaps with Eigen::AngleAxisd
    * [Pull request #407](https://github.com/dartsim/dart/pull/407)

1. Improved FCL collision detector
    * [Pull request #405](https://github.com/dartsim/dart/pull/405)

1. Removed deprecated API and suppressed warnings
    * [Pull request #404](https://github.com/dartsim/dart/pull/404)

1. Added use of OpenGL's multisample anti-aliasing
    * [Pull request #402](https://github.com/dartsim/dart/pull/402)

1. Added computation of differences of generalized coordinates
    * [Pull request #389](https://github.com/dartsim/dart/pull/389)
    * [Issue #290](https://github.com/dartsim/dart/issues/290)

1. Added deprecated and force-linline definitions for clang
    * [Pull request #384](https://github.com/dartsim/dart/pull/384)
    * [Issue #379](https://github.com/dartsim/dart/issues/379)

1. Eradicated memory leaks and maked classes copy-safe and clonable
    * [Pull request #369](https://github.com/dartsim/dart/pull/369)
    * [Pull request #390](https://github.com/dartsim/dart/pull/390)
    * [Pull request #391](https://github.com/dartsim/dart/pull/391)
    * [Pull request #392](https://github.com/dartsim/dart/pull/392)
    * [Pull request #397](https://github.com/dartsim/dart/pull/397)
    * [Pull request #415](https://github.com/dartsim/dart/pull/415)
    * [Issue #280](https://github.com/dartsim/dart/issues/280)
    * [Issue #339](https://github.com/dartsim/dart/issues/339)
    * [Issue #370](https://github.com/dartsim/dart/issues/370)
    * [Issue #383](https://github.com/dartsim/dart/issues/383)

1. Improved PlaneShape constructors
    * [Pull request #366](https://github.com/dartsim/dart/pull/366)
    * [Pull request #377](https://github.com/dartsim/dart/pull/377)
    * [Issue #373](https://github.com/dartsim/dart/issues/373)

1. Added appveyor options for parallel build and detailed log
    * [Pull request #365](https://github.com/dartsim/dart/pull/365)

1. Improved robustness and package handling for URDF parsing
    * [Pull request #364](https://github.com/dartsim/dart/pull/364)

1. Fixed bug in BodyNode::_updateBodyJacobianSpatialDeriv()
    * [Pull request #363](https://github.com/dartsim/dart/pull/363)

1. Added alpha channel and Color functions
    * [Pull request #359](https://github.com/dartsim/dart/pull/359)
    * [Issue #358](https://github.com/dartsim/dart/issues/358)

1. Added Jacobian getters to Skeleton
    * [Pull request #357](https://github.com/dartsim/dart/pull/357)

1. Added ArrowShape for visualizing arrows
    * [Pull request #356](https://github.com/dartsim/dart/pull/356)

1. Fixed matrix dimension bug in operationalSpaceControl app
    * [Pull request #354](https://github.com/dartsim/dart/pull/354)

1. Added build type definitions
    * [Pull request #353](https://github.com/dartsim/dart/pull/353)

1. Added Signal class
    * [Pull request #350](https://github.com/dartsim/dart/pull/350)

1. Added LineSegmentShape for visualizing line segments
    * [Pull request #349](https://github.com/dartsim/dart/pull/349)
    * [Issue #346](https://github.com/dartsim/dart/issues/346)

1. Fixed segfault in SoftSdfParser
    * [Pull request #345](https://github.com/dartsim/dart/pull/345)

1. Added subscriptions for destructions and notifications
    * [Pull request #343](https://github.com/dartsim/dart/pull/343)

1. Added NloptSolver::[get/set]NumMaxEvaluations()
    * [Pull request #342](https://github.com/dartsim/dart/pull/342)

1. Added support of Eigen::VectorXd in parser
    * [Pull request #341](https://github.com/dartsim/dart/pull/341)

1. Added Skeleton::getNumJoints()
    * [Pull request #335](https://github.com/dartsim/dart/pull/335)

1. Fixed bug in DARTCollide for sphere-sphere collision
    * [Pull request #332](https://github.com/dartsim/dart/pull/332)

1. Fixed naming issues for Skeletons in World
    * [Pull request #331](https://github.com/dartsim/dart/pull/331)
    * [Issue #330](https://github.com/dartsim/dart/issues/330)

1. Added PlanarJoint support for URDF loader
    * [Pull request #326](https://github.com/dartsim/dart/pull/326)

1. Fixed rotation of the inertia reference frame for URDF loader
    * [Pull request #326](https://github.com/dartsim/dart/pull/326)
    * [Issue #47](https://github.com/dartsim/dart/issues/47)

1. Fixed bug in loading WorldFile
    * [Pull request #325](https://github.com/dartsim/dart/pull/325)

1. Added plotting of 2D trajectories
    * [Pull request #324](https://github.com/dartsim/dart/pull/324)

1. Removed unsupported axis orders of EulerJoint
    * [Pull request #323](https://github.com/dartsim/dart/pull/323)
    * [Issue #321](https://github.com/dartsim/dart/issues/321)

1. Added convenience functions to help with setting joint positions
    * [Pull request #322](https://github.com/dartsim/dart/pull/322)
    * [Pull request #338](https://github.com/dartsim/dart/pull/338)

1. Added Frame class and auto-updating for forward kinematics
    * [Pull request #319](https://github.com/dartsim/dart/pull/319)
    * [Pull request #344](https://github.com/dartsim/dart/pull/344)
    * [Pull request #367](https://github.com/dartsim/dart/pull/367)
    * [Pull request #380](https://github.com/dartsim/dart/pull/380)
    * [Issue #289](https://github.com/dartsim/dart/issues/289)
    * [Issue #294](https://github.com/dartsim/dart/issues/294)
    * [Issue #305](https://github.com/dartsim/dart/issues/305)

1. Added Travis-CI build test for OSX
    * [Pull request #313](https://github.com/dartsim/dart/pull/313)
    * [Issue #258](https://github.com/dartsim/dart/issues/258)

1. Added specification of minimum dependency version
    * [Pull request #306](https://github.com/dartsim/dart/pull/306)

## DART 4

### Version 4.3.6 (2016-04-16)

1. Fixed duplicate entries in Skeleton::mBodyNodes causing segfault in destructor
    * [Issue #671](https://github.com/dartsim/dart/issues/671)
    * [Pull request #672](https://github.com/dartsim/dart/pull/672)

### Version 4.3.5 (2016-01-09)

1. Fixed incorrect applying of joint constraint impulses (backported from 6.0.0)
    * [Pull request #578](https://github.com/dartsim/dart/pull/578)

### Version 4.3.4 (2015-01-24)

1. Fixed build issue with gtest on Mac
    * [Pull request #315](https://github.com/dartsim/dart/pull/315)

### Version 4.3.3 (2015-01-23)

1. Fixed joint Coulomb friction
    * [Pull request #311](https://github.com/dartsim/dart/pull/311)

### Version 4.3.2 (2015-01-22)

1. Fixed installation -- missing headers (utils/urdf, utils/sdf)

### Version 4.3.1 (2015-01-21)

1. Fixed API incompatibility introduced by dart-4.3.0
    * [Issue #303](https://github.com/dartsim/dart/issues/303)
    * [Pull request #309](https://github.com/dartsim/dart/pull/309)

### Version 4.3.0 (2015-01-19)

1. Added name manager for efficient name look-up and unique naming
    * [Pull request #277](https://github.com/dartsim/dart/pull/277)
1. Added all-inclusive header and namespace headers
    * [Pull request #278](https://github.com/dartsim/dart/pull/278)
1. Added DegreeOfFreedom class for getting/setting data of individual generalized coordinates
    * [Pull request #288](https://github.com/dartsim/dart/pull/288)
1. Added hybrid dynamics
    * [Pull request #298](https://github.com/dartsim/dart/pull/298)
1. Added joint actuator types
    * [Pull request #298](https://github.com/dartsim/dart/pull/298)
1. Added Coulomb joint friction
    * [Pull request #301](https://github.com/dartsim/dart/pull/301)
1. Migrated to C++11
    * [Pull request #268](https://github.com/dartsim/dart/pull/268)
    * [Pull request #299](https://github.com/dartsim/dart/pull/299)
1. Improved readability of CMake output messages
    * [Pull request #272](https://github.com/dartsim/dart/pull/272)
1. Fixed const-correctneess of member functions
    * [Pull request #277](https://github.com/dartsim/dart/pull/277)
1. Added handling use of 'package:/' in URDF
    * [Pull request #273](https://github.com/dartsim/dart/pull/273)
    * [Issue #271](https://github.com/dartsim/dart/issues/271)

### Version 4.2.1 (2015-01-07)

1. Fixed version numbering of shared libraries in debian packages
    * [Pull request #286](https://github.com/dartsim/dart/pull/286)
1. Fixed Jacobian and its derivatives of FreeJoint/BallJoint
    * [Pull request #284](https://github.com/dartsim/dart/pull/284)

### Version 4.2.0 (2014-11-22)

1. Added reset functions for Simulation and Recording class
    * [Pull request #231](https://github.com/dartsim/dart/pull/231)
1. Added operational space control example
    * [Pull request #257](https://github.com/dartsim/dart/pull/257)
1. Fixed misuse of Bullet collision shapes
    * [Pull request #228](https://github.com/dartsim/dart/pull/228)
1. Fixed adjacent body pair check for Bullet collision detector
    * [Pull request #246](https://github.com/dartsim/dart/pull/246)
1. Fixed incorrect computation of constraint impulse for BallJointConstraint and WeldJointContraint
    * [Pull request #247](https://github.com/dartsim/dart/pull/247)
1. Improved generation of soft box shape for soft body
    * [Commit ec31f44](https://github.com/dartsim/dart/commit/ec31f44)

### Version 4.1.1 (2014-07-17)

1. Added ABI check script
    * [Pull request #226](https://github.com/dartsim/dart/pull/226)
    * [Pull request #227](https://github.com/dartsim/dart/pull/227)
1. Fixed build issues on Linux
    * [Pull request #214](https://github.com/dartsim/dart/pull/214)
    * [Pull request #219](https://github.com/dartsim/dart/pull/219)
1. Fixed build issues on Windows
    * [Pull request #215](https://github.com/dartsim/dart/pull/215)
    * [Pull request #217](https://github.com/dartsim/dart/pull/217)
1. Fixed unintended warning messages
    * [Pull request #220](https://github.com/dartsim/dart/pull/220)

### Version 4.1.0 (2014-07-02)

1. Fixed bug in switching collision detectors
    * [Issue #127](https://github.com/dartsim/dart/issues/127)
    * [Pull request #195](https://github.com/dartsim/dart/pull/195)
1. Fixed kinematics and dynamics when a skeleton has multiple parent-less bodies
    * [Pull request #196](https://github.com/dartsim/dart/pull/196)
1. Fixed issue on installing DART 4 alongside DART 3 on Linux
    * [Issue #122](https://github.com/dartsim/dart/issues/122)
    * [Pull request #203](https://github.com/dartsim/dart/pull/203)
1. Fixed warnings on gcc
    * [Pull request #206](https://github.com/dartsim/dart/pull/206)
1. Renamed getDof() to getNumDofs()
    * [Pull request #209](https://github.com/dartsim/dart/pull/209)
1. Added cylinder shape for soft body
    * [Pull request #210](https://github.com/dartsim/dart/pull/210)

### Version 4.0.0 (2014-06-02)

1. Added implicit joint spring force and damping force
1. Added planar joint
1. Added soft body dynamics
1. Added computation of velocity and acceleration of COM
1. Added bullet collision detector
  * [Pull request #156](https://github.com/dartsim/dart/pull/156)
1. Improved performance of forward dynamics algorithm
  * [Pull request #188](https://github.com/dartsim/dart/pull/188)
1. Improved dynamics API for Skeleton and Joint
  * [Pull request #161](https://github.com/dartsim/dart/pull/161)
  * [Pull request #192](https://github.com/dartsim/dart/pull/192)
  * [Pull request #193](https://github.com/dartsim/dart/pull/193)
1. Improved constraint dynamics solver
  * [Pull request #184](https://github.com/dartsim/dart/pull/184)
1. Improved calculation of equations of motion using Featherstone algorithm
  * [Issue #85](https://github.com/dartsim/dart/issues/87)
1. Improved optimizer interface and added nlopt solver
  * [Pull request #152](https://github.com/dartsim/dart/pull/152)
1. Fixed self collision bug
  * [Issue #125](https://github.com/dartsim/dart/issues/125)
1. Fixed incorrect integration of BallJoint and FreeJoint
  * [Issue #122](https://github.com/dartsim/dart/issues/122)
  * [Pull request #168](https://github.com/dartsim/dart/pull/168)

## DART 3

### Version 3.0 (2013-11-04)

1. Removed Transformation classes. Their functionality is now included in joint classes.
1. Added Featherstone algorithm. Can currently only be used without collision handling. The old algortihm is still present and used for that case.
1. Removed kinematics namespace. Functionality is moved to dynamics classes.
1. Added dart root namespace
1. A lot of function and variable renames
1. Added constraint namespace
1. Added "common" namespace

## DART 2

### Version 2.6 (2013-09-07)

1. Clean-up of build system:
  * Renamed DART_INCLUDEDIR to the standard-compliant DART_INCLUDE_DIRS in CMake files. Users need to adapt their CMake files for this change.
  * Users no longer need to call find_package(DARTExt) in the CMake files. A call to find_package(DART) also finds its dependencies now.
  * Allow user to overwrite installation prefix
  * Add possibility to include DART header files as '#include \<dart/dynamics/Skeleton.h\>' in addition to '#include \<dynamics/Skeleton.h\>'
  * Allow out-of-source builds
1. URDF loader:
  * Major clean-up
  * Consider mesh scaling factor

### Version 2.5 (2013-07-16)

1. Replaced robotics::World with simulation::World
1. Removed robotics::Robot
1. Added simulation::SimWindow
1. Some speed-up of Eigen calculations
1. Added abstract trajectory interface
1. ConstraintDynamics handles contact, joint limit and other constraint forces simultaneously
1. Improved Lemke algorithm for solving LCP
1. Renamed skeletonDynamics::getQDotVector() to getPoseVelocity()
1. Added abstract CollisionDetector interface allowing for multiple different collision detector implementations.
1. Created math namespace
1. Added System class as base class to Skeleton and Joint
1. URDF loader: Removed ability to load nonstandard URDF files with an object tag
1. Added support for multiple shapes per BodyNode
1. Made urdfdom a dependency instead of including it in the DART source
1. Added function to CollisionDetector to let user check a specific pair of BodyNodes for collision

### Version 2.4 (2013-03-05)

1. Mass and inertia are no longer stored in Shape but in BodyNode.
1. Different shapes for collision and visualization (not just different meshes)
1. Shapes are no longer centered at the COM but can be transformed independently relative to the link frame.
1. Improved URDF support
  * Support for non-mesh shapes
  * Does not create dummy root nodes anymore
  * Support for continuous joints
  * Support for arbitrary joint axes for revolute joints (but not for prismatic joints) instead of only axis-aligned joint axes
  * Support for relative mesh paths even if the robot and world URDF files are in different directories
  * All supported joint types can be root joints
1. Clean-up of the Robot class
1. Removed Object class
1. More robust build and installation process on Linux<|MERGE_RESOLUTION|>--- conflicted
+++ resolved
@@ -1,14 +1,11 @@
 ## DART 6
 
-<<<<<<< HEAD
 ### DART 6.3.0 (2017-XX-XX)
 
 * Kinematics
 
   * Added IkFast support as analytic IK solver: [#887](https://github.com/dartsim/dart/pull/887)
 
-### DART 6.2.1 (2017-XX-XX)
-=======
 ### [DART 6.2.1 (2017-08-08)](https://github.com/dartsim/dart/milestone/37?closed=1)
 
 * Collision detection
@@ -28,7 +25,6 @@
 
   * Fixed testing ODE collision detector on macOS: [#884](https://github.com/dartsim/dart/pull/884)
   * Removed redundant main body for each test source file: [#856](https://github.com/dartsim/dart/pull/856)
->>>>>>> 31db2d4c
 
 * Misc
 
