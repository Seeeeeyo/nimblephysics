## DART 6

<<<<<<< HEAD
### DART 6.7.0 (201X-XX-XX)

* Dynamics

  * Refactor constraint solver: [#1099](https://github.com/dartsim/dart/pull/1099), [#1101](https://github.com/dartsim/dart/pull/1101)

* GUI

  * Reorganized OpenGL and GLUT files: [#1088](https://github.com/dartsim/dart/pull/1088)
=======
### [DART 6.6.2 (2018-09-03)](https://github.com/dartsim/dart/milestone/47?closed=1)

* Utils

  * Fixed checking file existence in DartResourceRetriever: [#1107](https://github.com/dartsim/dart/pull/1107)
>>>>>>> 4fdbfbbf

### [DART 6.6.1 (2018-08-04)](https://github.com/dartsim/dart/milestone/46?closed=1)

* Utils

  * Added option to DartResourceRetriever to search from environment variable DART_DATA_PATH: [#1095](https://github.com/dartsim/dart/pull/1095)

* Examples

  * Fixed CMakeLists.txt of humanJointLimits: [#1094](https://github.com/dartsim/dart/pull/1094)

### [DART 6.6.0 (2018-08-02)](https://github.com/dartsim/dart/milestone/44?closed=1)

* Collision detection

  * Added voxel grid map: [#1076](https://github.com/dartsim/dart/pull/1076), [#1083](https://github.com/dartsim/dart/pull/1083)
  * Added heightmap support: [#1069](https://github.com/dartsim/dart/pull/1069)

### [DART 6.5.0 (2018-05-12)](https://github.com/dartsim/dart/milestone/41?closed=1)

* Common

  * Added LockableReference classes: [#1011](https://github.com/dartsim/dart/pull/1011)
  * Added missing \<vector\> to Memory.hpp: [#1057](https://github.com/dartsim/dart/pull/1057)

* GUI

  * Added FOV API to OSG viewer: [#1048](https://github.com/dartsim/dart/pull/1048)

* Parsers

  * Fixed incorrect parsing of continuous joints specified in URDF [#1064](https://github.com/dartsim/dart/pull/1064)

* Simulation

  * Added World::hasSkeleton(): [#1050](https://github.com/dartsim/dart/pull/1050)

* Misc

  * Fixed memory leaks in mesh loading: [#1066](https://github.com/dartsim/dart/pull/1066)

### [DART 6.4.0 (2018-03-26)](https://github.com/dartsim/dart/milestone/39?closed=1)

* Common

  * Added DART_COMMON_DECLARE_SMART_POINTERS macro: [#1022](https://github.com/dartsim/dart/pull/1022)
  * Added ResourceRetriever::getFilePath(): [#972](https://github.com/dartsim/dart/pull/972)

* Kinematics/Dynamics

  * Added relative Jacobian functions to MetaSkeleton: [#997](https://github.com/dartsim/dart/pull/997)
  * Added vectorized joint limit functions: [#996](https://github.com/dartsim/dart/pull/996)
  * Added lazy evaluation for shape's volume and bounding-box computation: [#959](https://github.com/dartsim/dart/pull/959)
  * Added IkFast support as analytic IK solver: [#887](https://github.com/dartsim/dart/pull/887)
  * Added TranslationalJoint2D: [#1003](https://github.com/dartsim/dart/pull/1003)
  * Fixed NaN values caused by zero-length normals in ContactConstraint: [#881](https://github.com/dartsim/dart/pull/881)
  * Extended BodyNode::createShapeNode() to accept more types of arguments: [#986](https://github.com/dartsim/dart/pull/986)

* Collision detection

  * Added FCL 0.6 support (backport of #873): [#936](https://github.com/dartsim/dart/pull/936)

* GUI

  * Added support of rendering texture images: [#973](https://github.com/dartsim/dart/pull/973)
  * Added OSG shadows: [#978](https://github.com/dartsim/dart/pull/978)

* Examples

  * Added humanJointLimits: [#1016](https://github.com/dartsim/dart/pull/1016)

* License

  * Added Personal Robotics Lab and Open Source Robotics Foundation as contributors: [#929](https://github.com/dartsim/dart/pull/929)

* Misc

  * Added World::create(): [#962](https://github.com/dartsim/dart/pull/962)
  * Added MetaSkeleton::hasBodyNode() and MetaSkeleton::hasJoint(): [#1000](https://github.com/dartsim/dart/pull/1000)
  * Suppressed -Winjected-class-name warnings from Clang 5.0.0: [#964](https://github.com/dartsim/dart/pull/964)
  * Suppressed -Wdangling-else warnings from GCC 7.2.0: [#937](https://github.com/dartsim/dart/pull/937)
  * Changed console macros to use global namespace resolutions: [#1010](https://github.com/dartsim/dart/pull/1010)
  * Fixed build with Eigen 3.2.1-3.2.8: [#1042](https://github.com/dartsim/dart/pull/1042)
  * Fixed various build issues with Visual Studio: [#956](https://github.com/dartsim/dart/pull/956)
  * Removed TinyXML dependency: [#993](https://github.com/dartsim/dart/pull/993)

### [DART 6.3.1 (2018-03-21)](https://github.com/dartsim/dart/milestone/42?closed=1)

* Build system

  * Removed an undefined cmake macro/function: [#1036](https://github.com/dartsim/dart/pull/1036)

* ROS support

  * Tweaked package.xml for catkin support: [#1027](https://github.com/dartsim/dart/pull/1027), [#1029](https://github.com/dartsim/dart/pull/1029), [#1031](https://github.com/dartsim/dart/pull/1031), [#1032](https://github.com/dartsim/dart/pull/1031), [#1033](https://github.com/dartsim/dart/pull/1033)

### [DART 6.3.0 (2017-10-04)](https://github.com/dartsim/dart/milestone/36?closed=1)

* Collision detection

  * Added a feature of disabling body node pairs to BodyNodeCollisionFilter: [#911](https://github.com/dartsim/dart/pull/911)

* Kinematics/Dynamics

  * Added setter and getter for WeldJointConstraint::mRelativeTransform: [#910](https://github.com/dartsim/dart/pull/910)

* Parsers

  * Improved SkelParser to read alpha value: [#914](https://github.com/dartsim/dart/pull/914)

* Misc

  * Changed not to use lambda function as an workaround for DART python binding: [#916](https://github.com/dartsim/dart/pull/916)

### [DART 6.2.1 (2017-08-08)](https://github.com/dartsim/dart/milestone/37?closed=1)

* Collision detection

  * Fixed collision checking between objects from the same body node: [#894](https://github.com/dartsim/dart/pull/894)

* Kinematics/Dynamics

  * Fixed transform of ScrewJoint with thread pitch: [#855](https://github.com/dartsim/dart/pull/855)

* Parsers

  * Fixed incorrect reading of <use_parent_model_frame> from SDF: [#893](https://github.com/dartsim/dart/pull/893)
  * Fixed missing reading of joint friction from URDF: [#891](https://github.com/dartsim/dart/pull/891)

* Testing

  * Fixed testing ODE collision detector on macOS: [#884](https://github.com/dartsim/dart/pull/884)
  * Removed redundant main body for each test source file: [#856](https://github.com/dartsim/dart/pull/856)

* Misc

  * Fixed build of dart-gui-osg that depends on the presence of OSG: [#898](https://github.com/dartsim/dart/pull/898)
  * Fixed build of examples and tutorials on macOS: [#889](https://github.com/dartsim/dart/pull/889)
  * Fixed missing overriding method OdePlane::isPlaceable(): [#886](https://github.com/dartsim/dart/pull/886)
  * Replaced use of enum by static constexpr: [#852](https://github.com/dartsim/dart/pull/852), [#904](https://github.com/dartsim/dart/pull/904)

### [DART 6.2.0 (2017-05-15)](https://github.com/dartsim/dart/milestone/30?closed=1)

* Common

  * Added Factory class and applied it to collision detection creation: [#864](https://github.com/dartsim/dart/pull/864)
  * Added readAll() to Resource and ResourceRetriever: [#875](https://github.com/dartsim/dart/pull/875)

* Math

  * Added accessors for diameters and radii of EllipsoidShape, and deprecated EllipsoidShape::get/setSize(): [#829](https://github.com/dartsim/dart/pull/829)
  * Fixed Lemke LCP solver (#808 for DART 6): [#812](https://github.com/dartsim/dart/pull/812)

* Collision Detection

  * Added support of ODE collision detector: [#861](https://github.com/dartsim/dart/pull/861)
  * Fixed incorrect collision filtering of BulletCollisionDetector: [#859](https://github.com/dartsim/dart/pull/859)

* Simulation

  * Fixed World didn't clear collision results on reset: [#863](https://github.com/dartsim/dart/pull/863)

* Parsers

  * Fixed incorrect creation of resource retriever in SkelParser and SdfParser: [#847](https://github.com/dartsim/dart/pull/847), [#849](https://github.com/dartsim/dart/pull/849)

* GUI

  * Added MotionBlurSimWindow: [#840](https://github.com/dartsim/dart/pull/840)
  * Improved MultiSphereShape rendering in GLUT renderer: [#862](https://github.com/dartsim/dart/pull/862)
  * Fixed incorrect parsing of materials and normal scaling from URDF: [#851](https://github.com/dartsim/dart/pull/851)
  * Fixed the OSG renderer not rendering collision geometries: [#851](https://github.com/dartsim/dart/pull/851)
  * Fixed that GUI was rendering white lines with nvidia drivers: [#805](https://github.com/dartsim/dart/pull/805)

* Misc

  * Added createShared() and createUnique() pattern: [#844](https://github.com/dartsim/dart/pull/844)
  * Added Skeleton::getRootJoint(): [#832](https://github.com/dartsim/dart/pull/832)
  * Added CMake targets for code formatting using clang-format: [#811](https://github.com/dartsim/dart/pull/811), [#817](https://github.com/dartsim/dart/pull/817)
  * Renamed MultiSphereShape to MultiSphereConvexHullShape: [#865](https://github.com/dartsim/dart/pull/865)
  * Modified the member function names pertain to lazy evaluation to be more relevant to their functionalities: [#833](https://github.com/dartsim/dart/pull/833)

* Tutorials & Examples

  * Allowed tutorials and examples to be built out of DART source tree: [#842](https://github.com/dartsim/dart/pull/842)
  * Fixed tutorialDominoes-Finished that didn't work with the latest DART: [#807](https://github.com/dartsim/dart/pull/807)

### DART 6.1.2 (2017-01-13)

* Dynamics

  * Fixed bug of ContactConstraint with kinematic joints: [#809](https://github.com/dartsim/dart/pull/809)

* Misc

  * Fixed that ZeroDofJoint::getIndexInTree was called: [#818](https://github.com/dartsim/dart/pull/818)

### DART 6.1.1 (2016-10-14)

* Build

  * Modified to build DART without SIMD options by default: [#790](https://github.com/dartsim/dart/pull/790)
  * Modified to build external libraries as separately build targets: [#787](https://github.com/dartsim/dart/pull/787)
  * Modified to export CMake target files separately per target: [#786](https://github.com/dartsim/dart/pull/786)

* Misc

  * Updated lodepng up to version 20160501 : [#791](https://github.com/dartsim/dart/pull/791)

### DART 6.1.0 (2016-10-07)

* Collision detection

  * Added distance API: [#744](https://github.com/dartsim/dart/pull/744)
  * Fixed direction of contact normal of BulletCollisionDetector: [#763](https://github.com/dartsim/dart/pull/763)

* Dynamics

  * Added `computeLagrangian()` to `MetaSkeleton` and `BodyNode`: [#746](https://github.com/dartsim/dart/pull/746)
  * Added new shapes: sphere, capsule, cone, and multi-sphere: [#770](https://github.com/dartsim/dart/pull/770), [#769](https://github.com/dartsim/dart/pull/769), [#745](https://github.com/dartsim/dart/pull/745)
  * Changed base class of joint from SingleDofJoint/MultiDofJoint to GenericJoint: [#747](https://github.com/dartsim/dart/pull/747)

* Planning

  * Fixed incorrect linking to flann library: [#761](https://github.com/dartsim/dart/pull/761)

* Parsers

  * Added `sdf` parsing for `fixed` joint and `material` tag of visual shape: [#775](https://github.com/dartsim/dart/pull/775)
  * Added support of urdfdom_headers 1.0: [#766](https://github.com/dartsim/dart/pull/766)

* GUI

  * Added ImGui for 2D graphical interface: [#781](https://github.com/dartsim/dart/pull/781)

* Examples

  * Added osgAtlasSimbicon and osgTinkertoy: [#781](https://github.com/dartsim/dart/pull/781)

* Misc improvements and bug fixes

  * Added `virtual Shape::getType()` and deprecated `ShapeType Shape::getShapeType()`: [#725](https://github.com/dartsim/dart/pull/725)
  * Changed building with SIMD optional: [#765](https://github.com/dartsim/dart/pull/765), [#760](https://github.com/dartsim/dart/pull/760)
  * Fixed minor build and install issues: [#773](https://github.com/dartsim/dart/pull/773), [#772](https://github.com/dartsim/dart/pull/772)
  * Fixed Doxyfile to show missing member functions in API documentation: [#768](https://github.com/dartsim/dart/pull/768)
  * Fixed typo: [#756](https://github.com/dartsim/dart/pull/756), [#755](https://github.com/dartsim/dart/pull/755)

### DART 6.0.1 (2016-06-29)

* Collision detection

  * Added support of FCL 0.5 and tinyxml2 4.0: [#749](https://github.com/dartsim/dart/pull/749)
  * Added warnings for unsupported shape pairs of DARTCollisionDetector: [#722](https://github.com/dartsim/dart/pull/722)

* Dynamics

  * Fixed total mass is not being updated when bodies removed from Skeleton: [#731](https://github.com/dartsim/dart/pull/731)

* Misc improvements and bug fixes

  * Renamed `DEPRECATED` and `FORCEINLINE` to `DART_DEPRECATED` and `DART_FORCEINLINE` to avoid name conflicts: [#742](https://github.com/dartsim/dart/pull/742)
  * Updated copyright: added CMU to copyright holder, moved individual contributors to CONTRIBUTING.md: [#723](https://github.com/dartsim/dart/pull/723)

### DART 6.0.0 (2016-05-10)

* Common data structures

  * Added `Node`, `Aspect`, `State`, and `Properties`: [#713](https://github.com/dartsim/dart/pull/713), [#712](https://github.com/dartsim/dart/issues/712), [#708](https://github.com/dartsim/dart/pull/708), [#707](https://github.com/dartsim/dart/pull/707), [#659](https://github.com/dartsim/dart/pull/659), [#649](https://github.com/dartsim/dart/pull/649), [#645](https://github.com/dartsim/dart/issues/645), [#607](https://github.com/dartsim/dart/pull/607), [#598](https://github.com/dartsim/dart/pull/598), [#591](https://github.com/dartsim/dart/pull/591), [#531](https://github.com/dartsim/dart/pull/531) 
  * Added mathematical constants and user-defined literals for radian, degree, and pi: [#669](https://github.com/dartsim/dart/pull/669), [#314](https://github.com/dartsim/dart/issues/314)
  * Added `ShapeFrame` and `ShapeNode`: [#608](https://github.com/dartsim/dart/pull/608)
  * Added `BoundingBox`: [#547](https://github.com/dartsim/dart/pull/547), [#546](https://github.com/dartsim/dart/issues/546)

* Kinematics

  * Added convenient functions for setting joint limits: [#703](https://github.com/dartsim/dart/pull/703)
  * Added more description on `InverseKinematics::solve()`: [#624](https://github.com/dartsim/dart/pull/624)
  * Added API for utilizing analytical inverse kinematics: [#530](https://github.com/dartsim/dart/pull/530), [#463](https://github.com/dartsim/dart/issues/463)
  * Added color property to `Marker`: [#187](https://github.com/dartsim/dart/issues/187)
  * Improved `Skeleton` to clone `State` as well: [#691](https://github.com/dartsim/dart/pull/691)
  * Improved `ReferentialSkeleton` to be able to add and remove `BodyNode`s and `DegreeOfFreedom`s to/from `Group`s freely: [#557](https://github.com/dartsim/dart/pull/557), [#556](https://github.com/dartsim/dart/issues/556), [#548](https://github.com/dartsim/dart/issues/548)
  * Changed `Marker` into `Node`: [#692](https://github.com/dartsim/dart/pull/692), [#609](https://github.com/dartsim/dart/issues/609)
  * Renamed `Joint::get/setLocal[~]` to `Joint::get/setRelative[~]`: [#715](https://github.com/dartsim/dart/pull/715), [#714](https://github.com/dartsim/dart/issues/714)
  * Renamed `PositionLimited` to `PositionLimitEnforced`: [#447](https://github.com/dartsim/dart/issues/447)
  * Fixed initialization of joint position and velocity: [#691](https://github.com/dartsim/dart/pull/691), [#621](https://github.com/dartsim/dart/pull/621)
  * Fixed `InverseKinematics` when it's used with `FreeJoint` and `BallJoint`: [#683](https://github.com/dartsim/dart/pull/683)
  * Fixed ambiguous overload on `MetaSkeleton::getLinearJacobianDeriv`: [#628](https://github.com/dartsim/dart/pull/628), [#626](https://github.com/dartsim/dart/issues/626)

* Dynamics

  * Added `get/setLCPSolver` functions to `ConstraintSolver`: [#633](https://github.com/dartsim/dart/pull/633)
  * Added `ServoMotorConstraint` as a preliminary implementation for `SERVO` actuator type: [#566](https://github.com/dartsim/dart/pull/566)
  * Improved `ConstraintSolver` to obey C++11 ownership conventions: [#616](https://github.com/dartsim/dart/pull/616)
  * Fixed segfualting of `DantzigLCPSolver` when the constraint dimension is zero: [#634](https://github.com/dartsim/dart/pull/634)
  * Fixed missing implementations in ConstrainedGroup: [#586](https://github.com/dartsim/dart/pull/586)
  * Fixed incorrect applying of joint constraint impulses: [#317](https://github.com/dartsim/dart/issues/317)
  * Deprecated `draw()` functions of dynamics classes: [#654](https://github.com/dartsim/dart/pull/654)

* Collision detection

  * Added `CollisionGroup` and refactored `CollisionDetector` to be more versatile: [#711](https://github.com/dartsim/dart/pull/711), [#704](https://github.com/dartsim/dart/pull/704), [#689](https://github.com/dartsim/dart/pull/689), [#631](https://github.com/dartsim/dart/pull/631), [#642](https://github.com/dartsim/dart/issues/642), [#20](https://github.com/dartsim/dart/issues/20)
  * Improved API for self collision checking options: [#718](https://github.com/dartsim/dart/pull/718), [#702](https://github.com/dartsim/dart/issues/702)
  * Deprecated `BodyNode::isColliding`; collision sets are moved to `CollisionResult`: [#694](https://github.com/dartsim/dart/pull/694), [#670](https://github.com/dartsim/dart/pull/670), [#668](https://github.com/dartsim/dart/pull/668), [#666](https://github.com/dartsim/dart/issues/666)

* Parsers

  * Added back VSK parser: [#602](https://github.com/dartsim/dart/pull/602), [#561](https://github.com/dartsim/dart/pull/561), [#254](https://github.com/dartsim/dart/issues/254)
  * Fixed segfault of `SdfParser` when `nullptr` `ResourceRetriever` is passed: [#663](https://github.com/dartsim/dart/pull/663)

* GUI features

  * Merged `renderer` namespace into `gui` namespace: [#652](https://github.com/dartsim/dart/pull/652), [#589](https://github.com/dartsim/dart/issues/589)
  * Moved `osgDart` under `dart::gui` namespace as `dart::gui::osg`: [#651](https://github.com/dartsim/dart/pull/651)
  * Fixed GlutWindow::screenshot(): [#623](https://github.com/dartsim/dart/pull/623), [#395](https://github.com/dartsim/dart/issues/395)

* Simulation

  * Fixed `World::clone()` didn't clone the collision detector: [#658](https://github.com/dartsim/dart/pull/658)
  * Fixed bug of `World` concurrency: [#577](https://github.com/dartsim/dart/pull/577), [#576](https://github.com/dartsim/dart/issues/576)

* Misc improvements and bug fixes

  * Added `make_unique<T>` that was omitted from C++11: [#639](https://github.com/dartsim/dart/pull/639)
  * Added missing `override` keywords: [#617](https://github.com/dartsim/dart/pull/617), [#535](https://github.com/dartsim/dart/pull/535)
  * Added gcc warning flag `-Wextra`: [#600](https://github.com/dartsim/dart/pull/600)
  * Improved memory management of `constraint` namespace: [#584](https://github.com/dartsim/dart/pull/584), [#583](https://github.com/dartsim/dart/issues/583)
  * Changed the extension of headers from `.h` to `.hpp`: [#709](https://github.com/dartsim/dart/pull/709), [#693](https://github.com/dartsim/dart/pull/693), [#568](https://github.com/dartsim/dart/issues/568)
  * Changed Doxyfile to gnerate tag file: [#690](https://github.com/dartsim/dart/pull/690)
  * Changed the convention to use `std::size_t` over `size_t`: [#681](https://github.com/dartsim/dart/pull/681), [#656](https://github.com/dartsim/dart/issues/656)
  * Changed CMake to configure preprocessors using `#cmakedefine`: [#648](https://github.com/dartsim/dart/pull/648), [#641](https://github.com/dartsim/dart/pull/641)
  * Updated copyright years: [#679](https://github.com/dartsim/dart/pull/679), [#160](https://github.com/dartsim/dart/issues/160)
  * Renamed directory name `apps` to `examples`: [#685](https://github.com/dartsim/dart/pull/685)
  * Fixed warnings of unused variables in release mode: [#646](https://github.com/dartsim/dart/pull/646)
  * Fixed typo of `getNumPluralAddoName` in utility macro: [#615](https://github.com/dartsim/dart/issues/615)
  * Fixed linker error by adding namespace-scope definitions for `constexpr static` members: [#603](https://github.com/dartsim/dart/pull/603)
  * Fixed segfault from nullptr meshes: [#585](https://github.com/dartsim/dart/pull/585)
  * Fixed typo of tutorial with minor improvements: [#573](https://github.com/dartsim/dart/pull/573)
  * Fixed `NameManager<T>::removeEntries(~)` called a function that does not exist: [#564](https://github.com/dartsim/dart/pull/564), [#554](https://github.com/dartsim/dart/issues/554)
  * Fixed missing definitions for various functions: [#558](https://github.com/dartsim/dart/pull/558), [#555](https://github.com/dartsim/dart/issues/555)
  * Fixed const correctness of `BodyNode::getMomentsOfInertia()`: [#541](https://github.com/dartsim/dart/pull/541), [#540](https://github.com/dartsim/dart/issues/540)
  * Fixed `ftel` bug in Linux with an workaround: [#533](https://github.com/dartsim/dart/pull/533)
  * Removed unnecessary `virtual` keyword for overriding functions: [#680](https://github.com/dartsim/dart/pull/680)
  * Removed deprecated APIs in DART 5: [#678](https://github.com/dartsim/dart/pull/678)

* Build and test issues

  * Added CMake target for code coverage testing, and automatic reporting: [#688](https://github.com/dartsim/dart/pull/688), [#687](https://github.com/dartsim/dart/issues/687), [#638](https://github.com/dartsim/dart/pull/638), [#632](https://github.com/dartsim/dart/pull/632)
  * Added missing `liburdfdom-dev` dependency in Ubuntu package: [#574](https://github.com/dartsim/dart/pull/574)
  * Modulized DART libraries: [#706](https://github.com/dartsim/dart/pull/706), [#675](https://github.com/dartsim/dart/pull/675), [#652](https://github.com/dartsim/dart/pull/652), [#477](https://github.com/dartsim/dart/issues/477)
  * Improved Travis-CI script: [#655](https://github.com/dartsim/dart/pull/655)
  * Improved CMake script by splitting tutorials, examples, and tests into separate targets: [#644](https://github.com/dartsim/dart/pull/644)
  * Improved wording of the cmake warning messages for ASSIMP: [#553](https://github.com/dartsim/dart/pull/553)
  * Changed Travis-CI to treat warning as errors using `-Werror` flags: [#682](https://github.com/dartsim/dart/pull/682), [#677](https://github.com/dartsim/dart/issues/677)
  * Changed Travis-CI to test DART with bullet collision detector: [#650](https://github.com/dartsim/dart/pull/650), [#376](https://github.com/dartsim/dart/issues/376)
  * Changed the minimum requirement of Visual Studio version to 2015: [#592](https://github.com/dartsim/dart/issues/592)
  * Changed CMake to build gui::osg examples when `DART_BUILD_EXAMPLES` is on: [#536](https://github.com/dartsim/dart/pull/536)
  * Simplfied Travis-CI tests for general pushes: [#700](https://github.com/dartsim/dart/pull/700)
  * Fixed Eigen memory alignment issue in testCollision.cpp: [#719](https://github.com/dartsim/dart/pull/719)
  * Fixed `BULLET_INCLUDE_DIRS` in `DARTConfig.cmake`: [#697](https://github.com/dartsim/dart/pull/697)
  * Fixed linking with Bullet on OS X El Capitan by supporting for Bullet built with double precision: [#660](https://github.com/dartsim/dart/pull/660), [#657](https://github.com/dartsim/dart/issues/657)
  * Fixed FCL version check logic in the main `CMakeLists.txt`: [#640](https://github.com/dartsim/dart/pull/640)
  * Fixed `find_package(DART)` on optimizer components: [#637](https://github.com/dartsim/dart/pull/637)
  * Fixed linking against `${DART_LIBRARIES}` not working in Ubuntu 14.04: [#630](https://github.com/dartsim/dart/pull/630), [#629](https://github.com/dartsim/dart/issues/629)
  * Fixed Visual Studio 2015 build errors: [#580](https://github.com/dartsim/dart/pull/580)
  * Removed OpenGL dependency from `dart` library: [#667](https://github.com/dartsim/dart/pull/667)
  * Removed version check for Bullet: [#636](https://github.com/dartsim/dart/pull/636), [#625](https://github.com/dartsim/dart/issues/625)

## DART 5

### Version 5.1.6 (2017-08-08)

1. Improved camera movement of OpenGL GUI: smooth zooming and translation 
    * [Pull request #843](https://github.com/dartsim/dart/pull/843)

2. Removed debian meta files from the main DART repository
    * [Pull request #853](https://github.com/dartsim/dart/pull/853)

### Version 5.1.5 (2017-01-20)

1. Fixed Lemke LCP solver for several failing cases
    * [Pull request #808](https://github.com/dartsim/dart/pull/808)

1. Increase minimum required Ipopt version to 3.11.9
    * [Pull request #800](https://github.com/dartsim/dart/pull/800)

1. Added support of urdfdom_headers 1.0 for DART 5.1 (backport of [#766](https://github.com/dartsim/dart/pull/766))
    * [Pull request #799](https://github.com/dartsim/dart/pull/799)

### Version 5.1.4 (2016-10-14)

1. Fixed inconsistent frame rate of GlutWindow
    * [Pull request #794](https://github.com/dartsim/dart/pull/794)

### Version 5.1.3 (2016-10-07)

1. Updated to support Bullet built with double precision (backport of [#660](https://github.com/dartsim/dart/pull/660))
    * [Pull request #777](https://github.com/dartsim/dart/pull/777)

1. Modified to use btGImpactMeshShape instead of btConvexTriangleMeshShape for mesh
    * [Pull request #764](https://github.com/dartsim/dart/pull/764)

1. Updated to support FCL 0.5 and tinyxml 4.0 (backport of [#749](https://github.com/dartsim/dart/pull/749))
    * [Pull request #759](https://github.com/dartsim/dart/pull/759)

### Version 5.1.2 (2016-04-25)

1. Fixed inverse kinematics (backporting)
    * [Pull request #684](https://github.com/dartsim/dart/pull/684)

1. Fixed aligned memory allocation with Eigen objects in loading meshes
    * [Pull request #606](https://github.com/dartsim/dart/pull/606)

1. Fixed incorrect applying joint constraint impulses (backporting)
    * [Pull request #579](https://github.com/dartsim/dart/pull/579)

1. Fixed some build and packaging issues
    * [Pull request #559](https://github.com/dartsim/dart/pull/559)
    * [Pull request #595](https://github.com/dartsim/dart/pull/595)
    * [Pull request #696](https://github.com/dartsim/dart/pull/696)

### Version 5.1.1 (2015-11-06)

1. Add bullet dependency to package.xml
    * [Pull request #523](https://github.com/dartsim/dart/pull/523)

1. Improved handling of missing symbols of Assimp package
    * [Pull request #542](https://github.com/dartsim/dart/pull/542)

1. Improved travis-ci build log for Mac
    * [Pull request #529](https://github.com/dartsim/dart/pull/529)

1. Fixed warnings in Function.cpp
    * [Pull request #550](https://github.com/dartsim/dart/pull/550)

1. Fixed build failures on AppVeyor
    * [Pull request #543](https://github.com/dartsim/dart/pull/543)

1. Fixed const qualification of ResourceRetriever
    * [Pull request #534](https://github.com/dartsim/dart/pull/534)
    * [Issue #532](https://github.com/dartsim/dart/issues/532)

1. Fixed aligned memory allocation with Eigen objects
    * [Pull request #527](https://github.com/dartsim/dart/pull/527)

1. Fixed copy safety for various classes
    * [Pull request #526](https://github.com/dartsim/dart/pull/526)
    * [Pull request #539](https://github.com/dartsim/dart/pull/539)
    * [Issue #524](https://github.com/dartsim/dart/issues/524)

### Version 5.1.0 (2015-10-15)

1. Fixed incorrect rotational motion of BallJoint and FreeJoint
    * [Pull request #518](https://github.com/dartsim/dart/pull/518)

1. Removed old documents: dart-tutorial, programmingGuide
    * [Pull request #515](https://github.com/dartsim/dart/pull/515)

1. Fixed aligned memory allocation with Eigen objects
    * [Pull request #513](https://github.com/dartsim/dart/pull/513)

1. Fixed segfault in Linkage::Criteria
    * [Pull request #491](https://github.com/dartsim/dart/pull/491)
    * [Issue #489](https://github.com/dartsim/dart/issues/489)

1. Improved sdf/urdf parser
    * [Pull request #497](https://github.com/dartsim/dart/pull/497)
    * [Pull request #485](https://github.com/dartsim/dart/pull/485)

1. Fixed CMake warnings
    * [Pull request #483](https://github.com/dartsim/dart/pull/483)

1. Fixed build issues on Windows
    * [Pull request #516](https://github.com/dartsim/dart/pull/516)
    * [Pull request #509](https://github.com/dartsim/dart/pull/509)
    * [Pull request #486](https://github.com/dartsim/dart/pull/486)
    * [Pull request #482](https://github.com/dartsim/dart/pull/482)
    * [Issue #487](https://github.com/dartsim/dart/issues/487)

1. Fixed IpoptSolver bugs
    * [Pull request #481](https://github.com/dartsim/dart/pull/481)

1. Added Frame::getTransform(withRespecTo, inCoordinatesOf)
    * [Pull request #475](https://github.com/dartsim/dart/pull/475)
    * [Issue #471](https://github.com/dartsim/dart/issues/471)

1. Improved API documentation -- set the SHOW_USED_FILES tag to NO
    * [Pull request #474](https://github.com/dartsim/dart/pull/474)

1. Added convenience setters for generalized coordinates of FreeJoint
    * [Pull request #470](https://github.com/dartsim/dart/pull/470)
    * [Pull request #507](https://github.com/dartsim/dart/pull/507)

1. Fixed compilation warnings
    * [Pull request #480](https://github.com/dartsim/dart/pull/480)
    * [Pull request #469](https://github.com/dartsim/dart/pull/469)
    * [Issue #418](https://github.com/dartsim/dart/issues/418)

1. Added a mutex to Skeleton
    * [Pull request #466](https://github.com/dartsim/dart/pull/466)

1. Added generic URIs support
    * [Pull request #464](https://github.com/dartsim/dart/pull/464)
    * [Pull request #517](https://github.com/dartsim/dart/pull/517)

1. Added End Effector, Inverse Kinematics, and osgDart
    * [Pull request #461](https://github.com/dartsim/dart/pull/461)
    * [Pull request #495](https://github.com/dartsim/dart/pull/495)
    * [Pull request #502](https://github.com/dartsim/dart/pull/502)
    * [Pull request #506](https://github.com/dartsim/dart/pull/506)
    * [Pull request #514](https://github.com/dartsim/dart/pull/514)
    * [Issue #381](https://github.com/dartsim/dart/issues/381)
    * [Issue #454](https://github.com/dartsim/dart/issues/454)
    * [Issue #478](https://github.com/dartsim/dart/issues/478)

1. Removed outdated packaging scripts
    * [Pull request #456](https://github.com/dartsim/dart/pull/456)

1. Added initial position and initial velocity properties
    * [Pull request #449](https://github.com/dartsim/dart/pull/449)

1. Added a package.xml file for REP-136 support
    * [Pull request #446](https://github.com/dartsim/dart/pull/446)

1. Improved Linkage and Chain Criteria
    * [Pull request #443](https://github.com/dartsim/dart/pull/443)
    * [Issue #437](https://github.com/dartsim/dart/issues/437)

1. Added Joint::isCyclic to mark SO(2) topology
    * [Pull request #441](https://github.com/dartsim/dart/pull/441)

1. Fixed SEGFAULTs in DartLoader
    * [Pull request #439](https://github.com/dartsim/dart/pull/439)

1. Added the SYSTEM flag to include_directories
    * [Pull request #435](https://github.com/dartsim/dart/pull/435)

1. Improved Joint warning
    * [Pull request #430](https://github.com/dartsim/dart/pull/430)

1. Added tutorials (http://dart.readthedocs.org/)
    * [Pull request #504](https://github.com/dartsim/dart/pull/504)
    * [Pull request #484](https://github.com/dartsim/dart/pull/484)
    * [Pull request #423](https://github.com/dartsim/dart/pull/423)
    * [Pull request #511](https://github.com/dartsim/dart/pull/511)

### Version 5.0.2 (2015-09-28)

1. Fixed bug in Jacobian update notifications
    * [Pull request #500](https://github.com/dartsim/dart/pull/500)
    * [Issue #499](https://github.com/dartsim/dart/issues/499)

### Version 5.0.1 (2015-07-28)

1. Improved app indexing for bipedStand and atlasSimbicon
    * [Pull request #417](https://github.com/dartsim/dart/pull/417)

1. Added clipping command when it exceeds the limits
    * [Pull request #419](https://github.com/dartsim/dart/pull/419)

1. Improved CollisionNode's index validity check
    * [Pull request #421](https://github.com/dartsim/dart/pull/421)

1. Standardized warning messages for Joints
    * [Pull request #425](https://github.com/dartsim/dart/pull/425)
    * [Pull request #429](https://github.com/dartsim/dart/pull/429)

1. Fixed bug in SDF parser -- correct child for a joint
    * [Pull request #431](https://github.com/dartsim/dart/pull/431)

1. Fixed SDF parsing for single link model without joint
    * [Pull request #444](https://github.com/dartsim/dart/pull/444)

1. Added missing virtual destructors to Properties in Entity and [Soft]BodyNode
    * [Pull request #458](https://github.com/dartsim/dart/pull/458)

1. Limited maximum required version of Assimp less than 3.0~dfsg-4
    * [Pull request #459](https://github.com/dartsim/dart/pull/459)

1. Fixed SEGFAULTs in DartLoader
    * [Pull request #472](https://github.com/dartsim/dart/pull/472)

### Version 5.0.0 (2015-06-15)

1. Fixed aligned memory allocation with Eigen objects
    * [Pull request #414](https://github.com/dartsim/dart/pull/414)

1. Added some missing API for DegreeOfFreedom
    * [Pull request #408](https://github.com/dartsim/dart/pull/408)

1. Replaced logMaps with Eigen::AngleAxisd
    * [Pull request #407](https://github.com/dartsim/dart/pull/407)

1. Improved FCL collision detector
    * [Pull request #405](https://github.com/dartsim/dart/pull/405)

1. Removed deprecated API and suppressed warnings
    * [Pull request #404](https://github.com/dartsim/dart/pull/404)

1. Added use of OpenGL's multisample anti-aliasing
    * [Pull request #402](https://github.com/dartsim/dart/pull/402)

1. Added computation of differences of generalized coordinates
    * [Pull request #389](https://github.com/dartsim/dart/pull/389)
    * [Issue #290](https://github.com/dartsim/dart/issues/290)

1. Added deprecated and force-linline definitions for clang
    * [Pull request #384](https://github.com/dartsim/dart/pull/384)
    * [Issue #379](https://github.com/dartsim/dart/issues/379)

1. Eradicated memory leaks and maked classes copy-safe and clonable
    * [Pull request #369](https://github.com/dartsim/dart/pull/369)
    * [Pull request #390](https://github.com/dartsim/dart/pull/390)
    * [Pull request #391](https://github.com/dartsim/dart/pull/391)
    * [Pull request #392](https://github.com/dartsim/dart/pull/392)
    * [Pull request #397](https://github.com/dartsim/dart/pull/397)
    * [Pull request #415](https://github.com/dartsim/dart/pull/415)
    * [Issue #280](https://github.com/dartsim/dart/issues/280)
    * [Issue #339](https://github.com/dartsim/dart/issues/339)
    * [Issue #370](https://github.com/dartsim/dart/issues/370)
    * [Issue #383](https://github.com/dartsim/dart/issues/383)

1. Improved PlaneShape constructors
    * [Pull request #366](https://github.com/dartsim/dart/pull/366)
    * [Pull request #377](https://github.com/dartsim/dart/pull/377)
    * [Issue #373](https://github.com/dartsim/dart/issues/373)

1. Added appveyor options for parallel build and detailed log
    * [Pull request #365](https://github.com/dartsim/dart/pull/365)

1. Improved robustness and package handling for URDF parsing
    * [Pull request #364](https://github.com/dartsim/dart/pull/364)

1. Fixed bug in BodyNode::_updateBodyJacobianSpatialDeriv()
    * [Pull request #363](https://github.com/dartsim/dart/pull/363)

1. Added alpha channel and Color functions
    * [Pull request #359](https://github.com/dartsim/dart/pull/359)
    * [Issue #358](https://github.com/dartsim/dart/issues/358)

1. Added Jacobian getters to Skeleton
    * [Pull request #357](https://github.com/dartsim/dart/pull/357)

1. Added ArrowShape for visualizing arrows
    * [Pull request #356](https://github.com/dartsim/dart/pull/356)

1. Fixed matrix dimension bug in operationalSpaceControl app
    * [Pull request #354](https://github.com/dartsim/dart/pull/354)

1. Added build type definitions
    * [Pull request #353](https://github.com/dartsim/dart/pull/353)

1. Added Signal class
    * [Pull request #350](https://github.com/dartsim/dart/pull/350)

1. Added LineSegmentShape for visualizing line segments
    * [Pull request #349](https://github.com/dartsim/dart/pull/349)
    * [Issue #346](https://github.com/dartsim/dart/issues/346)

1. Fixed segfault in SoftSdfParser
    * [Pull request #345](https://github.com/dartsim/dart/pull/345)

1. Added subscriptions for destructions and notifications
    * [Pull request #343](https://github.com/dartsim/dart/pull/343)

1. Added NloptSolver::[get/set]NumMaxEvaluations()
    * [Pull request #342](https://github.com/dartsim/dart/pull/342)

1. Added support of Eigen::VectorXd in parser
    * [Pull request #341](https://github.com/dartsim/dart/pull/341)

1. Added Skeleton::getNumJoints()
    * [Pull request #335](https://github.com/dartsim/dart/pull/335)

1. Fixed bug in DARTCollide for sphere-sphere collision
    * [Pull request #332](https://github.com/dartsim/dart/pull/332)

1. Fixed naming issues for Skeletons in World
    * [Pull request #331](https://github.com/dartsim/dart/pull/331)
    * [Issue #330](https://github.com/dartsim/dart/issues/330)

1. Added PlanarJoint support for URDF loader
    * [Pull request #326](https://github.com/dartsim/dart/pull/326)

1. Fixed rotation of the inertia reference frame for URDF loader
    * [Pull request #326](https://github.com/dartsim/dart/pull/326)
    * [Issue #47](https://github.com/dartsim/dart/issues/47)

1. Fixed bug in loading WorldFile
    * [Pull request #325](https://github.com/dartsim/dart/pull/325)

1. Added plotting of 2D trajectories
    * [Pull request #324](https://github.com/dartsim/dart/pull/324)

1. Removed unsupported axis orders of EulerJoint
    * [Pull request #323](https://github.com/dartsim/dart/pull/323)
    * [Issue #321](https://github.com/dartsim/dart/issues/321)

1. Added convenience functions to help with setting joint positions
    * [Pull request #322](https://github.com/dartsim/dart/pull/322)
    * [Pull request #338](https://github.com/dartsim/dart/pull/338)

1. Added Frame class and auto-updating for forward kinematics
    * [Pull request #319](https://github.com/dartsim/dart/pull/319)
    * [Pull request #344](https://github.com/dartsim/dart/pull/344)
    * [Pull request #367](https://github.com/dartsim/dart/pull/367)
    * [Pull request #380](https://github.com/dartsim/dart/pull/380)
    * [Issue #289](https://github.com/dartsim/dart/issues/289)
    * [Issue #294](https://github.com/dartsim/dart/issues/294)
    * [Issue #305](https://github.com/dartsim/dart/issues/305)

1. Added Travis-CI build test for OSX
    * [Pull request #313](https://github.com/dartsim/dart/pull/313)
    * [Issue #258](https://github.com/dartsim/dart/issues/258)

1. Added specification of minimum dependency version
    * [Pull request #306](https://github.com/dartsim/dart/pull/306)

## DART 4

### Version 4.3.7 (2018-01-05)

1. Updated DART 4.3 to be compatible with urdf 1.0/tinyxml2 6/flann 1.9.1
    * [Pull request #955](https://github.com/dartsim/dart/pull/955)

### Version 4.3.6 (2016-04-16)

1. Fixed duplicate entries in Skeleton::mBodyNodes causing segfault in destructor
    * [Issue #671](https://github.com/dartsim/dart/issues/671)
    * [Pull request #672](https://github.com/dartsim/dart/pull/672)

### Version 4.3.5 (2016-01-09)

1. Fixed incorrect applying of joint constraint impulses (backported from 6.0.0)
    * [Pull request #578](https://github.com/dartsim/dart/pull/578)

### Version 4.3.4 (2015-01-24)

1. Fixed build issue with gtest on Mac
    * [Pull request #315](https://github.com/dartsim/dart/pull/315)

### Version 4.3.3 (2015-01-23)

1. Fixed joint Coulomb friction
    * [Pull request #311](https://github.com/dartsim/dart/pull/311)

### Version 4.3.2 (2015-01-22)

1. Fixed installation -- missing headers (utils/urdf, utils/sdf)

### Version 4.3.1 (2015-01-21)

1. Fixed API incompatibility introduced by dart-4.3.0
    * [Issue #303](https://github.com/dartsim/dart/issues/303)
    * [Pull request #309](https://github.com/dartsim/dart/pull/309)

### Version 4.3.0 (2015-01-19)

1. Added name manager for efficient name look-up and unique naming
    * [Pull request #277](https://github.com/dartsim/dart/pull/277)
1. Added all-inclusive header and namespace headers
    * [Pull request #278](https://github.com/dartsim/dart/pull/278)
1. Added DegreeOfFreedom class for getting/setting data of individual generalized coordinates
    * [Pull request #288](https://github.com/dartsim/dart/pull/288)
1. Added hybrid dynamics
    * [Pull request #298](https://github.com/dartsim/dart/pull/298)
1. Added joint actuator types
    * [Pull request #298](https://github.com/dartsim/dart/pull/298)
1. Added Coulomb joint friction
    * [Pull request #301](https://github.com/dartsim/dart/pull/301)
1. Migrated to C++11
    * [Pull request #268](https://github.com/dartsim/dart/pull/268)
    * [Pull request #299](https://github.com/dartsim/dart/pull/299)
1. Improved readability of CMake output messages
    * [Pull request #272](https://github.com/dartsim/dart/pull/272)
1. Fixed const-correctneess of member functions
    * [Pull request #277](https://github.com/dartsim/dart/pull/277)
1. Added handling use of 'package:/' in URDF
    * [Pull request #273](https://github.com/dartsim/dart/pull/273)
    * [Issue #271](https://github.com/dartsim/dart/issues/271)

### Version 4.2.1 (2015-01-07)

1. Fixed version numbering of shared libraries in debian packages
    * [Pull request #286](https://github.com/dartsim/dart/pull/286)
1. Fixed Jacobian and its derivatives of FreeJoint/BallJoint
    * [Pull request #284](https://github.com/dartsim/dart/pull/284)

### Version 4.2.0 (2014-11-22)

1. Added reset functions for Simulation and Recording class
    * [Pull request #231](https://github.com/dartsim/dart/pull/231)
1. Added operational space control example
    * [Pull request #257](https://github.com/dartsim/dart/pull/257)
1. Fixed misuse of Bullet collision shapes
    * [Pull request #228](https://github.com/dartsim/dart/pull/228)
1. Fixed adjacent body pair check for Bullet collision detector
    * [Pull request #246](https://github.com/dartsim/dart/pull/246)
1. Fixed incorrect computation of constraint impulse for BallJointConstraint and WeldJointContraint
    * [Pull request #247](https://github.com/dartsim/dart/pull/247)
1. Improved generation of soft box shape for soft body
    * [Commit ec31f44](https://github.com/dartsim/dart/commit/ec31f44)

### Version 4.1.1 (2014-07-17)

1. Added ABI check script
    * [Pull request #226](https://github.com/dartsim/dart/pull/226)
    * [Pull request #227](https://github.com/dartsim/dart/pull/227)
1. Fixed build issues on Linux
    * [Pull request #214](https://github.com/dartsim/dart/pull/214)
    * [Pull request #219](https://github.com/dartsim/dart/pull/219)
1. Fixed build issues on Windows
    * [Pull request #215](https://github.com/dartsim/dart/pull/215)
    * [Pull request #217](https://github.com/dartsim/dart/pull/217)
1. Fixed unintended warning messages
    * [Pull request #220](https://github.com/dartsim/dart/pull/220)

### Version 4.1.0 (2014-07-02)

1. Fixed bug in switching collision detectors
    * [Issue #127](https://github.com/dartsim/dart/issues/127)
    * [Pull request #195](https://github.com/dartsim/dart/pull/195)
1. Fixed kinematics and dynamics when a skeleton has multiple parent-less bodies
    * [Pull request #196](https://github.com/dartsim/dart/pull/196)
1. Fixed issue on installing DART 4 alongside DART 3 on Linux
    * [Issue #122](https://github.com/dartsim/dart/issues/122)
    * [Pull request #203](https://github.com/dartsim/dart/pull/203)
1. Fixed warnings on gcc
    * [Pull request #206](https://github.com/dartsim/dart/pull/206)
1. Renamed getDof() to getNumDofs()
    * [Pull request #209](https://github.com/dartsim/dart/pull/209)
1. Added cylinder shape for soft body
    * [Pull request #210](https://github.com/dartsim/dart/pull/210)

### Version 4.0.0 (2014-06-02)

1. Added implicit joint spring force and damping force
1. Added planar joint
1. Added soft body dynamics
1. Added computation of velocity and acceleration of COM
1. Added bullet collision detector
  * [Pull request #156](https://github.com/dartsim/dart/pull/156)
1. Improved performance of forward dynamics algorithm
  * [Pull request #188](https://github.com/dartsim/dart/pull/188)
1. Improved dynamics API for Skeleton and Joint
  * [Pull request #161](https://github.com/dartsim/dart/pull/161)
  * [Pull request #192](https://github.com/dartsim/dart/pull/192)
  * [Pull request #193](https://github.com/dartsim/dart/pull/193)
1. Improved constraint dynamics solver
  * [Pull request #184](https://github.com/dartsim/dart/pull/184)
1. Improved calculation of equations of motion using Featherstone algorithm
  * [Issue #85](https://github.com/dartsim/dart/issues/87)
1. Improved optimizer interface and added nlopt solver
  * [Pull request #152](https://github.com/dartsim/dart/pull/152)
1. Fixed self collision bug
  * [Issue #125](https://github.com/dartsim/dart/issues/125)
1. Fixed incorrect integration of BallJoint and FreeJoint
  * [Issue #122](https://github.com/dartsim/dart/issues/122)
  * [Pull request #168](https://github.com/dartsim/dart/pull/168)

## DART 3

### Version 3.0 (2013-11-04)

1. Removed Transformation classes. Their functionality is now included in joint classes.
1. Added Featherstone algorithm. Can currently only be used without collision handling. The old algortihm is still present and used for that case.
1. Removed kinematics namespace. Functionality is moved to dynamics classes.
1. Added dart root namespace
1. A lot of function and variable renames
1. Added constraint namespace
1. Added "common" namespace

## DART 2

### Version 2.6 (2013-09-07)

1. Clean-up of build system:
  * Renamed DART_INCLUDEDIR to the standard-compliant DART_INCLUDE_DIRS in CMake files. Users need to adapt their CMake files for this change.
  * Users no longer need to call find_package(DARTExt) in the CMake files. A call to find_package(DART) also finds its dependencies now.
  * Allow user to overwrite installation prefix
  * Add possibility to include DART header files as '#include \<dart/dynamics/Skeleton.h\>' in addition to '#include \<dynamics/Skeleton.h\>'
  * Allow out-of-source builds
1. URDF loader:
  * Major clean-up
  * Consider mesh scaling factor

### Version 2.5 (2013-07-16)

1. Replaced robotics::World with simulation::World
1. Removed robotics::Robot
1. Added simulation::SimWindow
1. Some speed-up of Eigen calculations
1. Added abstract trajectory interface
1. ConstraintDynamics handles contact, joint limit and other constraint forces simultaneously
1. Improved Lemke algorithm for solving LCP
1. Renamed skeletonDynamics::getQDotVector() to getPoseVelocity()
1. Added abstract CollisionDetector interface allowing for multiple different collision detector implementations.
1. Created math namespace
1. Added System class as base class to Skeleton and Joint
1. URDF loader: Removed ability to load nonstandard URDF files with an object tag
1. Added support for multiple shapes per BodyNode
1. Made urdfdom a dependency instead of including it in the DART source
1. Added function to CollisionDetector to let user check a specific pair of BodyNodes for collision

### Version 2.4 (2013-03-05)

1. Mass and inertia are no longer stored in Shape but in BodyNode.
1. Different shapes for collision and visualization (not just different meshes)
1. Shapes are no longer centered at the COM but can be transformed independently relative to the link frame.
1. Improved URDF support
  * Support for non-mesh shapes
  * Does not create dummy root nodes anymore
  * Support for continuous joints
  * Support for arbitrary joint axes for revolute joints (but not for prismatic joints) instead of only axis-aligned joint axes
  * Support for relative mesh paths even if the robot and world URDF files are in different directories
  * All supported joint types can be root joints
1. Clean-up of the Robot class
1. Removed Object class
1. More robust build and installation process on Linux<|MERGE_RESOLUTION|>--- conflicted
+++ resolved
@@ -1,6 +1,5 @@
 ## DART 6
 
-<<<<<<< HEAD
 ### DART 6.7.0 (201X-XX-XX)
 
 * Dynamics
@@ -10,13 +9,12 @@
 * GUI
 
   * Reorganized OpenGL and GLUT files: [#1088](https://github.com/dartsim/dart/pull/1088)
-=======
+
 ### [DART 6.6.2 (2018-09-03)](https://github.com/dartsim/dart/milestone/47?closed=1)
 
 * Utils
 
   * Fixed checking file existence in DartResourceRetriever: [#1107](https://github.com/dartsim/dart/pull/1107)
->>>>>>> 4fdbfbbf
 
 ### [DART 6.6.1 (2018-08-04)](https://github.com/dartsim/dart/milestone/46?closed=1)
 
