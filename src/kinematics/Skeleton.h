--- conflicted
+++ resolved
@@ -98,28 +98,12 @@
         void draw(renderer::RenderInterface* _ri = NULL, const Eigen::Vector4d& _color=Eigen::Vector4d::Ones(), bool _useDefaultColor = true) const;
         void drawMarkers(renderer::RenderInterface* _ri = NULL, const Eigen::Vector4d& _color=Eigen::Vector4d::Ones(), bool _useDefaultColor = true ) const;
 
-<<<<<<< HEAD
-        /// @brief Find body node by name.
-        /// @param[in] _name The name of body node looking for.
-        /// @return Searched body node. If the skeleton does not have a body
-        /// node with _name, then return NULL.
-        BodyNode* getBodyNode(const char* const _name) const;
-
-        /// @brief Find joint by name.
-        /// @param[in] _name The name of joint looking for.
-        /// @return Searched joint. If the skeleton does not have a joint with
-        /// _name, then return NULL.
-        Joint* getJoint(const char* const _name) const;
-
         void updateBodyNodeTransformations();
-
         void updateBodyNodeVelocities();
 
         void setSelfCollidable(bool _selfCollidable) { mSelfCollidable = _selfCollidable; }
         bool getSelfCollidable() const { return mSelfCollidable; }
 
-=======
->>>>>>> 02916855
     protected:
         std::string mName;
         std::vector<Marker*> mMarkers;
