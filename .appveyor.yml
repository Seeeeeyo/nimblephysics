# Specify version format
version: "{build}"

image:
  - Visual Studio 2019
  # - Ubuntu1604
  # - Ubuntu1804

platform: x64

# specify custom environment variables
environment:
  MSVC_DEFAULT_OPTIONS: ON
  CMAKE_TOOLCHAIN_FILE: -DCMAKE_TOOLCHAIN_FILE="C:\tools\vcpkg\scripts\buildsystems\vcpkg.cmake"
  matrix:
    - CMAKE_GENERATOR: -G"Visual Studio 16 2019"
      CMAKE_TOOLCHAIN: -T"v142"

# build configuration, i.e. Debug, Release, etc.
configuration:
  # - Debug
  - Release

# scripts that are called at very beginning, before repo cloning
init:
  - cmd: cmake --version
  - cmd: msbuild /version

# branches to build
branches:
  # blacklist
  except:
    - gh-pages

# scripts that run after cloning repository
install:
  #------------------
  # Windows 10
  #------------------
  # update vcpkg
  # - cmd: cd C:\tools\vcpkg
  # - cmd: git pull
  # - cmd: .\bootstrap-vcpkg.bat

  - cmd: if "%platform%"=="Win32" set VCPKG_ARCH=x86-windows
  - cmd: if "%platform%"=="x64"   set VCPKG_ARCH=x64-windows

  # remove outdated versions
  # - cmd: vcpkg remove --outdated --recurse

  # install required dependencies
  - cmd: vcpkg install --recurse --triplet %VCPKG_ARCH% assimp boost-system boost-filesystem ccd eigen3 fcl

  # install optional dependencies
<<<<<<< HEAD
  - cmd: vcpkg install --recurse --triplet %VCPKG_ARCH% bullet3 flann freeglut nlopt ode opengl osg tinyxml2 urdfdom
  # - cmd: vcpkg install --recurse --triplet %VCPKG_ARCH% ipopt
=======
  # 'dart-utils' needs tinyxml2 and boost algorithm/lexical-cast
  #   and also boost-math to resolve a circular dependency with lexical-cast
  - cmd: vcpkg install --recurse --triplet %VCPKG_ARCH% boost-algorithm boost-lexical-cast boost-math bullet3 freeglut ode opengl tinyxml2
  #- vcpkg install --recurse --triplet %VCPKG_ARCH% flann ipopt nlopt osg urdfdom
>>>>>>> 0139320f

  - cmd: vcpkg integrate install
  - cmd: cd "%APPVEYOR_BUILD_FOLDER%"

  #-------------------------------
  # Ubuntu 16.04 LTS && 18.04 LTS
  #-------------------------------
  - sh: sudo apt-get update
  - sh: sudo apt-get --yes install build-essential cmake pkg-config git
  - sh: sudo apt-get --yes install libeigen3-dev libassimp-dev libccd-dev libfcl-dev libboost-system-dev
  - sh: sudo apt-get --yes install libnlopt-dev coinor-libipopt-dev libbullet-dev libflann-dev libtinyxml2-dev liburdfdom-dev libxi-dev libxmu-dev freeglut3-dev libopenscenegraph-dev
  - sh: sudo apt-get --yes install clang-format-6.0

# preserve contents of selected directories and files across project builds
cache:
  - C:\tools\vcpkg\installed -> .appveyor.yml

build_script:
  #------------------
  # Windows 10
  #------------------
  - cmd: mkdir build && cd build
  - cmd: cmake %CMAKE_GENERATOR% -A x64 -DCMAKE_BUILD_TYPE=%configuration% -DDART_VERBOSE=ON -DDART_MSVC_DEFAULT_OPTIONS="%MSVC_DEFAULT_OPTIONS%" %CMAKE_TOOLCHAIN_FILE% %CMAKE_TOOLCHAIN% ..
  - cmd: cmake --build . --target ALL_BUILD --config %configuration% -- /maxcpucount:4

  #-------------------------------
  # Ubuntu 16.04 LTS && 18.04 LTS
  #-------------------------------
  - sh: mkdir build && cd build
  - sh: cmake -DCMAKE_BUILD_TYPE=$configuration -DDART_TREAT_WARNINGS_AS_ERRORS=ON ..
  - sh: make -j4 tests examples tutorials
  - sh: make check-format

test_script:
  #- cmd: ctest --build-config %configuration% --parallel 4 --output-on-failure
  - sh: ctest -j4<|MERGE_RESOLUTION|>--- conflicted
+++ resolved
@@ -52,15 +52,10 @@
   - cmd: vcpkg install --recurse --triplet %VCPKG_ARCH% assimp boost-system boost-filesystem ccd eigen3 fcl
 
   # install optional dependencies
-<<<<<<< HEAD
-  - cmd: vcpkg install --recurse --triplet %VCPKG_ARCH% bullet3 flann freeglut nlopt ode opengl osg tinyxml2 urdfdom
-  # - cmd: vcpkg install --recurse --triplet %VCPKG_ARCH% ipopt
-=======
   # 'dart-utils' needs tinyxml2 and boost algorithm/lexical-cast
   #   and also boost-math to resolve a circular dependency with lexical-cast
-  - cmd: vcpkg install --recurse --triplet %VCPKG_ARCH% boost-algorithm boost-lexical-cast boost-math bullet3 freeglut ode opengl tinyxml2
-  #- vcpkg install --recurse --triplet %VCPKG_ARCH% flann ipopt nlopt osg urdfdom
->>>>>>> 0139320f
+  - cmd: vcpkg install --recurse --triplet %VCPKG_ARCH% boost-algorithm boost-lexical-cast boost-math bullet3 flann freeglut nlopt ode opengl osg tinyxml2 urdfdom
+  #- vcpkg install --recurse --triplet %VCPKG_ARCH% ipopt
 
   - cmd: vcpkg integrate install
   - cmd: cd "%APPVEYOR_BUILD_FOLDER%"
