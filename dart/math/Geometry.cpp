--- conflicted
+++ resolved
@@ -706,12 +706,8 @@
   return AdT;
 }
 
-<<<<<<< HEAD
 //==============================================================================
 Eigen::Vector6d AdR(const Eigen::Isometry3d& T, const Eigen::Vector6d& V)
-=======
-Eigen::Vector6d AdR(const Eigen::Isometry3d& _T, const Eigen::Vector6d& _V)
->>>>>>> a8e4c3c9
 {
   //--------------------------------------------------------------------------
   // w' = R*w
@@ -2131,10 +2127,5 @@
 {
 }
 
-<<<<<<< HEAD
 }  // namespace math
-}  // namespace dart
-=======
-} // namespace math
-} // namespace dart
->>>>>>> a8e4c3c9
+}  // namespace dart