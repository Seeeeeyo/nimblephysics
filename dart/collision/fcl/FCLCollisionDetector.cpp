--- conflicted
+++ resolved
@@ -916,7 +916,6 @@
 
     geom = createSoftMesh<fcl::OBBRSS>(aiMesh);
   }
-<<<<<<< HEAD
   else
   {
     dterr << "[FCLCollisionDetector::createFCLCollisionGeometry] "
@@ -927,18 +926,7 @@
     geom = createEllipsoid<fcl::OBBRSS>(0.1, 0.1, 0.1);
   }
 
-#if FCL_VERSION_AT_LEAST(0,5,0)
-  return std::shared_ptr<fcl::CollisionGeometry>(geom, deleter);
-#else
-  return boost::shared_ptr<fcl::CollisionGeometry>(geom, deleter);
-#endif
-=======
-
-  if (geom)
-    return fcl_shared_ptr<fcl::CollisionGeometry>(geom, deleter);
-  else
-    return fcl_shared_ptr<fcl::CollisionGeometry>();
->>>>>>> eaa10ae2
+  return fcl_shared_ptr<fcl::CollisionGeometry>(geom, deleter);
 }
 
 //==============================================================================
