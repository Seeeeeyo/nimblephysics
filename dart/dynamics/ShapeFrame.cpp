/*
 * Copyright (c) 2011-2019, The DART development contributors
 * All rights reserved.
 *
 * The list of contributors can be found at:
 *   https://github.com/dartsim/dart/blob/master/LICENSE
 *
 * This file is provided under the following "BSD-style" License:
 *   Redistribution and use in source and binary forms, with or
 *   without modification, are permitted provided that the following
 *   conditions are met:
 *   * Redistributions of source code must retain the above copyright
 *     notice, this list of conditions and the following disclaimer.
 *   * Redistributions in binary form must reproduce the above
 *     copyright notice, this list of conditions and the following
 *     disclaimer in the documentation and/or other materials provided
 *     with the distribution.
 *   THIS SOFTWARE IS PROVIDED BY THE COPYRIGHT HOLDERS AND
 *   CONTRIBUTORS "AS IS" AND ANY EXPRESS OR IMPLIED WARRANTIES,
 *   INCLUDING, BUT NOT LIMITED TO, THE IMPLIED WARRANTIES OF
 *   MERCHANTABILITY AND FITNESS FOR A PARTICULAR PURPOSE ARE
 *   DISCLAIMED. IN NO EVENT SHALL THE COPYRIGHT HOLDER OR
 *   CONTRIBUTORS BE LIABLE FOR ANY DIRECT, INDIRECT, INCIDENTAL,
 *   SPECIAL, EXEMPLARY, OR CONSEQUENTIAL DAMAGES (INCLUDING, BUT NOT
 *   LIMITED TO, PROCUREMENT OF SUBSTITUTE GOODS OR SERVICES; LOSS OF
 *   USE, DATA, OR PROFITS; OR BUSINESS INTERRUPTION) HOWEVER CAUSED
 *   AND ON ANY THEORY OF LIABILITY, WHETHER IN CONTRACT, STRICT
 *   LIABILITY, OR TORT (INCLUDING NEGLIGENCE OR OTHERWISE) ARISING IN
 *   ANY WAY OUT OF THE USE OF THIS SOFTWARE, EVEN IF ADVISED OF THE
 *   POSSIBILITY OF SUCH DAMAGE.
 */

#include "dart/dynamics/ShapeFrame.hpp"

namespace dart {
namespace dynamics {

namespace detail {

//==============================================================================
VisualAspectProperties::VisualAspectProperties(
    const Eigen::Vector4d& color, const bool hidden, const bool shadowed)
  : mRGBA(color), mHidden(hidden), mShadowed(shadowed)
{
  // Do nothing
}

//==============================================================================
CollisionAspectProperties::CollisionAspectProperties(const bool collidable)
  : mCollidable(collidable)
{
  // Do nothing
}

//==============================================================================
DynamicsAspectProperties::DynamicsAspectProperties(
<<<<<<< HEAD
    const double frictionCoeff, const double restitutionCoeff)
  : mFrictionCoeff(frictionCoeff), mRestitutionCoeff(restitutionCoeff)
=======
    const double frictionCoeff,
    const double restitutionCoeff,
    const double secondaryFrictionCoeff,
    const double slipCompliance,
    const double secondarySlipCompliance,
    const Frame* firstFrictionDirectionFrame,
    const Eigen::Vector3d& firstFrictionDirection)
  :
    mFrictionCoeff(frictionCoeff),
    mRestitutionCoeff(restitutionCoeff),
    mSecondaryFrictionCoeff(secondaryFrictionCoeff),
    mSlipCompliance(slipCompliance),
    mSecondarySlipCompliance(secondarySlipCompliance),
    mFirstFrictionDirectionFrame(firstFrictionDirectionFrame),
    mFirstFrictionDirection(firstFrictionDirection)
>>>>>>> ef375a09
{
  // Do nothing
}

//==============================================================================
ShapeFrameProperties::ShapeFrameProperties(const ShapePtr& shape)
  : mShape(shape)
{
  // Do nothing
}

} // namespace detail

//==============================================================================
VisualAspect::VisualAspect(const PropertiesData& properties)
  : VisualAspect::Base(properties)
{
  // Do nothing
}

//==============================================================================
void VisualAspect::setRGBA(const Eigen::Vector4d& color)
{
  mProperties.mRGBA = color;

  notifyPropertiesUpdated();

  mComposite->getShape()->notifyColorUpdated(color);
}

//==============================================================================
void VisualAspect::setColor(const Eigen::Vector3d& color)
{
  setRGB(color);
}

//==============================================================================
void VisualAspect::setColor(const Eigen::Vector4d& color)
{
  setRGBA(color);
}

//==============================================================================
void VisualAspect::setRGB(const Eigen::Vector3d& rgb)
{
  Eigen::Vector4d rgba = getRGBA();
  rgba.head<3>() = rgb;

  setRGBA(rgba);
}

//==============================================================================
void VisualAspect::setAlpha(const double alpha)
{
  mProperties.mRGBA[3] = alpha;

  notifyPropertiesUpdated();

  mComposite->getShape()->notifyAlphaUpdated(alpha);
}

//==============================================================================
Eigen::Vector3d VisualAspect::getColor() const
{
  return getRGB();
}

//==============================================================================
Eigen::Vector3d VisualAspect::getRGB() const
{
  return getRGBA().head<3>();
}

//==============================================================================
double VisualAspect::getAlpha() const
{
  return getRGBA()[3];
}

//==============================================================================
void VisualAspect::hide()
{
  setHidden(true);
}

//==============================================================================
void VisualAspect::show()
{
  setHidden(false);
}

//==============================================================================
bool VisualAspect::isHidden() const
{
  return getHidden();
}

//==============================================================================
CollisionAspect::CollisionAspect(const PropertiesData& properties)
  : AspectImplementation(properties)
{
  // Do nothing
}

//==============================================================================
bool CollisionAspect::isCollidable() const
{
  return getCollidable();
}

//==============================================================================
DynamicsAspect::DynamicsAspect(const PropertiesData& properties)
  : Base(properties)
{
  // Do nothing
}

//==============================================================================
void DynamicsAspect::setFirstFrictionDirectionFrame(const Frame* value)
{
  mProperties.mFirstFrictionDirectionFrame = value;
}

//==============================================================================
const Frame* DynamicsAspect::getFirstFrictionDirectionFrame() const
{
  return mProperties.mFirstFrictionDirectionFrame;
}

//==============================================================================
ShapeFrame::~ShapeFrame()
{
  // TODO(MXG): Why doesn't ScopedConnection seem to work as a member variable?
  // If we could use a ScopedConnection for mConnectionForShapeVersionChange
  // instead, then we wouldn't need to explicitly disconnect in this destructor.
  mConnectionForShapeVersionChange.disconnect();
}

//==============================================================================
void ShapeFrame::setProperties(const ShapeFrame::UniqueProperties& properties)
{
  setAspectProperties(properties);
}

//==============================================================================
void ShapeFrame::setAspectProperties(const AspectProperties& properties)
{
  setShape(properties.mShape);
}

//==============================================================================
const ShapeFrame::AspectProperties& ShapeFrame::getAspectProperties() const
{
  return mAspectProperties;
}

//==============================================================================
void ShapeFrame::setShape(const ShapePtr& shape)
{
  if (shape == ShapeFrame::mAspectProperties.mShape)
    return;

  ShapePtr oldShape = ShapeFrame::mAspectProperties.mShape;

  ShapeFrame::mAspectProperties.mShape = shape;
  incrementVersion();

  mConnectionForShapeVersionChange.disconnect();

  if (shape)
  {
    mConnectionForShapeVersionChange
        = shape->onVersionChanged.connect([this](Shape* shape, std::size_t) {
            assert(shape == this->ShapeFrame::mAspectProperties.mShape.get());
            DART_UNUSED(shape);
            this->incrementVersion();
          });
  }

  mShapeUpdatedSignal.raise(
      this, oldShape, ShapeFrame::mAspectProperties.mShape);
}

//==============================================================================
ShapePtr ShapeFrame::getShape()
{
  return ShapeFrame::mAspectProperties.mShape;
}

//==============================================================================
ConstShapePtr ShapeFrame::getShape() const
{
  return ShapeFrame::mAspectProperties.mShape;
}

//==============================================================================
ShapeFrame* ShapeFrame::asShapeFrame()
{
  return this;
}

//==============================================================================
const ShapeFrame* ShapeFrame::asShapeFrame() const
{
  return this;
}

//==============================================================================
bool ShapeFrame::isShapeNode() const
{
  return mAmShapeNode;
}

//==============================================================================
ShapeNode* ShapeFrame::asShapeNode()
{
  return nullptr;
}

//==============================================================================
const ShapeNode* ShapeFrame::asShapeNode() const
{
  return nullptr;
}

//==============================================================================
ShapeFrame::ShapeFrame(Frame* parent, const Properties& properties)
  : common::Composite(),
    Entity(ConstructFrame),
    Frame(parent),
    mAmShapeNode(false),
    mShapeUpdatedSignal(),
    mRelativeTransformUpdatedSignal(),
    onShapeUpdated(mShapeUpdatedSignal),
    onRelativeTransformUpdated(mRelativeTransformUpdatedSignal)
{
  createAspect<Aspect>();
  mAmShapeFrame = true;
  setProperties(properties);
}

//==============================================================================
ShapeFrame::ShapeFrame(Frame* parent, const ShapePtr& shape)
  : common::Composite(),
    Entity(ConstructFrame),
    Frame(parent),
    mAmShapeNode(false),
    mShapeUpdatedSignal(),
    mRelativeTransformUpdatedSignal(),
    onShapeUpdated(mShapeUpdatedSignal),
    onRelativeTransformUpdated(mRelativeTransformUpdatedSignal)
{
  createAspect<Aspect>();
  mAmShapeFrame = true;
  setShape(shape);
}

//==============================================================================
ShapeFrame::ShapeFrame(const std::tuple<Frame*, Properties>& args)
  : ShapeFrame(std::get<0>(args), std::get<1>(args))
{
  // Delegating constructor
}

} // namespace dynamics
} // namespace dart<|MERGE_RESOLUTION|>--- conflicted
+++ resolved
@@ -54,10 +54,6 @@
 
 //==============================================================================
 DynamicsAspectProperties::DynamicsAspectProperties(
-<<<<<<< HEAD
-    const double frictionCoeff, const double restitutionCoeff)
-  : mFrictionCoeff(frictionCoeff), mRestitutionCoeff(restitutionCoeff)
-=======
     const double frictionCoeff,
     const double restitutionCoeff,
     const double secondaryFrictionCoeff,
@@ -73,7 +69,6 @@
     mSecondarySlipCompliance(secondarySlipCompliance),
     mFirstFrictionDirectionFrame(firstFrictionDirectionFrame),
     mFirstFrictionDirection(firstFrictionDirection)
->>>>>>> ef375a09
 {
   // Do nothing
 }
