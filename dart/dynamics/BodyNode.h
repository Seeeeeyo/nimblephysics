--- conflicted
+++ resolved
@@ -152,7 +152,6 @@
     virtual ~Properties() = default;
   };
 
-<<<<<<< HEAD
   using NodePropertiesVector = common::ExtensibleVector< std::unique_ptr<Node::Properties> >;
   using NodePropertiesMap = std::map< std::type_index, std::unique_ptr<NodePropertiesVector> >;
   using NodeProperties = common::ExtensibleMapHolder<NodePropertiesMap>;
@@ -178,9 +177,8 @@
     /// Properties of all the Addons attached to this BodyNode
     AddonProperties mAddonProperties;
   };
-=======
+
   BodyNode(const BodyNode&) = delete;
->>>>>>> b9e534c2
 
   /// Destructor
   virtual ~BodyNode();
