/*
 * Copyright (c) 2011-2016, Georgia Tech Research Corporation
 * All rights reserved.
 *
 * Author(s): Sehoon Ha <sehoon.ha@gmail.com>
 *            Jeongseok Lee <jslee02@gmail.com>
 *
 * Georgia Tech Graphics Lab and Humanoid Robotics Lab
 *
 * Directed by Prof. C. Karen Liu and Prof. Mike Stilman
 * <karenliu@cc.gatech.edu> <mstilman@cc.gatech.edu>
 *
 * This file is provided under the following "BSD-style" License:
 *   Redistribution and use in source and binary forms, with or
 *   without modification, are permitted provided that the following
 *   conditions are met:
 *   * Redistributions of source code must retain the above copyright
 *     notice, this list of conditions and the following disclaimer.
 *   * Redistributions in binary form must reproduce the above
 *     copyright notice, this list of conditions and the following
 *     disclaimer in the documentation and/or other materials provided
 *     with the distribution.
 *   THIS SOFTWARE IS PROVIDED BY THE COPYRIGHT HOLDERS AND
 *   CONTRIBUTORS "AS IS" AND ANY EXPRESS OR IMPLIED WARRANTIES,
 *   INCLUDING, BUT NOT LIMITED TO, THE IMPLIED WARRANTIES OF
 *   MERCHANTABILITY AND FITNESS FOR A PARTICULAR PURPOSE ARE
 *   DISCLAIMED. IN NO EVENT SHALL THE COPYRIGHT HOLDER OR
 *   CONTRIBUTORS BE LIABLE FOR ANY DIRECT, INDIRECT, INCIDENTAL,
 *   SPECIAL, EXEMPLARY, OR CONSEQUENTIAL DAMAGES (INCLUDING, BUT NOT
 *   LIMITED TO, PROCUREMENT OF SUBSTITUTE GOODS OR SERVICES; LOSS OF
 *   USE, DATA, OR PROFITS; OR BUSINESS INTERRUPTION) HOWEVER CAUSED
 *   AND ON ANY THEORY OF LIABILITY, WHETHER IN CONTRACT, STRICT
 *   LIABILITY, OR TORT (INCLUDING NEGLIGENCE OR OTHERWISE) ARISING IN
 *   ANY WAY OUT OF THE USE OF THIS SOFTWARE, EVEN IF ADVISED OF THE
 *   POSSIBILITY OF SUCH DAMAGE.
 */

#include "dart/dynamics/BodyNode.h"

#include <algorithm>
#include <vector>
#include <string>

#include "dart/common/Console.h"
#include "dart/common/StlHelpers.h"
#include "dart/math/Helpers.h"
#include "dart/dynamics/Joint.h"
#include "dart/dynamics/Shape.h"
#include "dart/dynamics/Skeleton.h"
#include "dart/dynamics/Chain.h"
#include "dart/dynamics/Marker.h"
#include "dart/dynamics/SoftBodyNode.h"
#include "dart/dynamics/EndEffector.h"

namespace dart {
namespace dynamics {

//==============================================================================
template <class DataType, std::unique_ptr<DataType> (Node::*getData)() const,
          typename VectorType = common::CloneableVector< std::unique_ptr<DataType> >,
          typename DataMap = std::map< std::type_index, std::unique_ptr<VectorType> > >
static void extractDataFromNodeTypeMap(
    DataMap& dataMap, const BodyNode::NodeMap& nodeMap)
{
  for(const auto& node_it : nodeMap)
  {
    const std::vector<Node*>& nodes = node_it.second;

    std::pair<typename DataMap::iterator, bool> insertion =
        dataMap.insert(typename DataMap::value_type(
                         node_it.first, nullptr));

    typename DataMap::iterator& it = insertion.first;

    std::unique_ptr<VectorType>& data = it->second;
    if(!data)
      data = common::make_unique<VectorType>();

    data->getVector().resize(nodes.size());

    for(std::size_t i=0; i < nodes.size(); ++i)
    {
      std::unique_ptr<DataType>& datum = data->getVector()[i];
      datum = (nodes[i]->*getData)();
    }
  }
}

//==============================================================================
template <class DataType, void (Node::*setData)(const DataType&),
          typename VectorType = common::CloneableVector< std::unique_ptr<DataType> >,
          typename DataMap = std::map< std::type_index, std::unique_ptr<VectorType> > >
static void setNodesFromDataTypeMap(
    BodyNode::NodeMap& nodeMap, const DataMap& dataMap)
{
  typename BodyNode::NodeMap::iterator node_it = nodeMap.begin();
  typename DataMap::const_iterator data_it = dataMap.begin();

  while( nodeMap.end() != node_it && dataMap.end() != data_it)
  {
    if( node_it->first == data_it->first )
    {
      const std::vector<Node*>& node_vec = node_it->second;
      const std::vector< std::unique_ptr<DataType> >& data_vec =
          data_it->second->getVector();

      // TODO(MXG): Should we report if the dimensions are mismatched?
      std::size_t stop = std::min(node_vec.size(), data_vec.size());
      for(std::size_t i=0; i < stop; ++i)
      {
        if(data_vec[i])
          (node_vec[i]->*setData)(*data_vec[i]);
      }

      ++node_it;
      ++data_it;
    }
    else if( node_it->first < data_it->first )
    {
      ++node_it;
    }
    else
    {
      ++data_it;
    }
  }
}

//==============================================================================
SkeletonRefCountingBase::SkeletonRefCountingBase()
  : mReferenceCount(0),
    mLockedSkeleton(std::make_shared<MutexedWeakSkeletonPtr>())
{
  // Do nothing
}

//==============================================================================
void SkeletonRefCountingBase::incrementReferenceCount() const
{
  int previous = std::atomic_fetch_add(&mReferenceCount, 1);
  if(0 == previous)
    mReferenceSkeleton = mSkeleton.lock();
}

//==============================================================================
void SkeletonRefCountingBase::decrementReferenceCount() const
{
  int previous = std::atomic_fetch_sub(&mReferenceCount, 1);
  if(1 == previous)
    mReferenceSkeleton = nullptr;
}

//==============================================================================
SkeletonPtr SkeletonRefCountingBase::getSkeleton()
{
  return mSkeleton.lock();
}

//==============================================================================
ConstSkeletonPtr SkeletonRefCountingBase::getSkeleton() const
{
  return mSkeleton.lock();
}

/// SKEL_SET_FLAGS : Lock a Skeleton pointer and activate dirty flags of X for
/// the tree that this BodyNode belongs to, as well as the flag for the Skeleton
/// overall
#define SKEL_SET_FLAGS( X ) { SkeletonPtr skel = getSkeleton(); if(skel) {      \
                            skel->mTreeCache[mTreeIndex].mDirty. X = true;      \
                            skel->mSkelCache.mDirty. X = true; } }

/// SET_FLAGS : A version of SKEL_SET_FLAGS that assumes a SkeletonPtr named
/// 'skel' has already been locked
#define SET_FLAGS( X ) skel->mTreeCache[mTreeIndex].mDirty. X = true;           \
                       skel->mSkelCache.mDirty. X = true;

/// CHECK_FLAG : Check if the dirty flag X for the tree of this BodyNode is
/// active
#define CHECK_FLAG( X ) skel->mTreeCache[mTreeIndex].mDirty. X

//==============================================================================
typedef std::set<Entity*> EntityPtrSet;

//==============================================================================
std::size_t BodyNode::msBodyNodeCount = 0;

namespace detail {

//==============================================================================
void setAllNodeStates(BodyNode* bodyNode, const AllNodeStates& states)
{
  bodyNode->setAllNodeStates(states);
}

//==============================================================================
AllNodeStates getAllNodeStates(const BodyNode* bodyNode)
{
  return bodyNode->getAllNodeStates();
}

//==============================================================================
void setAllNodeProperties(BodyNode* bodyNode,
                          const AllNodeProperties& properties)
{
  bodyNode->setAllNodeProperties(properties);
}

//==============================================================================
AllNodeProperties getAllNodeProperties(const BodyNode* bodyNode)
{
  return bodyNode->getAllNodeProperties();
}

//==============================================================================
BodyNodeState::BodyNodeState(const Eigen::Vector6d& Fext)
  : mFext(Fext)
{
  // Do nothing
}

//==============================================================================
BodyNodeAspectProperties::BodyNodeAspectProperties(
    const std::string& name,
    const Inertia& _inertia,
    bool _isCollidable, double _frictionCoeff,
    double _restitutionCoeff, bool _gravityMode)
  : mName(name),
    mInertia(_inertia),
    mIsCollidable(_isCollidable),
    mFrictionCoeff(_frictionCoeff),
    mRestitutionCoeff(_restitutionCoeff),
    mGravityMode(_gravityMode)
{
  // Do nothing
}

} // namespace detail

//==============================================================================
BodyNode::~BodyNode()
{
  // Delete all Nodes
  mNodeMap.clear();
  mNodeDestructors.clear();

  delete mParentJoint;
}

//==============================================================================
SoftBodyNode* BodyNode::asSoftBodyNode()
{
  return nullptr;
}

//==============================================================================
const SoftBodyNode* BodyNode::asSoftBodyNode() const
{
  return nullptr;
}

//==============================================================================
void BodyNode::setAllNodeStates(const AllNodeStates& states)
{
  setNodesFromDataTypeMap<Node::State, &Node::setNodeState>(
        mNodeMap, states.getMap());
}

//==============================================================================
BodyNode::AllNodeStates BodyNode::getAllNodeStates() const
{
  detail::NodeStateMap nodeStates;
  extractDataFromNodeTypeMap<Node::State, &Node::getNodeState>(
        nodeStates, mNodeMap);
  return nodeStates;
}

//==============================================================================
void BodyNode::setAllNodeProperties(const AllNodeProperties& properties)
{
  setNodesFromDataTypeMap<Node::Properties, &Node::setNodeProperties>(
        mNodeMap, properties.getMap());
}

//==============================================================================
BodyNode::AllNodeProperties BodyNode::getAllNodeProperties() const
{
  // TODO(MXG): Make a version of this function that will fill in a
  // NodeProperties instance instead of creating a new one
  detail::NodePropertiesMap nodeProperties;
  extractDataFromNodeTypeMap<Node::Properties, &Node::getNodeProperties>(
        nodeProperties, mNodeMap);
  return nodeProperties;
}

//==============================================================================
void BodyNode::setProperties(const CompositeProperties& _properties)
{
  setCompositeProperties(_properties);
}

//==============================================================================
void BodyNode::setProperties(const AspectProperties& _properties)
{
  setAspectProperties(_properties);
}

//==============================================================================
void BodyNode::setAspectState(const AspectState& state)
{
  if(mAspectState.mFext != state.mFext)
  {
    mAspectState.mFext = state.mFext;
    SKEL_SET_FLAGS(mExternalForces);
  }
}

//==============================================================================
void BodyNode::setAspectProperties(const AspectProperties& properties)
{
  setName(properties.mName);
  setInertia(properties.mInertia);
  setGravityMode(properties.mGravityMode);
  setFrictionCoeff(properties.mFrictionCoeff);
  setRestitutionCoeff(properties.mRestitutionCoeff);
}

//==============================================================================
BodyNode::Properties BodyNode::getBodyNodeProperties() const
{
  return getCompositeProperties();
}

//==============================================================================
void BodyNode::copy(const BodyNode& otherBodyNode)
{
  if(this == &otherBodyNode)
    return;

  setCompositeProperties(otherBodyNode.getCompositeProperties());
}

//==============================================================================
void BodyNode::copy(const BodyNode* otherBodyNode)
{
  if(nullptr == otherBodyNode)
    return;

  copy(*otherBodyNode);
}

//==============================================================================
BodyNode& BodyNode::operator=(const BodyNode& otherBodyNode)
{
  copy(otherBodyNode);
  return *this;
}

//==============================================================================
void BodyNode::duplicateNodes(const BodyNode* otherBodyNode)
{
  if(nullptr == otherBodyNode)
  {
    dterr << "[BodyNode::duplicateNodes] You have asked to duplicate the Nodes "
          << "of a nullptr, which is not allowed!\n";
    assert(false);
    return;
  }

  const NodeMap& otherMap = otherBodyNode->mNodeMap;
  for(const auto& vec : otherMap)
  {
    for(const auto& node : vec.second)
      node->cloneNode(this)->attach();
  }
}

//==============================================================================
void BodyNode::matchNodes(const BodyNode* otherBodyNode)
{
  if(nullptr == otherBodyNode)
  {
    dterr << "[BodyNode::matchNodes] You have asked to match the Nodes of a "
          << "nullptr, which is not allowed!\n";
    assert(false);
    return;
  }

  for(auto& cleaner : mNodeDestructors)
    cleaner->getNode()->stageForRemoval();

  duplicateNodes(otherBodyNode);
}

//==============================================================================
const std::string& BodyNode::setName(const std::string& _name)
{
  // If it already has the requested name, do nothing
  if(mAspectProperties.mName == _name)
    return mAspectProperties.mName;

  const std::string oldName = mAspectProperties.mName;

  // If the BodyNode belongs to a Skeleton, consult the Skeleton's NameManager
  const SkeletonPtr& skel = getSkeleton();
  if(skel)
  {
    skel->mNameMgrForBodyNodes.removeName(mAspectProperties.mName);
    SoftBodyNode* softnode = dynamic_cast<SoftBodyNode*>(this);
    if(softnode)
      skel->mNameMgrForSoftBodyNodes.removeName(mAspectProperties.mName);

    mAspectProperties.mName = _name;
    skel->addEntryToBodyNodeNameMgr(this);

    if(softnode)
      skel->addEntryToSoftBodyNodeNameMgr(softnode);
  }
  else
  {
    mAspectProperties.mName = _name;
  }

  incrementVersion();
  Entity::mNameChangedSignal.raise(this, oldName, mAspectProperties.mName);

  // Return the final name (which might have been altered by the Skeleton's
  // NameManager)
  return mAspectProperties.mName;
}

//==============================================================================
const std::string& BodyNode::getName() const
{
  return mAspectProperties.mName;
}

//==============================================================================
void BodyNode::setGravityMode(bool _gravityMode)
{
  if (mAspectProperties.mGravityMode == _gravityMode)
    return;

  mAspectProperties.mGravityMode = _gravityMode;

  SKEL_SET_FLAGS(mGravityForces);
  SKEL_SET_FLAGS(mCoriolisAndGravityForces);

  incrementVersion();
}

//==============================================================================
bool BodyNode::getGravityMode() const
{
  return mAspectProperties.mGravityMode;
}

//==============================================================================
bool BodyNode::isCollidable() const
{
  return mAspectProperties.mIsCollidable;
}

//==============================================================================
void BodyNode::setCollidable(bool _isCollidable)
{
  mAspectProperties.mIsCollidable = _isCollidable;
}

//==============================================================================
void BodyNode::setMass(double _mass)
{
  assert(_mass >= 0.0 && "Negative mass is not allowable.");

  mAspectProperties.mInertia.setMass(_mass);

  notifyArticulatedInertiaUpdate();
  const SkeletonPtr& skel = getSkeleton();
  if(skel)
    skel->updateTotalMass();
}

//==============================================================================
double BodyNode::getMass() const
{
  return mAspectProperties.mInertia.getMass();
}

//==============================================================================
void BodyNode::setMomentOfInertia(double _Ixx, double _Iyy, double _Izz,
                                  double _Ixy, double _Ixz, double _Iyz)
{
  mAspectProperties.mInertia.setMoment(
        _Ixx, _Iyy, _Izz,
        _Ixy, _Ixz, _Iyz);

  notifyArticulatedInertiaUpdate();
}

//==============================================================================
void BodyNode::getMomentOfInertia(
    double& _Ixx, double& _Iyy, double& _Izz,
    double& _Ixy, double& _Ixz, double& _Iyz) const
{
  _Ixx = mAspectProperties.mInertia.getParameter(Inertia::I_XX);
  _Iyy = mAspectProperties.mInertia.getParameter(Inertia::I_YY);
  _Izz = mAspectProperties.mInertia.getParameter(Inertia::I_ZZ);

  _Ixy = mAspectProperties.mInertia.getParameter(Inertia::I_XY);
  _Ixz = mAspectProperties.mInertia.getParameter(Inertia::I_XZ);
  _Iyz = mAspectProperties.mInertia.getParameter(Inertia::I_YZ);
}

//==============================================================================
const Eigen::Matrix6d& BodyNode::getSpatialInertia() const
{
  return mAspectProperties.mInertia.getSpatialTensor();
}

//==============================================================================
void BodyNode::setInertia(const Inertia& _inertia)
{
  if(_inertia == mAspectProperties.mInertia)
    return;

  mAspectProperties.mInertia = _inertia;

  notifyArticulatedInertiaUpdate();
  const SkeletonPtr& skel = getSkeleton();
  if(skel)
    skel->updateTotalMass();

  incrementVersion();
}

//==============================================================================
const Inertia& BodyNode::getInertia() const
{
  return mAspectProperties.mInertia;
}

//==============================================================================
const math::Inertia& BodyNode::getArticulatedInertia() const
{
  const ConstSkeletonPtr& skel = getSkeleton();
  if( skel && CHECK_FLAG(mArticulatedInertia) )
    skel->updateArticulatedInertia(mTreeIndex);

  return mArtInertia;
}

//==============================================================================
const math::Inertia& BodyNode::getArticulatedInertiaImplicit() const
{
  const ConstSkeletonPtr& skel = getSkeleton();
  if( skel && CHECK_FLAG(mArticulatedInertia) )
    skel->updateArticulatedInertia(mTreeIndex);

  return mArtInertiaImplicit;
}

//==============================================================================
void BodyNode::setLocalCOM(const Eigen::Vector3d& _com)
{
  mAspectProperties.mInertia.setLocalCOM(_com);

  notifyArticulatedInertiaUpdate();
}

//==============================================================================
const Eigen::Vector3d& BodyNode::getLocalCOM() const
{
  return mAspectProperties.mInertia.getLocalCOM();
}

//==============================================================================
Eigen::Vector3d BodyNode::getCOM(const Frame* _withRespectTo) const
{
  return getTransform(_withRespectTo) * getLocalCOM();
}

//==============================================================================
Eigen::Vector3d BodyNode::getCOMLinearVelocity(const Frame* _relativeTo,
                                            const Frame* _inCoordinatesOf) const
{
  return getLinearVelocity(getLocalCOM(), _relativeTo, _inCoordinatesOf);
}

//==============================================================================
Eigen::Vector6d BodyNode::getCOMSpatialVelocity() const
{
  return getSpatialVelocity(getLocalCOM());
}

//==============================================================================
Eigen::Vector6d BodyNode::getCOMSpatialVelocity(const Frame* _relativeTo,
                                            const Frame* _inCoordinatesOf) const
{
  return getSpatialVelocity(getLocalCOM(), _relativeTo, _inCoordinatesOf);
}

//==============================================================================
Eigen::Vector3d BodyNode::getCOMLinearAcceleration(const Frame* _relativeTo,
                                            const Frame* _inCoordinatesOf) const
{
  return getLinearAcceleration(getLocalCOM(), _relativeTo, _inCoordinatesOf);
}

//==============================================================================
Eigen::Vector6d BodyNode::getCOMSpatialAcceleration() const
{
  return getSpatialAcceleration(getLocalCOM());
}

//==============================================================================
Eigen::Vector6d BodyNode::getCOMSpatialAcceleration(const Frame* _relativeTo,
                                            const Frame* _inCoordinatesOf) const
{
  return getSpatialAcceleration(getLocalCOM(), _relativeTo, _inCoordinatesOf);
}

//==============================================================================
void BodyNode::setFrictionCoeff(double _coeff)
{
  if(mAspectProperties.mFrictionCoeff == _coeff)
    return;

  assert(0.0 <= _coeff
         && "Coefficient of friction should be non-negative value.");
  mAspectProperties.mFrictionCoeff = _coeff;

  incrementVersion();
}

//==============================================================================
double BodyNode::getFrictionCoeff() const
{
  return mAspectProperties.mFrictionCoeff;
}

//==============================================================================
void BodyNode::setRestitutionCoeff(double _coeff)
{
  if(_coeff == mAspectProperties.mRestitutionCoeff)
    return;

  assert(0.0 <= _coeff && _coeff <= 1.0
         && "Coefficient of restitution should be in range of [0, 1].");
  mAspectProperties.mRestitutionCoeff = _coeff;

  incrementVersion();
}

//==============================================================================
double BodyNode::getRestitutionCoeff() const
{
  return mAspectProperties.mRestitutionCoeff;
}

//==============================================================================
std::size_t BodyNode::getIndexInSkeleton() const
{
  return mIndexInSkeleton;
}

//==============================================================================
std::size_t BodyNode::getIndexInTree() const
{
  return mIndexInTree;
}

//==============================================================================
std::size_t BodyNode::getTreeIndex() const
{
  return mTreeIndex;
}

//==============================================================================
static bool checkSkeletonNodeAgreement(
    const BodyNode* _bodyNode,
    const ConstSkeletonPtr& _newSkeleton, const BodyNode* _newParent,
    const std::string& _function,
    const std::string& _operation)
{
  if(nullptr == _newSkeleton)
  {
    dterr << "[BodyNode::" << _function << "] Attempting to " << _operation
          << " a BodyNode tree starting " << "from [" << _bodyNode->getName()
          << "] in the Skeleton named [" << _bodyNode->getSkeleton()->getName()
          << "] into a nullptr Skeleton.\n";
    return false;
  }

  if(_newParent && _newSkeleton != _newParent->getSkeleton())
  {
    dterr << "[BodyNode::" << _function << "] Mismatch between the specified "
          << "Skeleton [" << _newSkeleton->getName() << "] (" << _newSkeleton
          << ") and the specified new parent BodyNode ["
          << _newParent->getName() << "] whose actual Skeleton is named ["
          << _newParent->getSkeleton()->getName() <<  "] ("
          << _newParent->getSkeleton() << ") while attempting to " << _operation
          << " the BodyNode [" << _bodyNode->getName() << "] from the "
          << "Skeleton named [" << _bodyNode->getSkeleton()->getName() << "] ("
          << _bodyNode->getSkeleton() << ").\n";
    return false;
  }

  return true;
}

//==============================================================================
SkeletonPtr BodyNode::remove(const std::string& _name)
{
  return split(_name);
}

//==============================================================================
bool BodyNode::moveTo(BodyNode* _newParent)
{
  if(nullptr == _newParent)
    return getSkeleton()->moveBodyNodeTree(
          getParentJoint(), this, getSkeleton(), nullptr);
  else
    return getSkeleton()->moveBodyNodeTree(
          getParentJoint(), this, _newParent->getSkeleton(), _newParent);
}

//==============================================================================
bool BodyNode::moveTo(const SkeletonPtr& _newSkeleton, BodyNode* _newParent)
{
  if(checkSkeletonNodeAgreement(
       this, _newSkeleton, _newParent, "moveTo", "move"))
  {
    return getSkeleton()->moveBodyNodeTree(
          getParentJoint(), this, _newSkeleton, _newParent);
  }

  return false;
}

//==============================================================================
SkeletonPtr BodyNode::split(const std::string& _skeletonName)
{
  const SkeletonPtr& skel =
      Skeleton::create(getSkeleton()->getAspectProperties());
  skel->setName(_skeletonName);
  moveTo(skel, nullptr);
  return skel;
}

//==============================================================================
std::pair<Joint*, BodyNode*> BodyNode::copyTo(BodyNode* _newParent,
                                              bool _recursive)
{
  if(nullptr == _newParent)
    return getSkeleton()->cloneBodyNodeTree(
          nullptr, this, getSkeleton(), nullptr, _recursive);
  else
    return getSkeleton()->cloneBodyNodeTree(
          nullptr, this, _newParent->getSkeleton(), _newParent, _recursive);
}

//==============================================================================
std::pair<Joint*, BodyNode*> BodyNode::copyTo(const SkeletonPtr& _newSkeleton,
                                              BodyNode* _newParent,
                                              bool _recursive) const
{
  if(checkSkeletonNodeAgreement(
       this, _newSkeleton, _newParent, "copyTo", "copy"))
  {
    return getSkeleton()->cloneBodyNodeTree(
          nullptr, this, _newSkeleton, _newParent, _recursive);
  }

  return std::pair<Joint*, BodyNode*>(nullptr, nullptr);
}

//==============================================================================
SkeletonPtr BodyNode::copyAs(const std::string& _skeletonName,
                             bool _recursive) const
{
  const SkeletonPtr& skel =
      Skeleton::create(getSkeleton()->getAspectProperties());
  skel->setName(_skeletonName);
  copyTo(skel, nullptr, _recursive);
  return skel;
}

//==============================================================================
SkeletonPtr BodyNode::getSkeleton()
{
  return mSkeleton.lock();
}

//==============================================================================
ConstSkeletonPtr BodyNode::getSkeleton() const
{
  return mSkeleton.lock();
}

//==============================================================================
Joint* BodyNode::getParentJoint()
{
  return mParentJoint;
}

//==============================================================================
const Joint* BodyNode::getParentJoint() const
{
  return mParentJoint;
}

//==============================================================================
BodyNode* BodyNode::getParentBodyNode()
{
  return mParentBodyNode;
}

//==============================================================================
const BodyNode* BodyNode::getParentBodyNode() const
{
  return mParentBodyNode;
}

//==============================================================================
void BodyNode::addChildBodyNode(BodyNode* _body)
{
  assert(_body != nullptr);

  if(std::find(mChildBodyNodes.begin(), mChildBodyNodes.end(), _body) !=
     mChildBodyNodes.end())
  {
    dtwarn << "[BodyNode::addChildBodyNode] Attempting to add a BodyNode '"
           << _body->getName() << "' as a child BodyNode of '" << getName()
           << "', which is already its parent." << std::endl;
    return;
  }

  mChildBodyNodes.push_back(_body);
  _body->mParentBodyNode = this;
  _body->changeParentFrame(this);
}

//==============================================================================
std::size_t BodyNode::getNumChildBodyNodes() const
{
  return mChildBodyNodes.size();
}

//==============================================================================
BodyNode* BodyNode::getChildBodyNode(std::size_t _index)
{
  return common::getVectorObjectIfAvailable<BodyNode*>(_index, mChildBodyNodes);
}

//==============================================================================
const BodyNode* BodyNode::getChildBodyNode(std::size_t _index) const
{
  return common::getVectorObjectIfAvailable<BodyNode*>(_index, mChildBodyNodes);
}

//==============================================================================
std::size_t BodyNode::getNumChildJoints() const
{
  return mChildBodyNodes.size();
}

//==============================================================================
Joint* BodyNode::getChildJoint(std::size_t _index)
{
  BodyNode* childBodyNode = getChildBodyNode(_index);

  if(childBodyNode)
    return childBodyNode->getParentJoint();
  else
    return nullptr;
}

//==============================================================================
const Joint* BodyNode::getChildJoint(std::size_t _index) const
{
  return const_cast<BodyNode*>(this)->getChildJoint(_index);
}

//==============================================================================
DART_BAKE_SPECIALIZED_NODE_DEFINITIONS( BodyNode, ShapeNode )

//==============================================================================
ShapeNode* BodyNode::createShapeNode(const ShapePtr& shape)
{
  ShapeNode::BasicProperties properties;
  properties.mShape = shape;

  return createShapeNode(properties, true);
}

//==============================================================================
ShapeNode* BodyNode::createShapeNode(const ShapePtr& shape,
                                     const std::string& name)
{
  ShapeNode::BasicProperties properties;
  properties.mShape = shape;
  properties.mName = name;

  return createShapeNode(properties, false);
}

//==============================================================================
ShapeNode* BodyNode::createShapeNode(const ShapePtr& shape, const char* name)
{
  return createShapeNode(shape, std::string(name));
}

//==============================================================================
<<<<<<< HEAD
=======
std::size_t BodyNode::getNumShapeNodes() const
{
  return getNumNodes<ShapeNode>();
}

//==============================================================================
ShapeNode* BodyNode::getShapeNode(std::size_t index)
{
  return getNode<ShapeNode>(index);
}

//==============================================================================
const ShapeNode* BodyNode::getShapeNode(std::size_t index) const
{
  return getNode<ShapeNode>(index);
}

//==============================================================================
>>>>>>> cda180e6
const std::vector<ShapeNode*> BodyNode::getShapeNodes()
{
  const auto numShapeNodes = getNumShapeNodes();

  std::vector<ShapeNode*> shapeNodes(numShapeNodes);

  for (auto i = 0u; i < numShapeNodes; ++i)
    shapeNodes[i] = getShapeNode(i);

  return shapeNodes;
}

//==============================================================================
const std::vector<const ShapeNode*> BodyNode::getShapeNodes() const
{
  const auto numShapeNodes = getNumShapeNodes();

  std::vector<const ShapeNode*> shapeNodes(numShapeNodes);

  for (auto i = 0u; i < numShapeNodes; ++i)
    shapeNodes[i] = getShapeNode(i);

  return shapeNodes;
}

//==============================================================================
void BodyNode::removeAllShapeNodes()
{
  auto shapeNodes = getShapeNodes();
  for (auto shapeNode : shapeNodes)
    shapeNode->remove();
}

//==============================================================================
DART_BAKE_SPECIALIZED_NODE_DEFINITIONS( BodyNode, EndEffector )

//==============================================================================
EndEffector* BodyNode::createEndEffector(const std::string& _name)
{
  EndEffector::BasicProperties properties;
  properties.mName = _name;

  return createNode<EndEffector>(properties);
}

//==============================================================================
EndEffector* BodyNode::createEndEffector(const char* _name)
{
  return createEndEffector(std::string(_name));
}

//==============================================================================
<<<<<<< HEAD
DART_BAKE_SPECIALIZED_NODE_DEFINITIONS( BodyNode, Marker )

//==============================================================================
Marker* BodyNode::createMarker(const std::string& name,
                               const Eigen::Vector3d& position,
                               const Eigen::Vector4d& color)
=======
void BodyNode::addMarker(Marker* _marker)
{
  mMarkers.push_back(_marker);
  const SkeletonPtr& skel = getSkeleton();
  if(skel)
    skel->addEntryToMarkerNameMgr(_marker);
}

//==============================================================================
std::size_t BodyNode::getNumMarkers() const
{
  return mMarkers.size();
}

//==============================================================================
Marker* BodyNode::getMarker(std::size_t _index)
>>>>>>> cda180e6
{
  Marker::BasicProperties properties;
  properties.mName = name;
  properties.mRelativeTf.translation() = position;
  properties.mColor = color;

<<<<<<< HEAD
  return createNode<Marker>(properties);
=======
//==============================================================================
const Marker* BodyNode::getMarker(std::size_t _index) const
{
  return common::getVectorObjectIfAvailable<Marker*>(_index, mMarkers);
>>>>>>> cda180e6
}

//==============================================================================
bool BodyNode::dependsOn(std::size_t _genCoordIndex) const
{
  return std::binary_search(mDependentGenCoordIndices.begin(),
                            mDependentGenCoordIndices.end(),
                            _genCoordIndex);
}

//==============================================================================
std::size_t BodyNode::getNumDependentGenCoords() const
{
  return mDependentGenCoordIndices.size();
}

//==============================================================================
std::size_t BodyNode::getDependentGenCoordIndex(std::size_t _arrayIndex) const
{
  assert(_arrayIndex < mDependentGenCoordIndices.size());

  return mDependentGenCoordIndices[_arrayIndex];
}

//==============================================================================
const std::vector<std::size_t>& BodyNode::getDependentGenCoordIndices() const
{
  return mDependentGenCoordIndices;
}

//==============================================================================
std::size_t BodyNode::getNumDependentDofs() const
{
  return mDependentDofs.size();
}

//==============================================================================
DegreeOfFreedom* BodyNode::getDependentDof(std::size_t _index)
{
  return common::getVectorObjectIfAvailable<DegreeOfFreedom*>(
        _index, mDependentDofs);
}

//==============================================================================
const DegreeOfFreedom* BodyNode::getDependentDof(std::size_t _index) const
{
  return common::getVectorObjectIfAvailable<DegreeOfFreedom*>(
        _index, mDependentDofs);
}

//==============================================================================
const std::vector<DegreeOfFreedom*>& BodyNode::getDependentDofs()
{
  return mDependentDofs;
}

//==============================================================================
const std::vector<const DegreeOfFreedom*>& BodyNode::getDependentDofs() const
{
  return mConstDependentDofs;
}

//==============================================================================
const std::vector<const DegreeOfFreedom*> BodyNode::getChainDofs() const
{
  // TODO(MXG): Consider templating the Criteria for const BodyNodes so that we
  // don't need a const_cast here. That said, the const_cast isn't hurting
  // anything, because the Criteria function would work just as well operating
  // on const BodyNodes.
  Chain::Criteria criteria(const_cast<BodyNode*>(this), nullptr);
  std::vector<BodyNode*> bn_chain = criteria.satisfy();
  std::vector<const DegreeOfFreedom*> dofs;
  dofs.reserve(getNumDependentGenCoords());
  for(std::vector<BodyNode*>::reverse_iterator rit = bn_chain.rbegin();
      rit != bn_chain.rend(); ++rit)
  {
    std::size_t nDofs = (*rit)->getParentJoint()->getNumDofs();
    for(std::size_t i=0; i<nDofs; ++i)
      dofs.push_back( (*rit)->getParentJoint()->getDof(i) );
  }

  return dofs;
}

//==============================================================================
const Eigen::Isometry3d& BodyNode::getRelativeTransform() const
{
  return mParentJoint->getLocalTransform();
}

//==============================================================================
const Eigen::Vector6d& BodyNode::getRelativeSpatialVelocity() const
{
  return mParentJoint->getLocalSpatialVelocity();
}

//==============================================================================
const Eigen::Vector6d& BodyNode::getRelativeSpatialAcceleration() const
{
  return mParentJoint->getLocalSpatialAcceleration();
}

//==============================================================================
const Eigen::Vector6d& BodyNode::getPrimaryRelativeAcceleration() const
{
  return mParentJoint->getLocalPrimaryAcceleration();
}

//==============================================================================
const Eigen::Vector6d& BodyNode::getPartialAcceleration() const
{
  if(mIsPartialAccelerationDirty)
    updatePartialAcceleration();

  return mPartialAcceleration;
}

//==============================================================================
const math::Jacobian& BodyNode::getJacobian() const
{
  if (mIsBodyJacobianDirty)
    updateBodyJacobian();

  return mBodyJacobian;
}

//==============================================================================
const math::Jacobian& BodyNode::getWorldJacobian() const
{
  if(mIsWorldJacobianDirty)
    updateWorldJacobian();

  return mWorldJacobian;
}

//==============================================================================
const math::Jacobian& BodyNode::getJacobianSpatialDeriv() const
{
  if(mIsBodyJacobianSpatialDerivDirty)
    updateBodyJacobianSpatialDeriv();

  return mBodyJacobianSpatialDeriv;
}

//==============================================================================
const math::Jacobian& BodyNode::getJacobianClassicDeriv() const
{
  if(mIsWorldJacobianClassicDerivDirty)
    updateWorldJacobianClassicDeriv();

  return mWorldJacobianClassicDeriv;
}

//==============================================================================
const Eigen::Vector6d& BodyNode::getBodyVelocityChange() const
{
  return mDelV;
}

//==============================================================================
void BodyNode::setColliding(bool _isColliding)
{
  mIsColliding = _isColliding;
}

//==============================================================================
bool BodyNode::isColliding()
{
  return mIsColliding;
}

//==============================================================================
void BodyNode::addExtForce(const Eigen::Vector3d& _force,
                           const Eigen::Vector3d& _offset,
                           bool _isForceLocal,
                           bool _isOffsetLocal)
{
  Eigen::Isometry3d T = Eigen::Isometry3d::Identity();
  Eigen::Vector6d F = Eigen::Vector6d::Zero();
  const Eigen::Isometry3d& W = getWorldTransform();

  if (_isOffsetLocal)
    T.translation() = _offset;
  else
    T.translation() = W.inverse() * _offset;

  if (_isForceLocal)
    F.tail<3>() = _force;
  else
    F.tail<3>() = W.linear().transpose() * _force;

  mAspectState.mFext += math::dAdInvT(T, F);

  SKEL_SET_FLAGS(mExternalForces);
}

//==============================================================================
void BodyNode::setExtForce(const Eigen::Vector3d& _force,
                           const Eigen::Vector3d& _offset,
                           bool _isForceLocal, bool _isOffsetLocal)
{
  Eigen::Isometry3d T = Eigen::Isometry3d::Identity();
  Eigen::Vector6d F = Eigen::Vector6d::Zero();
  const Eigen::Isometry3d& W = getWorldTransform();

  if (_isOffsetLocal)
    T.translation() = _offset;
  else
    T.translation() = W.inverse() * _offset;

  if (_isForceLocal)
    F.tail<3>() = _force;
  else
    F.tail<3>() = W.linear().transpose() * _force;

  mAspectState.mFext = math::dAdInvT(T, F);

  SKEL_SET_FLAGS(mExternalForces);
}

//==============================================================================
void BodyNode::addExtTorque(const Eigen::Vector3d& _torque, bool _isLocal)
{
  if (_isLocal)
    mAspectState.mFext.head<3>() += _torque;
  else
    mAspectState.mFext.head<3>() += getWorldTransform().linear().transpose() * _torque;

  SKEL_SET_FLAGS(mExternalForces);
}

//==============================================================================
void BodyNode::setExtTorque(const Eigen::Vector3d& _torque, bool _isLocal)
{
  if (_isLocal)
    mAspectState.mFext.head<3>() = _torque;
  else
    mAspectState.mFext.head<3>() = getWorldTransform().linear().transpose() * _torque;

  SKEL_SET_FLAGS(mExternalForces);
}

//==============================================================================
BodyNode::BodyNode(BodyNode* _parentBodyNode, Joint* _parentJoint,
                   const Properties& _properties)
  : Entity(ConstructFrame),
    Frame(Frame::World()),
    TemplatedJacobianNode<BodyNode>(this),
    mID(BodyNode::msBodyNodeCount++),
    mIsColliding(false),
    mParentJoint(_parentJoint),
    mParentBodyNode(nullptr),
    mPartialAcceleration(Eigen::Vector6d::Zero()),
    mIsPartialAccelerationDirty(true),
    mF(Eigen::Vector6d::Zero()),
    mFgravity(Eigen::Vector6d::Zero()),
    mArtInertia(Eigen::Matrix6d::Identity()),
    mArtInertiaImplicit(Eigen::Matrix6d::Identity()),
    mBiasForce(Eigen::Vector6d::Zero()),
    mCg_dV(Eigen::Vector6d::Zero()),
    mCg_F(Eigen::Vector6d::Zero()),
    mG_F(Eigen::Vector6d::Zero()),
    mFext_F(Eigen::Vector6d::Zero()),
    mM_dV(Eigen::Vector6d::Zero()),
    mM_F(Eigen::Vector6d::Zero()),
    mInvM_c(Eigen::Vector6d::Zero()),
    mInvM_U(Eigen::Vector6d::Zero()),
    mArbitrarySpatial(Eigen::Vector6d::Zero()),
    mDelV(Eigen::Vector6d::Zero()),
    mBiasImpulse(Eigen::Vector6d::Zero()),
    mConstraintImpulse(Eigen::Vector6d::Zero()),
    mImpF(Eigen::Vector6d::Zero()),
    onColShapeAdded(mColShapeAddedSignal),
    onColShapeRemoved(mColShapeRemovedSignal),
    onStructuralChange(mStructuralChangeSignal)
{
  // Generate an inert destructor to make sure that it will not try to
  // double-delete this BodyNode when it gets destroyed.
  mSelfDestructor = std::shared_ptr<NodeDestructor>(new NodeDestructor(nullptr));
  mDestructor = mSelfDestructor;
  mAmAttached = true;

  mParentJoint->mChildBodyNode = this;
  setProperties(_properties);

  if(_parentBodyNode)
    _parentBodyNode->addChildBodyNode(this);

  createAspect<Aspect>();
  createAspect<detail::NodeVectorProxyAspect>();
}

//==============================================================================
BodyNode::BodyNode(const std::tuple<BodyNode*, Joint*, Properties>& args)
  : BodyNode(std::get<0>(args), std::get<1>(args), std::get<2>(args))
{
  // The initializer list is delegating the construction
}

//==============================================================================
BodyNode* BodyNode::clone(BodyNode* _parentBodyNode, Joint* _parentJoint,
                          bool cloneNodes) const
{
  BodyNode* clonedBn =
      new BodyNode(_parentBodyNode, _parentJoint, getBodyNodeProperties());

  clonedBn->matchAspects(this);

  if(cloneNodes)
    clonedBn->matchNodes(this);

  return clonedBn;
}

//==============================================================================
Node* BodyNode::cloneNode(BodyNode* /*bn*/) const
{
  dterr << "[BodyNode::cloneNode] This function should never be called! Please "
        << "report this as an error!\n";
  assert(false);
  return nullptr;
}

//==============================================================================
void BodyNode::init(const SkeletonPtr& _skeleton)
{
  mSkeleton = _skeleton;
  assert(_skeleton);
  if(mReferenceCount > 0)
  {
    mReferenceSkeleton = mSkeleton.lock();
  }

  setVersionDependentObject(
        dynamic_cast<common::VersionCounter*>(mSkeleton.lock().get()));
  mParentJoint->setVersionDependentObject(
        dynamic_cast<common::VersionCounter*>(mSkeleton.lock().get()));

  // Put the scope around this so that 'lock' releases the mutex immediately
  // after we're done with it
  {
    std::lock_guard<std::mutex> lock(mLockedSkeleton->mMutex);
    mLockedSkeleton->mSkeleton = mSkeleton;
  }

  //--------------------------------------------------------------------------
  // Fill the list of generalized coordinates this node depends on, and sort
  // it.
  //--------------------------------------------------------------------------
  if (mParentBodyNode)
    mDependentGenCoordIndices = mParentBodyNode->mDependentGenCoordIndices;
  else
    mDependentGenCoordIndices.clear();

  for (std::size_t i = 0; i < mParentJoint->getNumDofs(); i++)
    mDependentGenCoordIndices.push_back(mParentJoint->getIndexInSkeleton(i));

  // Sort
  std::sort(mDependentGenCoordIndices.begin(), mDependentGenCoordIndices.end());

  mDependentDofs.clear();
  mDependentDofs.reserve(mDependentGenCoordIndices.size());
  mConstDependentDofs.clear();
  mConstDependentDofs.reserve(mDependentGenCoordIndices.size());
  for(const std::size_t& index : mDependentGenCoordIndices)
  {
    mDependentDofs.push_back(_skeleton->getDof(index));
    mConstDependentDofs.push_back(_skeleton->getDof(index));
  }

#ifndef NDEBUG
  // Check whether there is duplicated indices.
  std::size_t nDepGenCoordIndices = mDependentGenCoordIndices.size();
  for (std::size_t i = 0; i < nDepGenCoordIndices; ++i)
  {
    for (std::size_t j = i + 1; j < nDepGenCoordIndices; ++j)
    {
      assert(mDependentGenCoordIndices[i] !=
             mDependentGenCoordIndices[j] &&
             "Duplicated index is found in mDependentGenCoordIndices.");
    }
  }
#endif // NDEBUG

  //--------------------------------------------------------------------------
  // Set dimensions of dynamics matrices and vectors.
  //--------------------------------------------------------------------------
  std::size_t numDepGenCoords = getNumDependentGenCoords();
  mBodyJacobian.setZero(6, numDepGenCoords);
  mWorldJacobian.setZero(6, numDepGenCoords);
  mBodyJacobianSpatialDeriv.setZero(6, numDepGenCoords);
  mWorldJacobianClassicDeriv.setZero(6, numDepGenCoords);
  notifyTransformUpdate();
}

//==============================================================================
void BodyNode::processNewEntity(Entity* _newChildEntity)
{
  // If the Entity is a JacobianNode, add it to the list of JacobianNodes
  if(JacobianNode* node = dynamic_cast<JacobianNode*>(_newChildEntity))
    mChildJacobianNodes.insert(node);

  // Here we want to sort out whether the Entity that has been added is a child
  // BodyNode or not

  // Check if it's a child BodyNode (if not, then it's just some other arbitrary
  // type of Entity)
  if(find(mChildBodyNodes.begin(), mChildBodyNodes.end(), _newChildEntity) !=
     mChildBodyNodes.end())
    return;

  // Check if it's already accounted for in our Non-BodyNode Entities
  if(mNonBodyNodeEntities.find(_newChildEntity) != mNonBodyNodeEntities.end())
  {
    dtwarn << "[BodyNode::processNewEntity] Attempting to add an Entity ["
           << _newChildEntity->getName() << "] as a child Entity of ["
           << getName() << "], which is already its parent." << std::endl;
    return;
  }

  // Add it to the Non-BodyNode Entities
  mNonBodyNodeEntities.insert(_newChildEntity);
}

//==============================================================================
void BodyNode::processRemovedEntity(Entity* _oldChildEntity)
{
  std::vector<BodyNode*>::iterator it = find(mChildBodyNodes.begin(),
                                             mChildBodyNodes.end(),
                                             _oldChildEntity);
  if(it != mChildBodyNodes.end())
    mChildBodyNodes.erase(it);

  if(JacobianNode* node = dynamic_cast<JacobianNode*>(_oldChildEntity))
  {
    std::unordered_set<JacobianNode*>::iterator node_it =
        mChildJacobianNodes.find(node);

    if(node_it != mChildJacobianNodes.end())
      mChildJacobianNodes.erase(node_it);
  }

  if(find(mNonBodyNodeEntities.begin(), mNonBodyNodeEntities.end(),
          _oldChildEntity) != mNonBodyNodeEntities.end())
    mNonBodyNodeEntities.erase(_oldChildEntity);
}

//==============================================================================
void BodyNode::notifyTransformUpdate()
{
  notifyVelocityUpdate(); // Global Velocity depends on the Global Transform

  if(mNeedTransformUpdate)
    return;

  mNeedTransformUpdate = true;

  const SkeletonPtr& skel = getSkeleton();
  if(skel)
  {
    // All of these depend on the world transform of this BodyNode, so they must
    // be dirtied whenever mNeedTransformUpdate is dirtied, and if
    // mTransformUpdate is already dirty, then these must already be dirty as
    // well
    SET_FLAGS(mCoriolisForces);
    SET_FLAGS(mGravityForces);
    SET_FLAGS(mCoriolisAndGravityForces);
    SET_FLAGS(mExternalForces);
  }

  // Child BodyNodes and other generic Entities are notified separately to allow
  // some optimizations
  for(std::size_t i=0; i<mChildBodyNodes.size(); ++i)
    mChildBodyNodes[i]->notifyTransformUpdate();

  for(Entity* entity : mNonBodyNodeEntities)
    entity->notifyTransformUpdate();
}

//==============================================================================
void BodyNode::notifyVelocityUpdate()
{
  notifyAccelerationUpdate(); // Global Acceleration depends on Global Velocity

  if(mNeedVelocityUpdate)
    return;

  mNeedVelocityUpdate = true;
  mIsPartialAccelerationDirty = true;

  const SkeletonPtr& skel = getSkeleton();
  if(skel)
  {
    SET_FLAGS(mCoriolisForces);
    SET_FLAGS(mCoriolisAndGravityForces);
  }

  // Child BodyNodes and other generic Entities are notified separately to allow
  // some optimizations
  for(std::size_t i=0; i<mChildBodyNodes.size(); ++i)
    mChildBodyNodes[i]->notifyVelocityUpdate();

  for(Entity* entity : mNonBodyNodeEntities)
    entity->notifyVelocityUpdate();
}

//==============================================================================
void BodyNode::notifyAccelerationUpdate()
{
  // If we already know we need to update, just quit
  if(mNeedAccelerationUpdate)
    return;

  mNeedAccelerationUpdate = true;

  for(std::size_t i=0; i<mChildBodyNodes.size(); ++i)
    mChildBodyNodes[i]->notifyAccelerationUpdate();

  for(Entity* entity : mNonBodyNodeEntities)
    entity->notifyAccelerationUpdate();
}

//==============================================================================
void BodyNode::notifyArticulatedInertiaUpdate()
{
  const SkeletonPtr& skel = getSkeleton();
  if(skel)
    skel->notifyArticulatedInertiaUpdate(mTreeIndex);
}

//==============================================================================
void BodyNode::notifyExternalForcesUpdate()
{
  SKEL_SET_FLAGS(mExternalForces);
}

//==============================================================================
void BodyNode::notifyCoriolisUpdate()
{
  SKEL_SET_FLAGS(mCoriolisForces);
  SKEL_SET_FLAGS(mCoriolisAndGravityForces);
}

//==============================================================================
void BodyNode::updateTransform()
{
  // Calling getWorldTransform will update the transform if an update is needed
  getWorldTransform();
  assert(math::verifyTransform(mWorldTransform));
}

//==============================================================================
void BodyNode::updateVelocity()
{
  // Calling getSpatialVelocity will update the velocity if an update is needed
  getSpatialVelocity();
  assert(!math::isNan(mVelocity));
}

//==============================================================================
void BodyNode::updatePartialAcceleration() const
{
  // Compute partial acceleration
  mParentJoint->setPartialAccelerationTo(mPartialAcceleration,
                                         getSpatialVelocity());
  mIsPartialAccelerationDirty = false;
}

//==============================================================================
void BodyNode::updateAccelerationID()
{
  // Note: auto-updating has replaced this function
  getSpatialAcceleration();
  // Verification
  assert(!math::isNan(mAcceleration));
}

//==============================================================================
void BodyNode::updateTransmittedForceID(const Eigen::Vector3d& _gravity,
                                        bool _withExternalForces)
{
  // Gravity force
  const Eigen::Matrix6d& mI = mAspectProperties.mInertia.getSpatialTensor();
  if (mAspectProperties.mGravityMode == true)
    mFgravity.noalias() = mI * math::AdInvRLinear(getWorldTransform(),_gravity);
  else
    mFgravity.setZero();

  // Inertial force
  mF.noalias() = mI * getSpatialAcceleration();

  // External force
  if (_withExternalForces)
    mF -= mAspectState.mFext;

  // Verification
  assert(!math::isNan(mF));

  // Gravity force
  mF -= mFgravity;

  // Coriolis force
  const Eigen::Vector6d& V = getSpatialVelocity();
  mF -= math::dad(V, mI * V);

  //
  for (const auto& childBodyNode : mChildBodyNodes)
  {
    Joint* childJoint = childBodyNode->getParentJoint();
    assert(childJoint != nullptr);

    mF += math::dAdInvT(childJoint->getLocalTransform(),
                        childBodyNode->getBodyForce());
  }

  // Verification
  assert(!math::isNan(mF));
}

//==============================================================================
void BodyNode::updateArtInertia(double _timeStep) const
{
  // Set spatial inertia to the articulated body inertia
  const Eigen::Matrix6d& mI = mAspectProperties.mInertia.getSpatialTensor();
  mArtInertia = mI;
  mArtInertiaImplicit = mI;

  // and add child articulated body inertia
  for (const auto& child : mChildBodyNodes)
  {
    Joint* childJoint = child->getParentJoint();

    childJoint->addChildArtInertiaTo(mArtInertia, child->mArtInertia);
    childJoint->addChildArtInertiaImplicitTo(mArtInertiaImplicit,
                                             child->mArtInertiaImplicit);
  }

  // Verification
//  assert(!math::isNan(mArtInertia));
  assert(!math::isNan(mArtInertiaImplicit));

  // Update parent joint's inverse of projected articulated body inertia
  mParentJoint->updateInvProjArtInertia(mArtInertia);
  mParentJoint->updateInvProjArtInertiaImplicit(mArtInertiaImplicit, _timeStep);

  // Verification
//  assert(!math::isNan(mArtInertia));
  assert(!math::isNan(mArtInertiaImplicit));
}

//==============================================================================
void BodyNode::updateBiasForce(const Eigen::Vector3d& _gravity,
                               double _timeStep)
{
  // Gravity force
  const Eigen::Matrix6d& mI = mAspectProperties.mInertia.getSpatialTensor();
  if (mAspectProperties.mGravityMode == true)
    mFgravity.noalias() = mI * math::AdInvRLinear(getWorldTransform(),_gravity);
  else
    mFgravity.setZero();

  // Set bias force
  const Eigen::Vector6d& V = getSpatialVelocity();
  mBiasForce = -math::dad(V, mI * V) - mAspectState.mFext - mFgravity;

  // Verification
  assert(!math::isNan(mBiasForce));

  // And add child bias force
  for (const auto& childBodyNode : mChildBodyNodes)
  {
    Joint* childJoint = childBodyNode->getParentJoint();

    childJoint->addChildBiasForceTo(mBiasForce,
                                childBodyNode->getArticulatedInertiaImplicit(),
                                childBodyNode->mBiasForce,
                                childBodyNode->getPartialAcceleration());
  }

  // Verification
  assert(!math::isNan(mBiasForce));

  // Update parent joint's total force with implicit joint damping and spring
  // forces
  mParentJoint->updateTotalForce( getArticulatedInertiaImplicit()
                                  * getPartialAcceleration() + mBiasForce,
                                  _timeStep);
}

//==============================================================================
void BodyNode::updateBiasImpulse()
{
  // Update impulsive bias force
  mBiasImpulse = -mConstraintImpulse;

  // And add child bias impulse
  for (auto& childBodyNode : mChildBodyNodes)
  {
    Joint* childJoint = childBodyNode->getParentJoint();

    childJoint->addChildBiasImpulseTo(mBiasImpulse,
                                      childBodyNode->getArticulatedInertia(),
                                      childBodyNode->mBiasImpulse);
  }

  // Verification
  assert(!math::isNan(mBiasImpulse));

  // Update parent joint's total force
  mParentJoint->updateTotalImpulse(mBiasImpulse);
}

//==============================================================================
void BodyNode::updateTransmittedForceFD()
{
  mF = mBiasForce;
  mF.noalias() += getArticulatedInertiaImplicit() * getSpatialAcceleration();

  assert(!math::isNan(mF));
}

//==============================================================================
void BodyNode::updateTransmittedImpulse()
{
  mImpF = mBiasImpulse;
  mImpF.noalias() += getArticulatedInertia() * mDelV;

  assert(!math::isNan(mImpF));
}

//==============================================================================
void BodyNode::updateAccelerationFD()
{
  if (mParentBodyNode)
  {
    // Update joint acceleration
    mParentJoint->updateAcceleration(getArticulatedInertiaImplicit(),
                                     mParentBodyNode->getSpatialAcceleration());
  }
  else
  {
    // Update joint acceleration
    mParentJoint->updateAcceleration(getArticulatedInertiaImplicit(),
                                     Eigen::Vector6d::Zero());
  }

  // Verify the spatial acceleration of this body
  assert(!math::isNan(mAcceleration));
}

//==============================================================================
void BodyNode::updateVelocityChangeFD()
{
  if (mParentBodyNode)
  {
    // Update joint velocity change
    mParentJoint->updateVelocityChange(getArticulatedInertia(),
                                       mParentBodyNode->mDelV);

    // Transmit spatial acceleration of parent body to this body
    mDelV = math::AdInvT(mParentJoint->getLocalTransform(),
                         mParentBodyNode->mDelV);
  }
  else
  {
    // Update joint velocity change
    mParentJoint->updateVelocityChange(getArticulatedInertia(),
                                       Eigen::Vector6d::Zero());

    // Transmit spatial acceleration of parent body to this body
    mDelV.setZero();
  }

  // Add parent joint's acceleration to this body
  mParentJoint->addVelocityChangeTo(mDelV);

  // Verify the spatial velocity change of this body
  assert(!math::isNan(mDelV));
}

//==============================================================================
void BodyNode::updateJointForceID(double _timeStep,
                                  bool _withDampingForces,
                                  bool _withSpringForces)
{
  assert(mParentJoint != nullptr);
  mParentJoint->updateForceID(mF, _timeStep,
                              _withDampingForces, _withSpringForces);
}

//==============================================================================
void BodyNode::updateJointForceFD(double _timeStep,
                                  bool _withDampingForces,
                                  bool _withSpringForces)
{
  assert(mParentJoint != nullptr);
  mParentJoint->updateForceFD(mF, _timeStep,
                              _withDampingForces, _withSpringForces);
}

//==============================================================================
void BodyNode::updateJointImpulseFD()
{
  assert(mParentJoint != nullptr);
  mParentJoint->updateImpulseFD(mF);
}

//==============================================================================
void BodyNode::updateConstrainedTerms(double _timeStep)
{
  // 1. dq = dq + del_dq
  // 2. ddq = ddq + del_dq / dt
  // 3. tau = tau + imp / dt
  mParentJoint->updateConstrainedTerms(_timeStep);

  //
  mF += mImpF / _timeStep;
}

//==============================================================================
void BodyNode::clearExternalForces()
{
  mAspectState.mFext.setZero();
  SKEL_SET_FLAGS(mExternalForces);
}

//==============================================================================
void BodyNode::clearInternalForces()
{
  mParentJoint->resetForces();
}

//==============================================================================
const Eigen::Vector6d& BodyNode::getExternalForceLocal() const
{
  return mAspectState.mFext;
}

//==============================================================================
Eigen::Vector6d BodyNode::getExternalForceGlobal() const
{
  return math::dAdInvT(getWorldTransform(), mAspectState.mFext);
}

//==============================================================================
void BodyNode::addConstraintImpulse(const Eigen::Vector3d& _constImp,
                                    const Eigen::Vector3d& _offset,
                                    bool _isImpulseLocal,
                                    bool _isOffsetLocal)
{
  // TODO(JS): Add contact sensor data here (DART 4.1)

  Eigen::Isometry3d T = Eigen::Isometry3d::Identity();
  Eigen::Vector6d F = Eigen::Vector6d::Zero();
  const Eigen::Isometry3d& W = getWorldTransform();

  if (_isOffsetLocal)
    T.translation() = _offset;
  else
    T.translation() = W.inverse() * _offset;

  if (_isImpulseLocal)
    F.tail<3>() = _constImp;
  else
    F.tail<3>() = W.linear().transpose() * _constImp;

  mConstraintImpulse += math::dAdInvT(T, F);
}

//==============================================================================
void BodyNode::clearConstraintImpulse()
{
  mDelV.setZero();
  mBiasImpulse.setZero();
  mConstraintImpulse.setZero();
  mImpF.setZero();

  mParentJoint->resetConstraintImpulses();
  mParentJoint->resetTotalImpulses();
  mParentJoint->resetVelocityChanges();
}

//==============================================================================
const Eigen::Vector6d& BodyNode::getBodyForce() const
{
  return mF;
}

//==============================================================================
void BodyNode::setConstraintImpulse(const Eigen::Vector6d& _constImp)
{
  assert(!math::isNan(_constImp));
  mConstraintImpulse = _constImp;
}

//==============================================================================
void BodyNode::addConstraintImpulse(const Eigen::Vector6d& _constImp)
{
  assert(!math::isNan(_constImp));
  mConstraintImpulse += _constImp;
}

//==============================================================================
const Eigen::Vector6d& BodyNode::getConstraintImpulse() const
{
  return mConstraintImpulse;
}

//==============================================================================
double BodyNode::getKineticEnergy() const
{
  const Eigen::Vector6d& V = getSpatialVelocity();
  const Eigen::Matrix6d& mI = mAspectProperties.mInertia.getSpatialTensor();
  return 0.5 * V.dot(mI * V);
}

//==============================================================================
double BodyNode::getPotentialEnergy(const Eigen::Vector3d& _gravity) const
{
  return -getMass() * getWorldTransform().translation().dot(_gravity);
}

//==============================================================================
Eigen::Vector3d BodyNode::getLinearMomentum() const
{
  const Eigen::Matrix6d& mI = mAspectProperties.mInertia.getSpatialTensor();
  return (mI * getSpatialVelocity()).tail<3>();
}

//==============================================================================
Eigen::Vector3d BodyNode::getAngularMomentum(const Eigen::Vector3d& _pivot)
{
  Eigen::Isometry3d T = Eigen::Isometry3d::Identity();
  const Eigen::Matrix6d& mI = mAspectProperties.mInertia.getSpatialTensor();
  T.translation() = _pivot;
  return math::dAdT(T, mI * getSpatialVelocity()).head<3>();
}

//==============================================================================
bool BodyNode::isReactive() const
{
  const ConstSkeletonPtr& skel = getSkeleton();
  if (skel && skel->isMobile() && getNumDependentGenCoords() > 0)
  {
    // Check if all the ancestor joints are motion prescribed.
    const BodyNode* body = this;
    while (body != nullptr)
    {
      if (body->mParentJoint->isDynamic())
        return true;

      body = body->mParentBodyNode;
    }
    // TODO: Checking if all the ancestor joints are motion prescribed is
    // expensive. It would be good to evaluate this in advance and update only
    // when necessary.

    return false;
  }
  else
  {
    return false;
  }
}

//==============================================================================
void BodyNode::aggregateCoriolisForceVector(Eigen::VectorXd& _C)
{
  aggregateCombinedVector(_C, Eigen::Vector3d::Zero());
}

//==============================================================================
void BodyNode::aggregateGravityForceVector(Eigen::VectorXd& _g,
                                           const Eigen::Vector3d& _gravity)
{
  const Eigen::Matrix6d& mI = mAspectProperties.mInertia.getSpatialTensor();
  if (mAspectProperties.mGravityMode == true)
    mG_F = mI * math::AdInvRLinear(getWorldTransform(), _gravity);
  else
    mG_F.setZero();

  for (std::vector<BodyNode*>::const_iterator it = mChildBodyNodes.begin();
       it != mChildBodyNodes.end(); ++it)
  {
    mG_F += math::dAdInvT((*it)->mParentJoint->getLocalTransform(),
                          (*it)->mG_F);
  }

  std::size_t nGenCoords = mParentJoint->getNumDofs();
  if (nGenCoords > 0)
  {
    Eigen::VectorXd g = -(mParentJoint->getLocalJacobian().transpose() * mG_F);
    std::size_t iStart = mParentJoint->getIndexInTree(0);
    _g.segment(iStart, nGenCoords) = g;
  }
}

//==============================================================================
void BodyNode::updateCombinedVector()
{
  if (mParentBodyNode)
  {
    mCg_dV = math::AdInvT(mParentJoint->getLocalTransform(),
                          mParentBodyNode->mCg_dV) + getPartialAcceleration();
  }
  else
  {
    mCg_dV = getPartialAcceleration();
  }
}

//==============================================================================
void BodyNode::aggregateCombinedVector(Eigen::VectorXd& _Cg,
                                       const Eigen::Vector3d& _gravity)
{
  // H(i) = I(i) * W(i) -
  //        dad{V}(I(i) * V(i)) + sum(k \in children) dAd_{T(i,j)^{-1}}(H(k))
  const Eigen::Matrix6d& mI = mAspectProperties.mInertia.getSpatialTensor();
  if (mAspectProperties.mGravityMode == true)
    mFgravity = mI * math::AdInvRLinear(getWorldTransform(), _gravity);
  else
    mFgravity.setZero();

  const Eigen::Vector6d& V = getSpatialVelocity();
  mCg_F = mI * mCg_dV;
  mCg_F -= mFgravity;
  mCg_F -= math::dad(V, mI * V);

  for (std::vector<BodyNode*>::iterator it = mChildBodyNodes.begin();
       it != mChildBodyNodes.end(); ++it)
  {
    mCg_F += math::dAdInvT((*it)->getParentJoint()->mT, (*it)->mCg_F);
  }

  std::size_t nGenCoords = mParentJoint->getNumDofs();
  if (nGenCoords > 0)
  {
    Eigen::VectorXd Cg
        = mParentJoint->getLocalJacobian().transpose() * mCg_F;
    std::size_t iStart = mParentJoint->getIndexInTree(0);
    _Cg.segment(iStart, nGenCoords) = Cg;
  }
}

//==============================================================================
void BodyNode::aggregateExternalForces(Eigen::VectorXd& _Fext)
{
  mFext_F = mAspectState.mFext;

  for (std::vector<BodyNode*>::const_iterator it = mChildBodyNodes.begin();
       it != mChildBodyNodes.end(); ++it)
  {
    mFext_F += math::dAdInvT((*it)->mParentJoint->getLocalTransform(),
                             (*it)->mFext_F);
  }

  std::size_t nGenCoords = mParentJoint->getNumDofs();
  if (nGenCoords > 0)
  {
    Eigen::VectorXd Fext = mParentJoint->getLocalJacobian().transpose()*mFext_F;
    std::size_t iStart = mParentJoint->getIndexInTree(0);
    _Fext.segment(iStart, nGenCoords) = Fext;
  }
}

//==============================================================================
void BodyNode::aggregateSpatialToGeneralized(Eigen::VectorXd& _generalized,
                                             const Eigen::Vector6d& _spatial)
{
  //
  mArbitrarySpatial = _spatial;

  //
  for (std::vector<BodyNode*>::const_iterator it = mChildBodyNodes.begin();
       it != mChildBodyNodes.end(); ++it)
  {
    mArbitrarySpatial += math::dAdInvT((*it)->mParentJoint->getLocalTransform(),
                                       (*it)->mArbitrarySpatial);
  }

  // Project the spatial quantity to generalized coordinates
  std::size_t iStart = mParentJoint->getIndexInTree(0);
  _generalized.segment(iStart, mParentJoint->getNumDofs())
      = mParentJoint->getSpatialToGeneralized(mArbitrarySpatial);
}

//==============================================================================
void BodyNode::updateMassMatrix()
{
  mM_dV.setZero();
  std::size_t dof = mParentJoint->getNumDofs();
  if (dof > 0)
  {
    mM_dV.noalias() += mParentJoint->getLocalJacobian()
                       * mParentJoint->getAccelerations();
    assert(!math::isNan(mM_dV));
  }
  if (mParentBodyNode)
    mM_dV += math::AdInvT(mParentJoint->getLocalTransform(),
                          mParentBodyNode->mM_dV);
  assert(!math::isNan(mM_dV));
}

//==============================================================================
void BodyNode::aggregateMassMatrix(Eigen::MatrixXd& _MCol, std::size_t _col)
{
  const Eigen::Matrix6d& mI = mAspectProperties.mInertia.getSpatialTensor();
  //
  mM_F.noalias() = mI * mM_dV;

  // Verification
  assert(!math::isNan(mM_F));

  //
  for (std::vector<BodyNode*>::const_iterator it = mChildBodyNodes.begin();
       it != mChildBodyNodes.end(); ++it)
  {
    mM_F += math::dAdInvT((*it)->getParentJoint()->getLocalTransform(),
                          (*it)->mM_F);
  }

  // Verification
  assert(!math::isNan(mM_F));

  //
  std::size_t dof = mParentJoint->getNumDofs();
  if (dof > 0)
  {
    std::size_t iStart = mParentJoint->getIndexInTree(0);
    _MCol.block(iStart, _col, dof, 1).noalias() =
        mParentJoint->getLocalJacobian().transpose() * mM_F;
  }
}

//==============================================================================
void BodyNode::aggregateAugMassMatrix(Eigen::MatrixXd& _MCol, std::size_t _col,
                                      double _timeStep)
{
  // TODO(JS): Need to be reimplemented
  const Eigen::Matrix6d& mI = mAspectProperties.mInertia.getSpatialTensor();

  //
  mM_F.noalias() = mI * mM_dV;

  // Verification
  assert(!math::isNan(mM_F));

  //
  for (std::vector<BodyNode*>::const_iterator it = mChildBodyNodes.begin();
       it != mChildBodyNodes.end(); ++it)
  {
    mM_F += math::dAdInvT((*it)->getParentJoint()->getLocalTransform(),
                          (*it)->mM_F);
  }

  // Verification
  assert(!math::isNan(mM_F));

  //
  std::size_t dof = mParentJoint->getNumDofs();
  if (dof > 0)
  {
    Eigen::MatrixXd K = Eigen::MatrixXd::Zero(dof, dof);
    Eigen::MatrixXd D = Eigen::MatrixXd::Zero(dof, dof);
    for (std::size_t i = 0; i < dof; ++i)
    {
      K(i, i) = mParentJoint->getSpringStiffness(i);
      D(i, i) = mParentJoint->getDampingCoefficient(i);
    }

    std::size_t iStart = mParentJoint->getIndexInTree(0);

    _MCol.block(iStart, _col, dof, 1).noalias()
        = mParentJoint->getLocalJacobian().transpose() * mM_F
          + D * (_timeStep * mParentJoint->getAccelerations())
          + K * (_timeStep * _timeStep * mParentJoint->getAccelerations());
  }
}

//==============================================================================
void BodyNode::updateInvMassMatrix()
{
  //
  mInvM_c.setZero();

  //
  for (std::vector<BodyNode*>::const_iterator it = mChildBodyNodes.begin();
       it != mChildBodyNodes.end(); ++it)
  {
    (*it)->getParentJoint()->addChildBiasForceForInvMassMatrix(
          mInvM_c, (*it)->getArticulatedInertia(), (*it)->mInvM_c);
  }

  // Verification
  assert(!math::isNan(mInvM_c));

  // Update parent joint's total force for inverse mass matrix
  mParentJoint->updateTotalForceForInvMassMatrix(mInvM_c);
}

//==============================================================================
void BodyNode::updateInvAugMassMatrix()
{
  //
  mInvM_c.setZero();

  //
  for (std::vector<BodyNode*>::const_iterator it = mChildBodyNodes.begin();
       it != mChildBodyNodes.end(); ++it)
  {
    (*it)->getParentJoint()->addChildBiasForceForInvAugMassMatrix(
          mInvM_c, (*it)->getArticulatedInertiaImplicit(), (*it)->mInvM_c);
  }

  // Verification
  assert(!math::isNan(mInvM_c));

  // Update parent joint's total force for inverse mass matrix
  mParentJoint->updateTotalForceForInvMassMatrix(mInvM_c);
}

//==============================================================================
void BodyNode::aggregateInvMassMatrix(Eigen::MatrixXd& _InvMCol, std::size_t _col)
{
  if (mParentBodyNode)
  {
    //
    mParentJoint->getInvMassMatrixSegment(
          _InvMCol, _col, getArticulatedInertia(), mParentBodyNode->mInvM_U);

    //
    mInvM_U = math::AdInvT(mParentJoint->getLocalTransform(),
                           mParentBodyNode->mInvM_U);
  }
  else
  {
    //
    mParentJoint->getInvMassMatrixSegment(
          _InvMCol, _col, getArticulatedInertia(), Eigen::Vector6d::Zero());

    //
    mInvM_U.setZero();
  }

  //
  mParentJoint->addInvMassMatrixSegmentTo(mInvM_U);
}

//==============================================================================
void BodyNode::aggregateInvAugMassMatrix(Eigen::MatrixXd& _InvMCol, std::size_t _col,
                                         double /*_timeStep*/)
{
  if (mParentBodyNode)
  {
    //
    mParentJoint->getInvAugMassMatrixSegment(
          _InvMCol, _col, getArticulatedInertiaImplicit(),
          mParentBodyNode->mInvM_U);

    //
    mInvM_U = math::AdInvT(mParentJoint->getLocalTransform(),
                           mParentBodyNode->mInvM_U);
  }
  else
  {
    //
    mParentJoint->getInvAugMassMatrixSegment(
          _InvMCol, _col, getArticulatedInertiaImplicit(),
          Eigen::Vector6d::Zero());

    //
    mInvM_U.setZero();
  }

  //
  mParentJoint->addInvMassMatrixSegmentTo(mInvM_U);
}

//==============================================================================
void BodyNode::updateBodyJacobian() const
{
  //--------------------------------------------------------------------------
  // Jacobian update
  //
  // J = | J1 J2 ... Jn |
  //   = | Ad(T(i,i-1), J_parent) J_local |
  //
  //   J_parent: (6 x parentDOF)
  //    J_local: (6 x localDOF)
  //         Ji: (6 x 1) se3
  //          n: number of dependent coordinates
  //--------------------------------------------------------------------------

  if(nullptr == mParentJoint)
    return;

  const std::size_t localDof     = mParentJoint->getNumDofs();
  assert(getNumDependentGenCoords() >= localDof);
  const std::size_t ascendantDof = getNumDependentGenCoords() - localDof;

  // Parent Jacobian
  if (mParentBodyNode)
  {
    assert(static_cast<std::size_t>(mParentBodyNode->getJacobian().cols())
           + mParentJoint->getNumDofs()
           == static_cast<std::size_t>(mBodyJacobian.cols()));

    assert(mParentJoint);
    mBodyJacobian.leftCols(ascendantDof) =
        math::AdInvTJac(mParentJoint->getLocalTransform(),
                        mParentBodyNode->getJacobian());
  }

  // Local Jacobian
  mBodyJacobian.rightCols(localDof) = mParentJoint->getLocalJacobian();

  mIsBodyJacobianDirty = false;
}

//==============================================================================
void BodyNode::updateWorldJacobian() const
{
  mWorldJacobian = math::AdRJac(getWorldTransform(), getJacobian());

  mIsWorldJacobianDirty = false;
}

//==============================================================================
void BodyNode::updateBodyJacobianSpatialDeriv() const
{
  //--------------------------------------------------------------------------
  // Body Jacobian first spatial derivative update
  //
  // dJ = | Ad(T(i, parent(i)), dJ_parent(i))    ad(V(i), S(i)) + dS(i) |
  //
  // T(i, parent(i)): Transformation from this BodyNode to the parent BodyNode
  // dJ             : Spatial Jacobian derivative (6 x dependentDOF)
  // dJ_parent      : Parent Jacobian derivative (6 x (dependentDOF - localDOF))
  // V(i)           : Spatial velocity (6 x 1)
  // S(i)           : Local spatial Jacobian (6 x localDOF)
  // dS(i)          : Local spatial Jacobian deriavative (6 x localDOF)
  // Ad(T(1,2), V)  : Transformation a spatial motion from frame 2 to frame 1
  // ad(V, W)       : Spatial cross product for spatial motions
  //--------------------------------------------------------------------------

  if (nullptr == mParentJoint)
    return;

  const auto numLocalDOFs = mParentJoint->getNumDofs();
  assert(getNumDependentGenCoords() >= numLocalDOFs);
  const auto numParentDOFs = getNumDependentGenCoords() - numLocalDOFs;

  // Parent Jacobian: Ad(T(i, parent(i)), dJ_parent(i))
  if (mParentBodyNode)
  {
    const auto& dJ_parent = mParentBodyNode->getJacobianSpatialDeriv();

    assert(static_cast<std::size_t>(dJ_parent.cols()) + mParentJoint->getNumDofs()
           == static_cast<std::size_t>(mBodyJacobianSpatialDeriv.cols()));

    mBodyJacobianSpatialDeriv.leftCols(numParentDOFs)
        = math::AdInvTJac(mParentJoint->getLocalTransform(), dJ_parent);
  }

  // Local Jacobian: ad(V(i), S(i)) + dS(i)
  mBodyJacobianSpatialDeriv.rightCols(numLocalDOFs)
      = math::adJac(getSpatialVelocity(), mParentJoint->getLocalJacobian())
        + mParentJoint->getLocalJacobianTimeDeriv();

  mIsBodyJacobianSpatialDerivDirty = false;
}

//==============================================================================
void BodyNode::updateWorldJacobianClassicDeriv() const
{
  //----------------------------------------------------------------------------
  // World Jacobian first classic deriv update
  //
  // dJr = |                   dJr_parent                                           dJr_local - Jr_local x w |
  //
  // dJl = | dJl_parent + Jr_parent x (v_local + w_parent x p) + dJr_parent x p     dJl_local - Jl_local x w |
  //
  // dJr: Rotational portion of Jacobian derivative
  // dJl: Linear portion of Jacobian derivative
  // dJr_parent: Parent rotational Jacobian derivative
  // dJl_parent: Parent linear Jacobian derivative
  // dJr_local: Local rotational Jacobian derivative (in World coordinates)
  // dJl_local: Local linear Jacobian derivative (in World coordinates)
  // v_local: Linear velocity relative to parent Frame
  // w_parent: Total angular velocity of the parent Frame
  // w: Total angular velocity of this Frame
  // p: Offset from origin of parent Frame

  if(nullptr == mParentJoint)
    return;

  const std::size_t numLocalDOFs = mParentJoint->getNumDofs();
  assert(getNumDependentGenCoords() >= numLocalDOFs);
  const std::size_t numParentDOFs = getNumDependentGenCoords() - numLocalDOFs;


  if(mParentBodyNode)
  {
    const math::Jacobian& dJ_parent =
        mParentBodyNode->getJacobianClassicDeriv();
    const math::Jacobian& J_parent = mParentBodyNode->getWorldJacobian();

    const Eigen::Vector3d& v_local = getLinearVelocity(mParentBodyNode,
                                                       Frame::World());
    const Eigen::Vector3d& w_parent = mParentFrame->getAngularVelocity();
    const Eigen::Vector3d& p = (getWorldTransform().translation()
                  - mParentBodyNode->getWorldTransform().translation()).eval();

    assert(static_cast<std::size_t>(dJ_parent.cols()) + mParentJoint->getNumDofs()
           == static_cast<std::size_t>(mWorldJacobianClassicDeriv.cols()));

    // dJr
    mWorldJacobianClassicDeriv.block(0,0,3,numParentDOFs)
        = dJ_parent.topRows<3>();
    mWorldJacobianClassicDeriv.block(3,0,3,numParentDOFs)
        = dJ_parent.bottomRows<3>()
          + J_parent.topRows<3>().colwise().cross(v_local + w_parent.cross(p))
          + dJ_parent.topRows<3>().colwise().cross(p);
  }

  const math::Jacobian& dJ_local = mParentJoint->getLocalJacobianTimeDeriv();
  const math::Jacobian& J_local = mParentJoint->getLocalJacobian();
  const Eigen::Isometry3d& T = getWorldTransform();
  const Eigen::Vector3d& w = getAngularVelocity();

  mWorldJacobianClassicDeriv.block(0,numParentDOFs,3,numLocalDOFs)
      = T.linear()*dJ_local.topRows<3>()
        - (T.linear()*J_local.topRows<3>()).colwise().cross(w);

  mWorldJacobianClassicDeriv.block(3,numParentDOFs,3,numLocalDOFs)
      = T.linear()*dJ_local.bottomRows<3>()
        - (T.linear()*J_local.bottomRows<3>()).colwise().cross(w);

  mIsWorldJacobianClassicDerivDirty = false;
}

}  // namespace dynamics
}  // namespace dart<|MERGE_RESOLUTION|>--- conflicted
+++ resolved
@@ -911,27 +911,6 @@
 }
 
 //==============================================================================
-<<<<<<< HEAD
-=======
-std::size_t BodyNode::getNumShapeNodes() const
-{
-  return getNumNodes<ShapeNode>();
-}
-
-//==============================================================================
-ShapeNode* BodyNode::getShapeNode(std::size_t index)
-{
-  return getNode<ShapeNode>(index);
-}
-
-//==============================================================================
-const ShapeNode* BodyNode::getShapeNode(std::size_t index) const
-{
-  return getNode<ShapeNode>(index);
-}
-
-//==============================================================================
->>>>>>> cda180e6
 const std::vector<ShapeNode*> BodyNode::getShapeNodes()
 {
   const auto numShapeNodes = getNumShapeNodes();
@@ -984,45 +963,19 @@
 }
 
 //==============================================================================
-<<<<<<< HEAD
 DART_BAKE_SPECIALIZED_NODE_DEFINITIONS( BodyNode, Marker )
 
 //==============================================================================
 Marker* BodyNode::createMarker(const std::string& name,
                                const Eigen::Vector3d& position,
                                const Eigen::Vector4d& color)
-=======
-void BodyNode::addMarker(Marker* _marker)
-{
-  mMarkers.push_back(_marker);
-  const SkeletonPtr& skel = getSkeleton();
-  if(skel)
-    skel->addEntryToMarkerNameMgr(_marker);
-}
-
-//==============================================================================
-std::size_t BodyNode::getNumMarkers() const
-{
-  return mMarkers.size();
-}
-
-//==============================================================================
-Marker* BodyNode::getMarker(std::size_t _index)
->>>>>>> cda180e6
 {
   Marker::BasicProperties properties;
   properties.mName = name;
   properties.mRelativeTf.translation() = position;
   properties.mColor = color;
 
-<<<<<<< HEAD
   return createNode<Marker>(properties);
-=======
-//==============================================================================
-const Marker* BodyNode::getMarker(std::size_t _index) const
-{
-  return common::getVectorObjectIfAvailable<Marker*>(_index, mMarkers);
->>>>>>> cda180e6
 }
 
 //==============================================================================
