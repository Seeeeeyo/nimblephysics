/*
 * Copyright (c) 2014-2016, Georgia Tech Research Corporation
 * All rights reserved.
 *
 * Author(s): Jeongseok Lee <jslee02@gmail.com>
 *
 * Georgia Tech Graphics Lab and Humanoid Robotics Lab
 *
 * Directed by Prof. C. Karen Liu and Prof. Mike Stilman
 * <karenliu@cc.gatech.edu> <mstilman@cc.gatech.edu>
 *
 * This file is provided under the following "BSD-style" License:
 *   Redistribution and use in source and binary forms, with or
 *   without modification, are permitted provided that the following
 *   conditions are met:
 *   * Redistributions of source code must retain the above copyright
 *     notice, this list of conditions and the following disclaimer.
 *   * Redistributions in binary form must reproduce the above
 *     copyright notice, this list of conditions and the following
 *     disclaimer in the documentation and/or other materials provided
 *     with the distribution.
 *   THIS SOFTWARE IS PROVIDED BY THE COPYRIGHT HOLDERS AND
 *   CONTRIBUTORS "AS IS" AND ANY EXPRESS OR IMPLIED WARRANTIES,
 *   INCLUDING, BUT NOT LIMITED TO, THE IMPLIED WARRANTIES OF
 *   MERCHANTABILITY AND FITNESS FOR A PARTICULAR PURPOSE ARE
 *   DISCLAIMED. IN NO EVENT SHALL THE COPYRIGHT HOLDER OR
 *   CONTRIBUTORS BE LIABLE FOR ANY DIRECT, INDIRECT, INCIDENTAL,
 *   SPECIAL, EXEMPLARY, OR CONSEQUENTIAL DAMAGES (INCLUDING, BUT NOT
 *   LIMITED TO, PROCUREMENT OF SUBSTITUTE GOODS OR SERVICES; LOSS OF
 *   USE, DATA, OR PROFITS; OR BUSINESS INTERRUPTION) HOWEVER CAUSED
 *   AND ON ANY THEORY OF LIABILITY, WHETHER IN CONTRACT, STRICT
 *   LIABILITY, OR TORT (INCLUDING NEGLIGENCE OR OTHERWISE) ARISING IN
 *   ANY WAY OUT OF THE USE OF THIS SOFTWARE, EVEN IF ADVISED OF THE
 *   POSSIBILITY OF SUCH DAMAGE.
 */

#ifndef DART_DYNAMICS_PLANARRJOINT_H_
#define DART_DYNAMICS_PLANARRJOINT_H_

#include "dart/dynamics/detail/PlanarJointAspect.h"

namespace dart {
namespace dynamics {

/// PlanarJoint represents a 3-dof joint, which has two orthogonal translational
/// axes and one rotational axis.
///
/// First and second coordiantes represent translation along first and second
/// translational axese, respectively. Third coordinate represents rotation
/// along rotational axis.
class PlanarJoint : public detail::PlanarJointBase
{
public:

  friend class Skeleton;
  using PlaneType = detail::PlaneType;
  using UniqueProperties = detail::PlanarJointUniqueProperties;
  using Properties = detail::PlanarJointProperties;
  using Base = detail::PlanarJointBase;

  DART_BAKE_SPECIALIZED_ASPECT_IRREGULAR(Aspect, PlanarJointAspect)

  PlanarJoint(const PlanarJoint&) = delete;

  /// Destructor
  virtual ~PlanarJoint();

  /// Set the Properties of this PlanarJoint
  void setProperties(const Properties& _properties);

  /// Set the Properties of this PlanarJoint
  void setProperties(const UniqueProperties& _properties);

  /// Set the AspectProperties of this PlanarJoint
  void setAspectProperties(const AspectProperties& properties);

  /// Get the Properties of this PlanarJoint
  Properties getPlanarJointProperties() const;

  /// Copy the Properties of another PlanarJoint
  void copy(const PlanarJoint& _otherJoint);

  /// Copy the Properties of another PlanarJoint
  void copy(const PlanarJoint* _otherJoint);

  /// Same as copy(const PlanarJoint&)
  PlanarJoint& operator=(const PlanarJoint& _otherJoint);

  // Documentation inherited
  const std::string& getType() const override;

  /// Get joint type for this class
  static const std::string& getStaticType();

  // Documentation inherited
<<<<<<< HEAD
  bool isCyclic(size_t _index) const override;
=======
  bool isCyclic(std::size_t _index) const override;
>>>>>>> 5aeb3d00

  /// \brief Set plane type as XY-plane
  /// \param[in] _renameDofs If true, the names of dofs in this joint will be
  /// renmaed according to the plane type.
  void setXYPlane(bool _renameDofs = true);

  /// \brief Set plane type as YZ-plane
  /// \param[in] _renameDofs If true, the names of dofs in this joint will be
  /// renmaed according to the plane type.
  void setYZPlane(bool _renameDofs = true);

  /// \brief Set plane type as ZX-plane
  /// \param[in] _renameDofs If true, the names of dofs in this joint will be
  /// renmaed according to the plane type.
  void setZXPlane(bool _renameDofs = true);

  /// \brief Set plane type as arbitrary plane with two orthogonal translational
  /// axes
  /// \param[in] _renameDofs If true, the names of dofs in this joint will be
  /// renmaed according to the plane type.
  void setArbitraryPlane(const Eigen::Vector3d& _transAxis1,
                         const Eigen::Vector3d& _transAxis2,
                         bool _renameDofs = true);

  /// Return plane type
  PlaneType getPlaneType() const;

  /// Return rotational axis
  const Eigen::Vector3d& getRotationalAxis() const;

  /// Return first translational axis
  const Eigen::Vector3d& getTranslationalAxis1() const;

  /// Return second translational axis
  const Eigen::Vector3d& getTranslationalAxis2() const;

  // Documentation inherited
  Eigen::Matrix<double, 6, 3> getLocalJacobianStatic(
      const Eigen::Vector3d& _positions) const override;

protected:

  /// Constructor called by Skeleton class
  PlanarJoint(const Properties& properties);

  // Documentation inherited
  Joint* clone() const override;

  using MultiDofJoint::getLocalJacobianStatic;

  /// Set the names of this joint's DegreesOfFreedom. Used during construction
  /// and when the Plane type is changed.
  void updateDegreeOfFreedomNames() override;

  // Documentation inherited
  void updateLocalTransform() const override;

  // Documentation inherited
  void updateLocalJacobian(bool =true) const override;

  // Documentation inherited
  void updateLocalJacobianTimeDeriv() const override;

public:
  // To get byte-aligned Eigen vectors
  EIGEN_MAKE_ALIGNED_OPERATOR_NEW
};

}  // namespace dynamics
}  // namespace dart

#endif  // DART_DYNAMICS_PLANARRJOINT_H_
<|MERGE_RESOLUTION|>--- conflicted
+++ resolved
@@ -93,11 +93,7 @@
   static const std::string& getStaticType();
 
   // Documentation inherited
-<<<<<<< HEAD
-  bool isCyclic(size_t _index) const override;
-=======
   bool isCyclic(std::size_t _index) const override;
->>>>>>> 5aeb3d00
 
   /// \brief Set plane type as XY-plane
   /// \param[in] _renameDofs If true, the names of dofs in this joint will be
