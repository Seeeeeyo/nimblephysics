--- conflicted
+++ resolved
@@ -472,7 +472,19 @@
 }
 
 //==============================================================================
-<<<<<<< HEAD
+bool SingleDofJoint::hasPositionLimit(size_t _index) const
+{
+  if (_index != 0)
+  {
+    SINGLEDOFJOINT_REPORT_OUT_OF_RANGE( hasPositionLimit, _index );
+    return true;
+  }
+
+  return std::isfinite(mSingleDofP.mPositionLowerLimit)
+      || std::isfinite(mSingleDofP.mPositionUpperLimit);
+}
+
+//==============================================================================
 void SingleDofJoint::resetPosition(size_t _index)
 {
   if (_index != 0)
@@ -530,18 +542,6 @@
 Eigen::VectorXd SingleDofJoint::getInitialPositions() const
 {
   return Eigen::Matrix<double, 1, 1>::Constant(mSingleDofP.mInitialPosition);
-=======
-bool SingleDofJoint::hasPositionLimit(size_t _index) const
-{
-  if (_index != 0)
-  {
-    SINGLEDOFJOINT_REPORT_OUT_OF_RANGE( hasPositionLimit, _index );
-    return true;
-  }
-
-  return std::isfinite(mSingleDofP.mPositionLowerLimit)
-      || std::isfinite(mSingleDofP.mPositionUpperLimit);
->>>>>>> a59b01e1
 }
 
 //==============================================================================
