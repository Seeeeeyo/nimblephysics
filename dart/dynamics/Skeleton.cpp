/*
 * Copyright (c) 2011-2019, The DART development contributors
 * All rights reserved.
 *
 * The list of contributors can be found at:
 *   https://github.com/dartsim/dart/blob/master/LICENSE
 *
 * This file is provided under the following "BSD-style" License:
 *   Redistribution and use in source and binary forms, with or
 *   without modification, are permitted provided that the following
 *   conditions are met:
 *   * Redistributions of source code must retain the above copyright
 *     notice, this list of conditions and the following disclaimer.
 *   * Redistributions in binary form must reproduce the above
 *     copyright notice, this list of conditions and the following
 *     disclaimer in the documentation and/or other materials provided
 *     with the distribution.
 *   THIS SOFTWARE IS PROVIDED BY THE COPYRIGHT HOLDERS AND
 *   CONTRIBUTORS "AS IS" AND ANY EXPRESS OR IMPLIED WARRANTIES,
 *   INCLUDING, BUT NOT LIMITED TO, THE IMPLIED WARRANTIES OF
 *   MERCHANTABILITY AND FITNESS FOR A PARTICULAR PURPOSE ARE
 *   DISCLAIMED. IN NO EVENT SHALL THE COPYRIGHT HOLDER OR
 *   CONTRIBUTORS BE LIABLE FOR ANY DIRECT, INDIRECT, INCIDENTAL,
 *   SPECIAL, EXEMPLARY, OR CONSEQUENTIAL DAMAGES (INCLUDING, BUT NOT
 *   LIMITED TO, PROCUREMENT OF SUBSTITUTE GOODS OR SERVICES; LOSS OF
 *   USE, DATA, OR PROFITS; OR BUSINESS INTERRUPTION) HOWEVER CAUSED
 *   AND ON ANY THEORY OF LIABILITY, WHETHER IN CONTRACT, STRICT
 *   LIABILITY, OR TORT (INCLUDING NEGLIGENCE OR OTHERWISE) ARISING IN
 *   ANY WAY OUT OF THE USE OF THIS SOFTWARE, EVEN IF ADVISED OF THE
 *   POSSIBILITY OF SUCH DAMAGE.
 */

#include "dart/dynamics/Skeleton.hpp"

#include <algorithm>
#include <array>
#include <queue>
#include <string>
#include <vector>

#include "dart/common/Console.hpp"
#include "dart/common/Deprecated.hpp"
#include "dart/common/StlHelpers.hpp"
#include "dart/dynamics/BallJoint.hpp"
#include "dart/dynamics/BodyNode.hpp"
#include "dart/dynamics/CustomJoint.hpp"
#include "dart/dynamics/DegreeOfFreedom.hpp"
#include "dart/dynamics/EndEffector.hpp"
#include "dart/dynamics/EulerFreeJoint.hpp"
#include "dart/dynamics/FreeJoint.hpp"
#include "dart/dynamics/Joint.hpp"
#include "dart/dynamics/Marker.hpp"
#include "dart/dynamics/MeshShape.hpp"
#include "dart/dynamics/PointMass.hpp"
#include "dart/dynamics/ShapeNode.hpp"
#include "dart/dynamics/SoftBodyNode.hpp"
#include "dart/math/Geometry.hpp"
#include "dart/math/Helpers.hpp"
#include "dart/math/IKSolver.hpp"
#include "dart/math/MathTypes.hpp"
#include "dart/math/FiniteDifference.hpp"
#include "dart/neural/ConstrainedGroupGradientMatrices.hpp"

#define SET_ALL_FLAGS(X)                                                       \
  for (auto& cache : mTreeCache)                                               \
    cache.mDirty.X = true;                                                     \
  mSkelCache.mDirty.X = true;

#define SET_FLAG(Y, X)                                                         \
  mTreeCache[Y].mDirty.X = true;                                               \
  mSkelCache.mDirty.X = true;

#define ON_ALL_TREES(X)                                                        \
  for (std::size_t i = 0; i < mTreeCache.size(); ++i)                          \
    X(i);

#define CHECK_CONFIG_VECTOR_SIZE(V)                                            \
  if (V.size() > 0)                                                            \
  {                                                                            \
    if (nonzero_size != INVALID_INDEX                                          \
        && V.size() != static_cast<int>(nonzero_size))                         \
    {                                                                          \
      dterr << "[Skeleton::Configuration] Mismatch in size of vector [" << #V  \
            << "] (expected " << nonzero_size << " | found " << V.size()       \
            << "\n";                                                           \
      assert(false);                                                           \
    }                                                                          \
    else if (nonzero_size == INVALID_INDEX)                                    \
      nonzero_size = V.size();                                                 \
  }

namespace dart {
namespace dynamics {

namespace detail {

//==============================================================================
/// Templated function for passing each entry in a std::vector<Data> into each
/// member of an array of Objects belonging to some Owner class.
///
/// The ObjectBase argument should be the base class of Object in which the
/// setData function is defined. In many cases, ObjectBase may be the same as
/// Object, but it is not always.
//
// TODO(MXG): Consider putting this in an accessible header if it might be
// useful in other places.
template <
    class Owner,
    class Object,
    class ObjectBase,
    class Data,
    std::size_t (Owner::*getNumObjects)() const,
    Object* (Owner::*getObject)(std::size_t),
    void (ObjectBase::*setData)(const Data&)>
void setAllMemberObjectData(Owner* owner, const std::vector<Data>& data)
{
  if (!owner)
  {
    dterr << "[setAllMemberObjectData] Attempting to set ["
          << typeid(Data).name() << "] of every [" << typeid(Object).name()
          << "] in a nullptr [" << typeid(Owner).name() << "]. Please report "
          << "this as a bug!\n";
    assert(false);
    return;
  }

  std::size_t numObjects = (owner->*getNumObjects)();

  if (data.size() != numObjects)
  {
    dtwarn << "[setAllMemberObjectData] Mismatch between the number of ["
           << typeid(Object).name() << "] member objects (" << numObjects
           << ") in the [" << typeid(Owner).name() << "] named ["
           << owner->getName() << "] (" << owner << ") and the number of ["
           << typeid(Object).name() << "] which is (" << data.size()
           << ") while setting [" << typeid(Data).name() << "]\n"
           << " -- We will set (" << std::min(numObjects, data.size())
           << ") of them.\n";
    numObjects = std::min(numObjects, data.size());
  }

  for (std::size_t i = 0; i < numObjects; ++i)
    ((owner->*getObject)(i)->*setData)(data[i]);
}

//==============================================================================
/// Templated function for aggregating a std::vector<Data> out of each member of
/// an array of Objects belonging to some Owner class.
///
/// The ObjectBase argument should be the base class of Object in which the
/// getData function is defined. In many cases, ObjectBase may be the same as
/// Object, but it is not always.
//
// TODO(MXG): Consider putting this in an accessible header if it might be
// useful in other places.
template <
    class Owner,
    class Object,
    class ObjectBase,
    class Data,
    std::size_t (Owner::*getNumObjects)() const,
    const Object* (Owner::*getObject)(std::size_t) const,
    Data (ObjectBase::*getData)() const>
std::vector<Data> getAllMemberObjectData(const Owner* owner)
{
  if (!owner)
  {
    dterr << "[getAllMemberObjectData] Attempting to get the ["
          << typeid(Data).name() << "] from every [" << typeid(Object).name()
          << "] in a nullptr [" << typeid(Owner).name() << "]. Please report "
          << "this as a bug!\n";
    assert(false);
    return std::vector<Data>();
  }

  const std::size_t numObjects = (owner->*getNumObjects)();
  std::vector<Data> data;
  data.reserve(numObjects);

  for (std::size_t i = 0; i < numObjects; ++i)
    data.push_back(((owner->*getObject)(i)->*getData)());

  return data;
}

//==============================================================================
SkeletonAspectProperties::SkeletonAspectProperties(
    const std::string& _name,
    bool _isMobile,
    const Eigen::Vector3s& _gravity,
    s_t _timeStep,
    bool _enabledSelfCollisionCheck,
    bool _enableAdjacentBodyCheck)
  : mName(_name),
    mIsMobile(_isMobile),
    mGravity(_gravity),
    mTimeStep(_timeStep),
    mEnabledSelfCollisionCheck(_enabledSelfCollisionCheck),
    mEnabledAdjacentBodyCheck(_enableAdjacentBodyCheck)
{
  // Do nothing
}

//==============================================================================
void setAllBodyNodeStates(Skeleton* skel, const BodyNodeStateVector& states)
{
  setAllMemberObjectData<
      Skeleton,
      BodyNode,
      common::Composite,
      common::Composite::State,
      &Skeleton::getNumBodyNodes,
      &Skeleton::getBodyNode,
      &common::Composite::setCompositeState>(skel, states);
}

//==============================================================================
BodyNodeStateVector getAllBodyNodeStates(const Skeleton* skel)
{
  return getAllMemberObjectData<
      Skeleton,
      BodyNode,
      common::Composite,
      common::Composite::State,
      &Skeleton::getNumBodyNodes,
      &Skeleton::getBodyNode,
      &common::Composite::getCompositeState>(skel);
}

//==============================================================================
void setAllBodyNodeProperties(
    Skeleton* skel, const BodyNodePropertiesVector& properties)
{
  setAllMemberObjectData<
      Skeleton,
      BodyNode,
      common::Composite,
      common::Composite::Properties,
      &Skeleton::getNumBodyNodes,
      &Skeleton::getBodyNode,
      &common::Composite::setCompositeProperties>(skel, properties);
}

//==============================================================================
BodyNodePropertiesVector getAllBodyNodeProperties(const Skeleton* skel)
{
  return getAllMemberObjectData<
      Skeleton,
      BodyNode,
      common::Composite,
      common::Composite::Properties,
      &Skeleton::getNumBodyNodes,
      &Skeleton::getBodyNode,
      &common::Composite::getCompositeProperties>(skel);
}

//==============================================================================
void setAllJointStates(Skeleton* skel, const BodyNodeStateVector& states)
{
  setAllMemberObjectData<
      Skeleton,
      Joint,
      common::Composite,
      common::Composite::State,
      &Skeleton::getNumJoints,
      &Skeleton::getJoint,
      &common::Composite::setCompositeState>(skel, states);
}

//==============================================================================
BodyNodeStateVector getAllJointStates(const Skeleton* skel)
{
  return getAllMemberObjectData<
      Skeleton,
      Joint,
      common::Composite,
      common::Composite::State,
      &Skeleton::getNumJoints,
      &Skeleton::getJoint,
      &common::Composite::getCompositeState>(skel);
}

//==============================================================================
void setAllJointProperties(
    Skeleton* skel, const BodyNodePropertiesVector& properties)
{
  setAllMemberObjectData<
      Skeleton,
      Joint,
      common::Composite,
      common::Composite::Properties,
      &Skeleton::getNumJoints,
      &Skeleton::getJoint,
      &common::Composite::setCompositeProperties>(skel, properties);
}

//==============================================================================
BodyNodePropertiesVector getAllJointProperties(const Skeleton* skel)
{
  return getAllMemberObjectData<
      Skeleton,
      Joint,
      common::Composite,
      common::Composite::Properties,
      &Skeleton::getNumJoints,
      &Skeleton::getJoint,
      &common::Composite::getCompositeProperties>(skel);
}

} // namespace detail

//==============================================================================
Skeleton::Configuration::Configuration(
    const Eigen::VectorXs& positions,
    const Eigen::VectorXs& velocities,
    const Eigen::VectorXs& accelerations,
    const Eigen::VectorXs& forces,
    const Eigen::VectorXs& commands)
  : mPositions(positions),
    mVelocities(velocities),
    mAccelerations(accelerations),
    mControlForces(forces),
    mCommands(commands)
{
  std::size_t nonzero_size = INVALID_INDEX;

  CHECK_CONFIG_VECTOR_SIZE(positions);
  CHECK_CONFIG_VECTOR_SIZE(velocities);
  CHECK_CONFIG_VECTOR_SIZE(accelerations);
  CHECK_CONFIG_VECTOR_SIZE(forces);
  CHECK_CONFIG_VECTOR_SIZE(commands);

  if (nonzero_size != INVALID_INDEX)
  {
    for (std::size_t i = 0; i < nonzero_size; ++i)
      mIndices.push_back(i);
  }
}

//==============================================================================
Skeleton::Configuration::Configuration(
    const std::vector<std::size_t>& indices,
    const Eigen::VectorXs& positions,
    const Eigen::VectorXs& velocities,
    const Eigen::VectorXs& accelerations,
    const Eigen::VectorXs& forces,
    const Eigen::VectorXs& commands)
  : mIndices(indices),
    mPositions(positions),
    mVelocities(velocities),
    mAccelerations(accelerations),
    mControlForces(forces),
    mCommands(commands)
{
  std::size_t nonzero_size = indices.size();

  CHECK_CONFIG_VECTOR_SIZE(positions);
  CHECK_CONFIG_VECTOR_SIZE(velocities);
  CHECK_CONFIG_VECTOR_SIZE(accelerations);
  CHECK_CONFIG_VECTOR_SIZE(forces);
  CHECK_CONFIG_VECTOR_SIZE(commands);
}

//==============================================================================
#define RETURN_IF_CONFIG_VECTOR_IS_INEQ(V)                                     \
  if (V.size() != other.V.size())                                              \
    return false;                                                              \
  if (V != other.V)                                                            \
    return false;

//==============================================================================
bool Skeleton::Configuration::operator==(const Configuration& other) const
{
  if (mIndices != other.mIndices)
    return false;

  RETURN_IF_CONFIG_VECTOR_IS_INEQ(mPositions);
  RETURN_IF_CONFIG_VECTOR_IS_INEQ(mVelocities);
  RETURN_IF_CONFIG_VECTOR_IS_INEQ(mAccelerations);
  RETURN_IF_CONFIG_VECTOR_IS_INEQ(mControlForces);
  RETURN_IF_CONFIG_VECTOR_IS_INEQ(mCommands);

  return true;
}

//==============================================================================
bool Skeleton::Configuration::operator!=(const Configuration& other) const
{
  return !(*this == other);
}

//==============================================================================
SkeletonPtr Skeleton::create(const std::string& _name)
{
  return create(AspectPropertiesData(_name));
}

//==============================================================================
SkeletonPtr Skeleton::create(const AspectPropertiesData& properties)
{
  SkeletonPtr skel(new Skeleton(properties));
  skel->setPtr(skel);
  return skel;
}

//==============================================================================
SkeletonPtr Skeleton::getPtr()
{
  return mPtr.lock();
}

//==============================================================================
ConstSkeletonPtr Skeleton::getPtr() const
{
  return mPtr.lock();
}

//==============================================================================
SkeletonPtr Skeleton::getSkeleton()
{
  return mPtr.lock();
}

//==============================================================================
ConstSkeletonPtr Skeleton::getSkeleton() const
{
  return mPtr.lock();
}

//==============================================================================
std::mutex& Skeleton::getMutex() const
{
  return mMutex;
}

//==============================================================================
std::unique_ptr<common::LockableReference> Skeleton::getLockableReference()
    const
{
  return std::make_unique<common::SingleLockableReference<std::mutex>>(
      mPtr, mMutex);
}

//==============================================================================
Skeleton::~Skeleton()
{
  for (BodyNode* bn : mSkelCache.mBodyNodes)
    delete bn;
}

//==============================================================================
SkeletonPtr Skeleton::clone() const
{
  return cloneSkeleton(getName());
}

//==============================================================================
SkeletonPtr Skeleton::clone(const std::string& cloneName) const
{
  return cloneSkeleton(cloneName);
}

//==============================================================================
SkeletonPtr Skeleton::cloneSkeleton() const
{
  return cloneSkeleton(getName());
}

//==============================================================================
SkeletonPtr Skeleton::cloneSkeleton(const std::string& cloneName) const
{
  SkeletonPtr skelClone = Skeleton::create(cloneName);

  for (std::size_t i = 0; i < getNumBodyNodes(); ++i)
  {
    // Create a clone of the parent Joint
    Joint* joint = getJoint(i)->clone();

    // Identify the original parent BodyNode
    const BodyNode* originalParent = getBodyNode(i)->getParentBodyNode();

    // Grab the parent BodyNode clone (using its name, which is guaranteed to be
    // unique), or use nullptr if this is a root BodyNode
    BodyNode* parentClone
        = (originalParent == nullptr)
              ? nullptr
              : skelClone->getBodyNode(originalParent->getName());

    if ((nullptr != originalParent) && (nullptr == parentClone))
    {
      dterr << "[Skeleton::clone] Failed to find a clone of BodyNode named ["
            << originalParent->getName() << "] which is needed as the parent "
            << "of the BodyNode named [" << getBodyNode(i)->getName()
            << "] and should already have been created. Please report this as "
            << "a bug!\n";
    }

    BodyNode* newBody = getBodyNode(i)->clone(parentClone, joint, false);

    skelClone->registerBodyNode(newBody);
  }

  // Clone over the nodes in such a way that their indexing will match up with
  // the original
  for (const auto& nodeType : mNodeMap)
  {
    for (const auto& node : nodeType.second)
    {
      const BodyNode* originalBn = node->getBodyNodePtr();
      BodyNode* newBn = skelClone->getBodyNode(originalBn->getName());
      node->cloneNode(newBn)->attach();
    }
  }

  skelClone->setProperties(getAspectProperties());
  skelClone->setName(cloneName);
  skelClone->setState(getState());

  // Fix mimic joint references
  for (std::size_t i = 0; i < getNumJoints(); ++i)
  {
    Joint* joint = skelClone->getJoint(i);
    if (joint->getActuatorType() == Joint::MIMIC)
    {
      const Joint* mimicJoint
          = skelClone->getJoint(joint->getMimicJoint()->getName());
      if (mimicJoint)
      {
        joint->setMimicJoint(
            mimicJoint, joint->getMimicMultiplier(), joint->getMimicOffset());
      }
      else
      {
        dterr << "[Skeleton::clone] Failed to clone mimic joint successfully: "
              << "Unable to find the mimic joint ["
              << joint->getMimicJoint()->getName()
              << "] in the cloned Skeleton. Please report this as a bug!\n";
      }
    }
  }

  return skelClone;
}

//==============================================================================
MetaSkeletonPtr Skeleton::cloneMetaSkeleton(const std::string& cloneName) const
{
  return cloneSkeleton(cloneName);
}

//==============================================================================
#define SET_CONFIG_VECTOR(V)                                                   \
  if (configuration.m##V.size() > 0)                                           \
  {                                                                            \
    if (static_cast<int>(configuration.mIndices.size())                        \
        != configuration.m##V.size())                                          \
    {                                                                          \
      dterr << "[Skeleton::setConfiguration] Mismatch in size of vector ["     \
            << #V << "] (expected " << configuration.mIndices.size()           \
            << " | found " << configuration.m##V.size() << "\n";               \
      assert(false);                                                           \
    }                                                                          \
    else                                                                       \
      set##V(configuration.mIndices, configuration.m##V);                      \
  }

//==============================================================================
void Skeleton::setConfiguration(const Configuration& configuration)
{
  SET_CONFIG_VECTOR(Positions);
  SET_CONFIG_VECTOR(Velocities);
  SET_CONFIG_VECTOR(Accelerations);
  SET_CONFIG_VECTOR(ControlForces);
  SET_CONFIG_VECTOR(Commands);
}

//==============================================================================
Skeleton::Configuration Skeleton::getConfiguration(int flags) const
{
  std::vector<std::size_t> indices;
  for (std::size_t i = 0; i < getNumDofs(); ++i)
    indices.push_back(i);

  return getConfiguration(indices, flags);
}

//==============================================================================
Skeleton::Configuration Skeleton::getConfiguration(
    const std::vector<std::size_t>& indices, int flags) const
{
  Configuration config(indices);
  if (flags == CONFIG_NOTHING)
    return config;

  if ((flags & CONFIG_POSITIONS) == CONFIG_POSITIONS)
    config.mPositions = getPositions(indices);

  if ((flags & CONFIG_VELOCITIES) == CONFIG_VELOCITIES)
    config.mVelocities = getVelocities(indices);

  if ((flags & CONFIG_ACCELERATIONS) == CONFIG_ACCELERATIONS)
    config.mAccelerations = getAccelerations(indices);

  if ((flags & CONFIG_FORCES) == CONFIG_FORCES)
    config.mControlForces = getControlForces(indices);

  if ((flags & CONFIG_COMMANDS) == CONFIG_COMMANDS)
    config.mCommands = getCommands(indices);

  return config;
}

//==============================================================================
void Skeleton::setState(const State& state)
{
  setCompositeState(state);
}

//==============================================================================
Skeleton::State Skeleton::getState() const
{
  return getCompositeState();
}

//==============================================================================
void Skeleton::setProperties(const Properties& properties)
{
  setCompositeProperties(properties);
}

//==============================================================================
Skeleton::Properties Skeleton::getProperties() const
{
  return getCompositeProperties();
}

//==============================================================================
void Skeleton::setProperties(const AspectProperties& properties)
{
  setAspectProperties(properties);
}

//==============================================================================
void Skeleton::setAspectProperties(const AspectProperties& properties)
{
  setName(properties.mName);
  setMobile(properties.mIsMobile);
  setGravity(properties.mGravity);
  setTimeStep(properties.mTimeStep);
  setSelfCollisionCheck(properties.mEnabledSelfCollisionCheck);
  setAdjacentBodyCheck(properties.mEnabledAdjacentBodyCheck);
}

//==============================================================================
const Skeleton::AspectProperties& Skeleton::getSkeletonProperties() const
{
  return mAspectProperties;
}

//==============================================================================
const std::string& Skeleton::setName(const std::string& _name)
{
  if (_name == mAspectProperties.mName && !_name.empty())
    return mAspectProperties.mName;

  const std::string oldName = mAspectProperties.mName;
  mAspectProperties.mName = _name;

  mNameMgrForBodyNodes.setManagerName(
      "Skeleton::BodyNode | " + mAspectProperties.mName);
  mNameMgrForSoftBodyNodes.setManagerName(
      "Skeleton::SoftBodyNode | " + mAspectProperties.mName);
  mNameMgrForJoints.setManagerName(
      "Skeleton::Joint | " + mAspectProperties.mName);
  mNameMgrForDofs.setManagerName(
      "Skeleton::DegreeOfFreedom | " + mAspectProperties.mName);

  for (auto& mgr : mNodeNameMgrMap)
    mgr.second.setManagerName(
        std::string("Skeleton::") + mgr.first.name() + " | "
        + mAspectProperties.mName);

  ConstMetaSkeletonPtr me = mPtr.lock();
  mNameChangedSignal.raise(me, oldName, mAspectProperties.mName);

  return mAspectProperties.mName;
}

//==============================================================================
const std::string& Skeleton::getName() const
{
  return mAspectProperties.mName;
}

//==============================================================================
const std::string& Skeleton::addEntryToBodyNodeNameMgr(BodyNode* _newNode)
{
  _newNode->BodyNode::mAspectProperties.mName
      = mNameMgrForBodyNodes.issueNewNameAndAdd(_newNode->getName(), _newNode);

  return _newNode->BodyNode::mAspectProperties.mName;
}

//==============================================================================
const std::string& Skeleton::addEntryToJointNameMgr(
    Joint* _newJoint, bool _updateDofNames)
{
  _newJoint->mAspectProperties.mName
      = mNameMgrForJoints.issueNewNameAndAdd(_newJoint->getName(), _newJoint);

  if (_updateDofNames)
    _newJoint->updateDegreeOfFreedomNames();

  return _newJoint->mAspectProperties.mName;
}

//==============================================================================
void Skeleton::addEntryToSoftBodyNodeNameMgr(SoftBodyNode* _newNode)
{
  // Note: This doesn't need the same checks as BodyNode and Joint, because
  // its name has already been resolved against all the BodyNodes, which
  // includes all SoftBodyNodes.
  mNameMgrForSoftBodyNodes.addName(_newNode->getName(), _newNode);
}

//==============================================================================
void Skeleton::enableSelfCollision(bool enableAdjacentBodyCheck)
{
  enableSelfCollisionCheck();
  setAdjacentBodyCheck(enableAdjacentBodyCheck);
}

//==============================================================================
void Skeleton::disableSelfCollision()
{
  disableSelfCollisionCheck();
  setAdjacentBodyCheck(false);
}

//==============================================================================
void Skeleton::setSelfCollisionCheck(bool enable)
{
  mAspectProperties.mEnabledSelfCollisionCheck = enable;
}

//==============================================================================
bool Skeleton::getSelfCollisionCheck() const
{
  return mAspectProperties.mEnabledSelfCollisionCheck;
}

//==============================================================================
void Skeleton::enableSelfCollisionCheck()
{
  setSelfCollisionCheck(true);
}

//==============================================================================
void Skeleton::disableSelfCollisionCheck()
{
  setSelfCollisionCheck(false);
}

//==============================================================================
bool Skeleton::isEnabledSelfCollisionCheck() const
{
  return getSelfCollisionCheck();
}

//==============================================================================
void Skeleton::setAdjacentBodyCheck(bool enable)
{
  mAspectProperties.mEnabledAdjacentBodyCheck = enable;
}

//==============================================================================
bool Skeleton::getAdjacentBodyCheck() const
{
  return mAspectProperties.mEnabledAdjacentBodyCheck;
}

//==============================================================================
void Skeleton::enableAdjacentBodyCheck()
{
  setAdjacentBodyCheck(true);
}

//==============================================================================
void Skeleton::disableAdjacentBodyCheck()
{
  setAdjacentBodyCheck(false);
}

//==============================================================================
bool Skeleton::isEnabledAdjacentBodyCheck() const
{
  return getAdjacentBodyCheck();
}

//==============================================================================
void Skeleton::setMobile(bool _isMobile)
{
  mAspectProperties.mIsMobile = _isMobile;
}

//==============================================================================
bool Skeleton::isMobile() const
{
  return mAspectProperties.mIsMobile;
}

//==============================================================================
void Skeleton::setTimeStep(s_t _timeStep)
{
  assert(_timeStep > 0.0);
  mAspectProperties.mTimeStep = _timeStep;

  for (std::size_t i = 0; i < mTreeCache.size(); ++i)
    dirtyArticulatedInertia(i);
}

//==============================================================================
s_t Skeleton::getTimeStep() const
{
  return mAspectProperties.mTimeStep;
}

//==============================================================================
void Skeleton::setGravity(const Eigen::Vector3s& _gravity)
{
  mAspectProperties.mGravity = _gravity;
  SET_ALL_FLAGS(mGravityForces);
  SET_ALL_FLAGS(mCoriolisAndGravityForces);
  ON_ALL_TREES(dirtySupportPolygon);
}

//==============================================================================
const Eigen::Vector3s& Skeleton::getGravity() const
{
  return mAspectProperties.mGravity;
}

//==============================================================================
std::size_t Skeleton::getNumBodyNodes() const
{
  return mSkelCache.mBodyNodes.size();
}

//==============================================================================
std::size_t Skeleton::getNumRigidBodyNodes() const
{
  return mSkelCache.mBodyNodes.size() - mSoftBodyNodes.size();
}

//==============================================================================
std::size_t Skeleton::getNumSoftBodyNodes() const
{
  return mSoftBodyNodes.size();
}

//==============================================================================
std::size_t Skeleton::getNumTrees() const
{
  return mTreeCache.size();
}

//==============================================================================
BodyNode* Skeleton::getRootBodyNode(std::size_t _treeIdx)
{
  if (mTreeCache.size() > _treeIdx)
    return mTreeCache[_treeIdx].mBodyNodes[0];

  if (mTreeCache.size() == 0)
  {
    dterr << "[Skeleton::getRootBodyNode] Requested a root BodyNode from a "
          << "Skeleton with no BodyNodes!\n";
    assert(false);
  }
  else
  {
    dterr << "[Skeleton::getRootBodyNode] Requested invalid root BodyNode "
          << "index (" << _treeIdx << ")! Must be less than "
          << mTreeCache.size() << ".\n";
    assert(false);
  }

  return nullptr;
}

//==============================================================================
const BodyNode* Skeleton::getRootBodyNode(std::size_t _treeIdx) const
{
  return const_cast<Skeleton*>(this)->getRootBodyNode(_treeIdx);
}

//==============================================================================
Joint* Skeleton::getRootJoint(std::size_t treeIdx)
{
  auto rootBodyNode = getRootBodyNode(treeIdx);

  if (rootBodyNode)
    return rootBodyNode->getParentJoint();

  return nullptr;
}

//==============================================================================
const Joint* Skeleton::getRootJoint(std::size_t treeIdx) const
{
  return const_cast<Skeleton*>(this)->getRootJoint(treeIdx);
}

//==============================================================================
BodyNode* Skeleton::getBodyNode(std::size_t _idx)
{
  return common::getVectorObjectIfAvailable<BodyNode*>(
      _idx, mSkelCache.mBodyNodes);
}

//==============================================================================
const BodyNode* Skeleton::getBodyNode(std::size_t _idx) const
{
  return common::getVectorObjectIfAvailable<BodyNode*>(
      _idx, mSkelCache.mBodyNodes);
}

//==============================================================================
SoftBodyNode* Skeleton::getSoftBodyNode(std::size_t _idx)
{
  return common::getVectorObjectIfAvailable<SoftBodyNode*>(
      _idx, mSoftBodyNodes);
}

//==============================================================================
const SoftBodyNode* Skeleton::getSoftBodyNode(std::size_t _idx) const
{
  return common::getVectorObjectIfAvailable<SoftBodyNode*>(
      _idx, mSoftBodyNodes);
}

//==============================================================================
BodyNode* Skeleton::getBodyNode(const std::string& _name)
{
  return mNameMgrForBodyNodes.getObject(_name);
}

//==============================================================================
const BodyNode* Skeleton::getBodyNode(const std::string& _name) const
{
  return mNameMgrForBodyNodes.getObject(_name);
}

//==============================================================================
SoftBodyNode* Skeleton::getSoftBodyNode(const std::string& _name)
{
  return mNameMgrForSoftBodyNodes.getObject(_name);
}

//==============================================================================
const SoftBodyNode* Skeleton::getSoftBodyNode(const std::string& _name) const
{
  return mNameMgrForSoftBodyNodes.getObject(_name);
}

//==============================================================================
template <class T>
static std::vector<const T*>& convertToConstPtrVector(
    const std::vector<T*>& vec, std::vector<const T*>& const_vec)
{
  const_vec.resize(vec.size());
  for (std::size_t i = 0; i < vec.size(); ++i)
    const_vec[i] = vec[i];
  return const_vec;
}

//==============================================================================
const std::vector<BodyNode*>& Skeleton::getBodyNodes()
{
  return mSkelCache.mBodyNodes;
}

//==============================================================================
const std::vector<const BodyNode*>& Skeleton::getBodyNodes() const
{
  return convertToConstPtrVector<BodyNode>(
      mSkelCache.mBodyNodes, mSkelCache.mConstBodyNodes);
}

//==============================================================================
std::vector<BodyNode*> Skeleton::getBodyNodes(const std::string& name)
{
  auto bodyNode = getBodyNode(name);

  if (bodyNode)
    return {bodyNode};
  else
    return std::vector<BodyNode*>();
}

//==============================================================================
std::vector<const BodyNode*> Skeleton::getBodyNodes(
    const std::string& name) const
{
  const auto bodyNode = getBodyNode(name);

  if (bodyNode)
    return {bodyNode};
  else
    return std::vector<const BodyNode*>();
}

//==============================================================================
bool Skeleton::hasBodyNode(const BodyNode* bodyNode) const
{
  return std::find(
             mSkelCache.mBodyNodes.begin(),
             mSkelCache.mBodyNodes.end(),
             bodyNode)
         != mSkelCache.mBodyNodes.end();
}

//==============================================================================
template <class ObjectT, std::size_t (ObjectT::*getIndexInSkeleton)() const>
static std::size_t templatedGetIndexOf(
    const Skeleton* _skel,
    const ObjectT* _obj,
    const std::string& _type,
    bool _warning)
{
  if (nullptr == _obj)
  {
    if (_warning)
    {
      dterr << "[Skeleton::getIndexOf] Requesting the index of a nullptr "
            << _type << " within the Skeleton [" << _skel->getName() << "] ("
            << _skel << ")!\n";
      assert(false);
    }
    return INVALID_INDEX;
  }

  if (_skel == _obj->getSkeleton().get())
    return (_obj->*getIndexInSkeleton)();

  if (_warning)
  {
    dterr << "[Skeleton::getIndexOf] Requesting the index of a " << _type
          << " [" << _obj->getName() << "] (" << _obj
          << ") from a Skeleton that it does "
          << "not belong to!\n";
    assert(false);
  }

  return INVALID_INDEX;
}

//==============================================================================
std::size_t Skeleton::getIndexOf(const BodyNode* _bn, bool _warning) const
{
  return templatedGetIndexOf<BodyNode, &BodyNode::getIndexInSkeleton>(
      this, _bn, "BodyNode", _warning);
}

//==============================================================================
const std::vector<BodyNode*>& Skeleton::getTreeBodyNodes(std::size_t _treeIdx)
{
  if (_treeIdx >= mTreeCache.size())
  {
    std::size_t count = mTreeCache.size();
    dterr << "[Skeleton::getTreeBodyNodes] Requesting an invalid tree ("
          << _treeIdx << ") "
          << (count > 0
                  ? (std::string("when the max tree index is (")
                     + std::to_string(count - 1) + ")\n")
                  : std::string("when there are no trees in this Skeleton\n"));
    assert(false);
  }

  return mTreeCache[_treeIdx].mBodyNodes;
}

//==============================================================================
std::vector<const BodyNode*> Skeleton::getTreeBodyNodes(
    std::size_t _treeIdx) const
{
  return convertToConstPtrVector<BodyNode>(
      mTreeCache[_treeIdx].mBodyNodes, mTreeCache[_treeIdx].mConstBodyNodes);
}

//==============================================================================
std::size_t Skeleton::getNumJoints() const
{
  // The number of joints and body nodes are identical
  return getNumBodyNodes();
}

//==============================================================================
Joint* Skeleton::getJoint(std::size_t _idx)
{
  BodyNode* bn = common::getVectorObjectIfAvailable<BodyNode*>(
      _idx, mSkelCache.mBodyNodes);
  if (bn)
    return bn->getParentJoint();

  return nullptr;
}

//==============================================================================
const Joint* Skeleton::getJoint(std::size_t _idx) const
{
  return const_cast<Skeleton*>(this)->getJoint(_idx);
}

//==============================================================================
Joint* Skeleton::getJoint(const std::string& name)
{
  return mNameMgrForJoints.getObject(name);
}

//==============================================================================
const Joint* Skeleton::getJoint(const std::string& name) const
{
  return mNameMgrForJoints.getObject(name);
}

//==============================================================================
std::vector<Joint*> Skeleton::getJoints()
{
  const auto& bodyNodes = getBodyNodes();

  std::vector<Joint*> joints;
  joints.reserve(bodyNodes.size());
  for (const auto& bodyNode : bodyNodes)
    joints.emplace_back(bodyNode->getParentJoint());

  return joints;
}

//==============================================================================
std::vector<const Joint*> Skeleton::getJoints() const
{
  const auto& bodyNodes = getBodyNodes();

  std::vector<const Joint*> joints;
  joints.reserve(bodyNodes.size());
  for (const auto& bodyNode : bodyNodes)
    joints.emplace_back(bodyNode->getParentJoint());

  return joints;
}

//==============================================================================
std::vector<Joint*> Skeleton::getJoints(const std::string& name)
{
  auto joint = getJoint(name);

  if (joint)
    return {joint};
  else
    return std::vector<Joint*>();
}

//==============================================================================
std::vector<const Joint*> Skeleton::getJoints(const std::string& name) const
{
  const auto joint = getJoint(name);

  if (joint)
    return {joint};
  else
    return std::vector<const Joint*>();
}

//==============================================================================
bool Skeleton::hasJoint(const Joint* joint) const
{
  return std::find_if(
             mSkelCache.mBodyNodes.begin(),
             mSkelCache.mBodyNodes.end(),
             [&joint](const BodyNode* bodyNode) {
               return bodyNode->getParentJoint() == joint;
             })
         != mSkelCache.mBodyNodes.end();
}

//==============================================================================
std::size_t Skeleton::getIndexOf(const Joint* _joint, bool _warning) const
{
  return templatedGetIndexOf<Joint, &Joint::getJointIndexInSkeleton>(
      this, _joint, "Joint", _warning);
}

//==============================================================================
std::size_t Skeleton::getNumDofs() const
{
  return mSkelCache.mDofs.size();
}

//==============================================================================
std::size_t Skeleton::getNumDofs(std::size_t treeIndex) const
{
  return mTreeCache[treeIndex].mDofs.size();
}

//==============================================================================
DegreeOfFreedom* Skeleton::getDof(std::size_t _idx)
{
  return common::getVectorObjectIfAvailable<DegreeOfFreedom*>(
      _idx, mSkelCache.mDofs);
}

//==============================================================================
const DegreeOfFreedom* Skeleton::getDof(std::size_t _idx) const
{
  return common::getVectorObjectIfAvailable<DegreeOfFreedom*>(
      _idx, mSkelCache.mDofs);
}

//==============================================================================
DegreeOfFreedom* Skeleton::getDof(const std::string& _name)
{
  return mNameMgrForDofs.getObject(_name);
}

//==============================================================================
const DegreeOfFreedom* Skeleton::getDof(const std::string& _name) const
{
  return mNameMgrForDofs.getObject(_name);
}

//==============================================================================
const std::vector<DegreeOfFreedom*>& Skeleton::getDofs()
{
  return mSkelCache.mDofs;
}

//==============================================================================
std::vector<const DegreeOfFreedom*> Skeleton::getDofs() const
{
  return convertToConstPtrVector<DegreeOfFreedom>(
      mSkelCache.mDofs, mSkelCache.mConstDofs);
}

//==============================================================================
std::size_t Skeleton::getIndexOf(
    const DegreeOfFreedom* _dof, bool _warning) const
{
  return templatedGetIndexOf<
      DegreeOfFreedom,
      &DegreeOfFreedom::getIndexInSkeleton>(
      this, _dof, "DegreeOfFreedom", _warning);
}

//==============================================================================
const std::vector<DegreeOfFreedom*>& Skeleton::getTreeDofs(std::size_t _treeIdx)
{
  return mTreeCache[_treeIdx].mDofs;
}

//==============================================================================
const std::vector<const DegreeOfFreedom*>& Skeleton::getTreeDofs(
    std::size_t _treeIdx) const
{
  return convertToConstPtrVector<DegreeOfFreedom>(
      mTreeCache[_treeIdx].mDofs, mTreeCache[_treeIdx].mConstDofs);
}

//==============================================================================
bool Skeleton::checkIndexingConsistency() const
{
  bool consistent = true;

  // Check each BodyNode in the Skeleton cache
  for (std::size_t i = 0; i < mSkelCache.mBodyNodes.size(); ++i)
  {
    const BodyNode* bn = mSkelCache.mBodyNodes[i];
    if (bn->mIndexInSkeleton != i)
    {
      dterr << "[Skeleton::checkIndexingConsistency] BodyNode named ["
            << bn->getName() << "] in Skeleton [" << getName() << "] is "
            << "mistaken about its index in the Skeleton (" << i << " | "
            << bn->mIndexInSkeleton << "). Please report this as a bug!"
            << std::endl;
      consistent = false;
      assert(false);
    }

    const BodyNode* nameEntryForBodyNode = getBodyNode(bn->getName());
    if (nameEntryForBodyNode != bn)
    {
      dterr << "[Skeleton::checkIndexingConsistency] Skeleton named ["
            << getName() << "] (" << this << ") is mistaken about the name of "
            << "BodyNode [" << bn->getName() << "] (" << bn << "). The name "
            << "instead maps to [" << nameEntryForBodyNode->getName() << "] ("
            << nameEntryForBodyNode << "). Please report this as a bug!"
            << std::endl;
      consistent = false;
      assert(false);
    }

    const Joint* joint = bn->getParentJoint();
    const Joint* nameEntryForJoint = getJoint(joint->getName());
    if (nameEntryForJoint != joint)
    {
      dterr << "[Skeleton::checkIndexingConsistency] Skeleton named ["
            << getName() << "] (" << this << ") is mistaken about the name of "
            << "Joint [" << joint->getName() << "] (" << joint << "). The name "
            << "instead maps to [" << nameEntryForJoint->getName() << "] ("
            << nameEntryForJoint << "). Please report this as a bug!"
            << std::endl;
      consistent = false;
      assert(false);
    }

    const BodyNode::NodeMap& nodeMap = bn->mNodeMap;
    for (const auto& nodeType : nodeMap)
    {
      const std::vector<Node*>& nodes = nodeType.second;
      for (std::size_t k = 0; k < nodes.size(); ++k)
      {
        const Node* node = nodes[k];
        if (node->getBodyNodePtr() != bn)
        {
          dterr << "[Skeleton::checkIndexingConsistency] Node named ["
                << node->getName() << "] (" << node << ") in Skeleton ["
                << getName() << "] (" << this << ") is mistaken about its "
                << "BodyNode [" << node->getBodyNodePtr()->getName() << "] ("
                << node->getBodyNodePtr() << "). Please report this as a bug!"
                << std::endl;
          consistent = false;
          assert(false);
        }

        if (node->mIndexInBodyNode != k)
        {
          dterr << "[Skeleton::checkIndexingConsistency] Node named ["
                << node->getName() << "] (" << node << ") in Skeleton ["
                << getName() << "] (" << this << ") is mistaken about its "
                << "index in its BodyNode (" << k << "|"
                << node->mIndexInBodyNode << "). Please report this as a bug!"
                << std::endl;
          consistent = false;
          assert(false);
        }

        // TODO(MXG): Consider checking Node names here
      }
    }
  }

  // Check DegreesOfFreedom indexing
  for (std::size_t i = 0; i < getNumDofs(); ++i)
  {
    const DegreeOfFreedom* dof = getDof(i);
    if (dof->getIndexInSkeleton() != i)
    {
      dterr << "[Skeleton::checkIndexingConsistency] DegreeOfFreedom named ["
            << dof->getName() << "] (" << dof << ") in Skeleton [" << getName()
            << "] (" << this << ") is mistaken about its index "
            << "in its Skeleton (" << i << "|" << dof->getIndexInSkeleton()
            << "). Please report this as a bug!" << std::endl;
      consistent = false;
      assert(false);
    }

    const DegreeOfFreedom* nameEntryForDof = getDof(dof->getName());
    if (nameEntryForDof != dof)
    {
      dterr << "[Skeleton::checkIndexingConsistency] Skeleton named ["
            << getName() << "] (" << this << ") is mistaken about the name of "
            << "DegreeOfFreedom [" << dof->getName() << "] (" << dof << "). "
            << "The name instead maps to [" << nameEntryForDof->getName()
            << "] (" << nameEntryForDof << "). Please report this as a bug!"
            << std::endl;
      consistent = false;
      assert(false);
    }
  }

  // Check each Node in the Skeleton-scope NodeMap
  {
    const Skeleton::NodeMap& nodeMap = mNodeMap;
    for (const auto& nodeType : nodeMap)
    {
      const std::vector<Node*>& nodes = nodeType.second;
      for (std::size_t k = 0; k < nodes.size(); ++k)
      {
        const Node* node = nodes[k];
        if (node->getSkeleton().get() != this)
        {
          dterr << "[Skeleton::checkIndexingConsistency] Node named ["
                << node->getName() << "] (" << node << ") in Skeleton ["
                << getName() << "] (" << this << ") is mistaken about its "
                << "Skeleton [" << node->getSkeleton()->getName() << "] ("
                << node->getSkeleton() << "). Please report this as a bug!"
                << std::endl;
          consistent = false;
          assert(false);
        }

        if (node->mIndexInSkeleton != k)
        {
          dterr << "[Skeleton::checkIndexingConsistency] Node named ["
                << node->getName() << "] (" << node << ") in Skeleton ["
                << getName() << "] (" << this << ") is mistaken about its "
                << "index in its Skeleton (" << k << "|"
                << node->mIndexInSkeleton << "). Please report this as a bug!"
                << std::endl;
          consistent = false;
          assert(false);
        }
      }
    }
  }

  // Check each BodyNode in each Tree cache
  for (std::size_t i = 0; i < mTreeCache.size(); ++i)
  {
    const DataCache& cache = mTreeCache[i];
    for (std::size_t j = 0; j < cache.mBodyNodes.size(); ++j)
    {
      const BodyNode* bn = cache.mBodyNodes[j];
      if (bn->mTreeIndex != i)
      {
        dterr << "[Skeleton::checkIndexingConsistency] BodyNode named ["
              << bn->getName() << "] in Skeleton [" << getName() << "] is "
              << "mistaken about its tree's index (" << i << "|"
              << bn->mTreeIndex << "). Please report this as a bug!"
              << std::endl;
        consistent = false;
        assert(false);
      }

      if (bn->mIndexInTree != j)
      {
        dterr << "[Skeleton::checkIndexingConsistency] BodyNode named ["
              << bn->getName() << "] (" << bn << ") in Skeleton [" << getName()
              << "] (" << this << ") is mistaken about its index "
              << "in the tree (" << j << "|" << bn->mIndexInTree << "). Please "
              << "report this as a bug!" << std::endl;
        consistent = false;
        assert(false);
      }
    }

    for (std::size_t j = 0; j < cache.mDofs.size(); ++j)
    {
      const DegreeOfFreedom* dof = cache.mDofs[j];
      if (dof->getTreeIndex() != i)
      {
        dterr << "[Skeleton::checkIndexingConsistency] DegreeOfFreedom named ["
              << dof->getName() << "] (" << dof << ") in Skeleton ["
              << getName() << "] (" << this << ") is mistaken about its tree's "
              << "index (" << i << "|" << dof->getTreeIndex() << "). Please "
              << "report this as a bug!" << std::endl;
        consistent = false;
        assert(false);
      }
    }
  }

  // Check that the Tree cache and the number of Tree NodeMaps match up
  if (mTreeCache.size() != mTreeNodeMaps.size())
  {
    consistent = false;
    dterr << "[Skeleton::checkIndexingConsistency] Skeleton named ["
          << getName() << "] (" << this << ") has inconsistent tree cache "
          << " and tree Node map sizes (" << mTreeCache.size() << "|"
          << mTreeNodeMaps.size() << "). Please report this as a bug!"
          << std::endl;
    assert(false);
  }

  // Check each Node in the NodeMap of each Tree
  for (std::size_t i = 0; i < mTreeNodeMaps.size(); ++i)
  {
    const NodeMap& nodeMap = mTreeNodeMaps[i];

    for (const auto& nodeType : nodeMap)
    {
      const std::vector<Node*>& nodes = nodeType.second;
      for (std::size_t k = 0; k < nodes.size(); ++k)
      {
        const Node* node = nodes[k];
        if (node->getBodyNodePtr()->mTreeIndex != i)
        {
          dterr << "[Skeleton::checkIndexingConsistency] Node named ["
                << node->getName() << "] (" << node << ") in Skeleton ["
                << getName() << "] (" << this << ") is mistaken about its "
                << "Tree Index (" << i << "|"
                << node->getBodyNodePtr()->mTreeIndex << "). Please report "
                << "this as a bug!" << std::endl;
          consistent = false;
          assert(false);
        }

        if (node->mIndexInTree != k)
        {
          dterr << "[Skeleton::checkIndexingConsistency] Node named ["
                << node->getName() << "] (" << node << ") in Skeleton ["
                << getName() << "] (" << this << ") is mistaken about its "
                << "index in its tree (" << k << "|" << node->mIndexInTree
                << "). Please report this as a bug!" << std::endl;
          consistent = false;
          assert(false);
        }
      }
    }
  }

  return consistent;
}

//==============================================================================
/// This returns a square (N x N) matrix, filled with 1s and 0s. This can be
/// interpreted as:
///
/// getParentMap(i,j) == 1: Dof[i] is a parent of Dof[j]
/// getParentMap(i,j) == 0: Dof[i] is NOT a parent of Dof[j]
///
/// This is computed in bulk, and cached in the skeleton.
const Eigen::MatrixXi& Skeleton::getParentMap()
{
  if (mSkelCache.mDirty.mParentMap)
  {
    mSkelCache.mParentMap = Eigen::MatrixXi::Zero(getNumDofs(), getNumDofs());
    for (int row = 0; row < getNumDofs(); row++)
    {
      /*
      dynamics::DegreeOfFreedom* rowDof = getDof(row);
      for (int col = 0; col < getNumDofs(); col++) {
        dynamics::DegreeOfFreedom* colDof = getDof(col);
        if (rowDof->isParentOf(colDof)) {
          mSkelCache.mParentMap(row, col) = 1;
        }
      }
      */
      dynamics::DegreeOfFreedom* dof = getDof(row);
      dynamics::Joint* joint = dof->getJoint();
      std::vector<dynamics::Joint*> visit;
      visit.push_back(joint);
      while (visit.size() > 0)
      {
        dynamics::Joint* cursor = visit.back();
        visit.pop_back();

        dynamics::BodyNode* cursorChildBodyNode = cursor->getChildBodyNode();
        for (int i = 0; i < cursorChildBodyNode->getNumChildJoints(); i++)
        {
          dynamics::Joint* childJoint = cursorChildBodyNode->getChildJoint(i);
          visit.push_back(childJoint);

          for (int j = 0; j < childJoint->getNumDofs(); j++)
          {
            mSkelCache.mParentMap(row, childJoint->getIndexInSkeleton(j)) = 1;
          }
        }
      }
    }
    mSkelCache.mDirty.mParentMap = false;
  }
  return mSkelCache.mParentMap;
}

//==============================================================================
DART_BAKE_SPECIALIZED_NODE_SKEL_DEFINITIONS(Skeleton, Marker)

//==============================================================================
DART_BAKE_SPECIALIZED_NODE_SKEL_DEFINITIONS(Skeleton, ShapeNode)

//==============================================================================
DART_BAKE_SPECIALIZED_NODE_SKEL_DEFINITIONS(Skeleton, EndEffector)

//==============================================================================
void Skeleton::clearGradientConstraintMatrices()
{
  mSkelCache.mGradientConstraintMatrices = nullptr;
}

//==============================================================================
std::shared_ptr<neural::ConstrainedGroupGradientMatrices>
Skeleton::getGradientConstraintMatrices()
{
  return mSkelCache.mGradientConstraintMatrices;
}

//==============================================================================
void Skeleton::setGradientConstraintMatrices(
    std::shared_ptr<neural::ConstrainedGroupGradientMatrices> gradientMatrices)
{
  mSkelCache.mGradientConstraintMatrices = gradientMatrices;
}

//==============================================================================
Eigen::MatrixXs Skeleton::getJacobianOfC(neural::WithRespectTo* wrt)
{
  const int dofs = static_cast<int>(getNumDofs());
  Eigen::MatrixXs DCg_Dp = Eigen::MatrixXs::Zero(dofs, dofs);

  if (wrt == neural::WithRespectTo::FORCE)
  {
    return DCg_Dp;
  }
  else if (
      wrt == neural::WithRespectTo::POSITION
      || wrt == neural::WithRespectTo::VELOCITY)
  {
    std::vector<BodyNode*>& bodyNodes = mSkelCache.mBodyNodes;

#ifdef DART_DEBUG_ANALYTICAL_DERIV
    mDiffC.init(bodyNodes.size(), getNumDofs());
#endif

    for (BodyNode* bodyNode : bodyNodes)
    {
      bodyNode->computeJacobianOfCForward(wrt);
    }

    for (int i = bodyNodes.size() - 1; i >= 0; i--)
    {
      BodyNode* bodyNode = bodyNodes[i];
      bodyNode->computeJacobianOfCBackward(
          wrt, DCg_Dp, mAspectProperties.mGravity);
    }

#ifdef DART_DEBUG_ANALYTICAL_DERIV
    mDiffC.print();
#endif

    return DCg_Dp;
  }
  else
  {
    return finiteDifferenceJacobianOfC(wrt);
  }
}

//==============================================================================
Eigen::MatrixXs Skeleton::getJacobianOfM(
    const Eigen::VectorXs& x, neural::WithRespectTo* wrt)
{
  const int dofs = static_cast<int>(getNumDofs());
  Eigen::MatrixXs DM_Dq = Eigen::MatrixXs::Zero(dofs, dofs);

  if (wrt == neural::WithRespectTo::VELOCITY
      || wrt == neural::WithRespectTo::FORCE)
  {
    return DM_Dq;
  }
  else if (wrt == neural::WithRespectTo::POSITION)
  {
    const auto old_ddq = getAccelerations();
    setAccelerations(x);

    std::vector<BodyNode*>& bodyNodes = mSkelCache.mBodyNodes;

    for (BodyNode* bodyNode : bodyNodes)
    {
      bodyNode->computeJacobianOfMForward(wrt);
    }

    for (int i = bodyNodes.size() - 1; i >= 0; i--)
    {
      BodyNode* bodyNode = bodyNodes[i];
      bodyNode->computeJacobianOfMBackward(wrt, DM_Dq);
    }

    setAccelerations(old_ddq);

    return DM_Dq;
  }
  else
  {
    // other than pos/vel/force such as mass
    return finiteDifferenceJacobianOfM(x, wrt);
  }
}

//==============================================================================
Eigen::MatrixXs Skeleton::getJacobianOfID(
    const Eigen::VectorXs& x, neural::WithRespectTo* wrt)
{
  const auto old_ddq = getAccelerations();
  setAccelerations(x);

  Eigen::MatrixXs DID_Dq = getJacobianOfM(x, wrt) + getJacobianOfC(wrt);

  setAccelerations(old_ddq);

  return DID_Dq;
}

#ifdef DART_DEBUG_ANALYTICAL_DERIV

//==============================================================================
void Skeleton::DiffMinv::Data::init()
{
  AI.setZero();
  AB.setZero();
  psi.setZero(0, 0);
}

//==============================================================================
void Skeleton::DiffMinv::init(size_t numBodies, size_t numDofs)
{
  nodes.resize(numBodies);
  for (auto& node : nodes)
  {
    node.data.init();
    node.derivs.resize(numDofs);
    for (auto& deriv : node.derivs)
    {
      deriv.init();
    }
  }

  nodes_numeric.resize(numBodies);
  for (auto& node : nodes_numeric)
  {
    node.data.init();
    node.derivs.resize(numDofs);
    for (auto& deriv : node.derivs)
    {
      deriv.init();
    }
  }
}

//==============================================================================
void Skeleton::DiffMinv::print()
{
  std::cout << "[Diff DMinv_Dq]\n\n";

  std::cout << "<<<< BACKWARD >>>>\n\n";

  if (nodes.empty())
  {
    return;
  }

  for (int i = static_cast<int>(nodes.size() - 1); i >= 0; --i)
  {
    const auto& node = nodes[static_cast<size_t>(i)];
    const auto& data = node.data;

    const auto& node_numeric = nodes_numeric[static_cast<size_t>(i)];
    // const auto& data_numeric = node_numeric.data;

    std::cout << "<<< i: " << i + 1 << ">>>\n\n";

    std::cout << "S[" << i + 1 << "]    : " << data.S.transpose() << "\n";
    //    std::cout << "AI[" << i+1 << "]:\n" << data.AI << "\n";
    std::cout << "AIS[" << i + 1 << "]  : " << (data.AI * data.S).transpose()
              << "\n";
    std::cout << "AB[" << i + 1 << "]   : " << data.AB.transpose() << "\n";
    std::cout << "psi[" << i + 1 << "]  : " << data.psi << "\n";
    //    std::cout << "Pi[" << i+1 << "]:\n" << data.Pi << "\n";
    std::cout << "alpha[" << i + 1 << "]: " << data.alpha.transpose() << "\n";
    std::cout << "beta[" << i + 1 << "] : " << data.beta.transpose() << "\n";

    std::cout << "\n";

    for (auto j = 0u; j < node.derivs.size(); ++j)
    {
      const auto& deriv = node.derivs[j];
      const auto& deriv_numeric = node_numeric.derivs[j];
      std::cout << "DAI[" << i + 1 << "," << j + 1 << "]   :\n"
                << deriv.AI << "\n";
      std::cout << "DAI_num[" << i + 1 << "," << j + 1 << "]   :\n"
                << deriv_numeric.AI << "\n";
      std::cout << "DAB[" << i + 1 << "," << j + 1
                << "]   : " << deriv.AB.transpose() << "\n";
      std::cout << "DAB_num[" << i + 1 << "," << j + 1
                << "]   : " << deriv_numeric.AB.transpose() << "\n";
      std::cout << "Dpsi[" << i + 1 << "," << j + 1 << "]  : " << deriv.psi
                << "\n";
      std::cout << "Dpsi_num[" << i + 1 << "," << j + 1
                << "]  : " << deriv_numeric.psi << "\n";
      std::cout << "DPi[" << i + 1 << "," << j + 1 << "]   :\n"
                << deriv.Pi << "\n";
      std::cout << "Dalpha[" << i + 1 << "," << j + 1
                << "]: " << deriv.alpha.transpose() << "\n";
      std::cout << "Dalpha_num[" << i + 1 << "," << j + 1
                << "]: " << deriv_numeric.alpha.transpose() << "\n";
      std::cout << "Dbeta[" << i + 1 << "," << j + 1
                << "] : " << deriv.beta.transpose() << "\n";
      std::cout << "Dbeta_num[" << i + 1 << "," << j + 1
                << "] : " << deriv_numeric.beta.transpose() << "\n";
      std::cout << "\n";
    }

    std::cout << "\n";
  }

  std::cout << "<<<< FORWARD >>>>\n\n";

  for (auto i = 0u; i < nodes.size(); ++i)
  {
    const auto& node = nodes[i];
    const auto& data = node.data;

    std::cout << "<<< i: " << i + 1 << ">>>\n\n";

    std::cout << "ddq[" << i + 1 << "]:" << data.ddq.transpose() << "\n";
    std::cout << "dV[" << i + 1 << "]:" << data.dV.transpose() << "\n";

    //    for (auto j = 0u; j < node.derivs.size(); ++j)
    //    {
    //      const auto& deriv = node.derivs[j];
    //    }
  }

  std::cout << std::endl << std::endl;
}

#endif

//==============================================================================
/// This gives the unconstrained Jacobian of M^{-1}f
Eigen::MatrixXs Skeleton::getJacobianOfMinv(
    const Eigen::VectorXs& f, neural::WithRespectTo* wrt)
{
  return getJacobianOfMinv_ID(f, wrt);
  // We no longer use the direct Jacobian, because it's both incorrect _and_
  // slower than doing the inverse-dynamics approach, so probably not worth
  // fixing.
  /*
  if (useID)
    return getJacobianOfMinv_ID(f, wrt);
  else
    return getJacobianOfMinv_Direct(f, wrt);
  */
}

//==============================================================================
Eigen::MatrixXs Skeleton::getJacobianOfMinv_ID(
    const Eigen::VectorXs& f, neural::WithRespectTo* wrt)
{
  if (getNumDofs() == 0)
  {
    return Eigen::MatrixXs::Zero(0, wrt->dim(this));
  }
  if (wrt == neural::WithRespectTo::VELOCITY
      || wrt == neural::WithRespectTo::FORCE)
  {
    const int dofs = static_cast<int>(getNumDofs());
    return Eigen::MatrixXs::Zero(dofs, dofs);
  }
  else if (wrt == neural::WithRespectTo::POSITION)
  {
    const Eigen::MatrixXs& Minv = getInvMassMatrix();
    const Eigen::MatrixXs& DMddq_Dq = getJacobianOfM(Minv * f, wrt);
    return -Minv * DMddq_Dq;
  }
  else
  {
    return finiteDifferenceJacobianOfMinv(f, wrt);
  }
}

//==============================================================================
Eigen::MatrixXs Skeleton::getJacobianOfMinv_Direct(
    const Eigen::VectorXs& f, neural::WithRespectTo* wrt)
{
  // TODO: explore correcting and debugging this method.
  assert(
      false
      && "We should never be calling this method, it's not completely "
         "correct.");

  const int dofs = static_cast<int>(getNumDofs());
  Eigen::MatrixXs DMinvX_Dp = Eigen::MatrixXs::Zero(dofs, dofs);

  if (wrt == neural::WithRespectTo::VELOCITY
      || wrt == neural::WithRespectTo::FORCE)
  {
    return DMinvX_Dp;
  }
  else if (wrt == neural::WithRespectTo::POSITION)
  {
    std::vector<BodyNode*>& bodyNodes = mSkelCache.mBodyNodes;

#ifdef DART_DEBUG_ANALYTICAL_DERIV
    mDiffMinv.init(bodyNodes.size(), getNumDofs());
#endif

    const Eigen::VectorXs oldForces = getControlForces();
    setControlForces(f);

    // Backward iteration
    for (auto it = bodyNodes.rbegin(); it != bodyNodes.rend(); ++it)
    {
      BodyNode* bodyNode = *it;
      bodyNode->computeJacobianOfMinvXInit();
      bodyNode->computeJacobianOfMinvXBackward();
    }

    // Forward iteration
    for (BodyNode* bodyNode : bodyNodes)
    {
      bodyNode->computeJacobianOfMinvXForward(DMinvX_Dp);
    }

#ifdef DART_DEBUG_ANALYTICAL_DERIV
    // Verification
    if (!bodyNodes.empty())
    {
      const s_t EPS = 1e-7;
      const size_t numDofs = getNumDofs();
      Eigen::VectorXs start = getPositions();
      for (size_t i = 0; i < numDofs; ++i)
      {
        Eigen::VectorXs tweaked = start;
        tweaked[static_cast<int>(i)] += EPS;
        setPositions(tweaked);

        for (int j = static_cast<int>(bodyNodes.size()) - 1; j >= 0; --j)
        {
          auto& node = mDiffMinv.nodes_numeric[j];

          BodyNode* bodyNode = bodyNodes[static_cast<size_t>(j)];
          Joint* joint = bodyNode->getParentJoint();
          const math::Jacobian S = joint->getRelativeJacobian();
          bodyNode->updateInvMassMatrix();
          const math::Inertia& AI = bodyNode->getArticulatedInertia();
          const Eigen::Vector6s& AB = bodyNode->mInvM_c;
          const Eigen::VectorXs& alpha = joint->getAlpha();
          const Eigen::Vector6s& beta = joint->computeBeta(AI, AB);
          Eigen::MatrixXs psi = (S.transpose() * AI * S).inverse();
          node.derivs[i].AI = AI;
          node.derivs[i].AB = AB;
          node.derivs[i].alpha = alpha;
          node.derivs[i].beta = beta;
          node.derivs[i].psi = psi;
        }

        tweaked = start;
        tweaked[static_cast<int>(i)] -= EPS;
        setPositions(tweaked);

        for (int j = static_cast<int>(bodyNodes.size()) - 1; j >= 0; --j)
        {
          auto& node = mDiffMinv.nodes_numeric[j];

          BodyNode* bodyNode = bodyNodes[static_cast<size_t>(j)];
          Joint* joint = bodyNode->getParentJoint();
          const math::Jacobian S = joint->getRelativeJacobian();
          bodyNode->updateInvMassMatrix();
          const math::Inertia& AI = bodyNode->getArticulatedInertia();
          const Eigen::Vector6s& AB = bodyNode->mInvM_c;
          const Eigen::VectorXs& alpha = joint->getAlpha();
          const Eigen::Vector6s& beta = joint->computeBeta(AI, AB);
          Eigen::MatrixXs psi = (S.transpose() * AI * S).inverse();
          node.derivs[i].AI = (node.derivs[i].AI - AI) / (2 * EPS);
          node.derivs[i].AB = (node.derivs[i].AB - AB) / (2 * EPS);
          node.derivs[i].alpha = (node.derivs[i].alpha - alpha) / (2 * EPS);
          node.derivs[i].beta = (node.derivs[i].beta - beta) / (2 * EPS);
          node.derivs[i].psi = (node.derivs[i].psi - psi) / (2 * EPS);
        }
      }

      setPositions(start);
    }
    //  mDiffMinv.print();
#endif

    setControlForces(oldForces);

    return DMinvX_Dp;
  }
  else
  {
    return finiteDifferenceJacobianOfMinv(f, wrt);
  }
}

//==============================================================================
Eigen::MatrixXs Skeleton::getJacobianOfDampSpring(neural::WithRespectTo* wrt)
{
  s_t dt = getTimeStep();
  size_t nDofs = getNumDofs();
  Eigen::MatrixXs damp_coeff = getDampingCoeffVector().asDiagonal();
  Eigen::MatrixXs spring_stiff = getSpringStiffVector().asDiagonal();
  if (wrt == neural::WithRespectTo::VELOCITY)
  {
    Eigen::MatrixXs jacobian = damp_coeff + dt * spring_stiff;
    return jacobian;
  }
  else if (wrt == neural::WithRespectTo::POSITION)
  {
    Eigen::MatrixXs jacobian = spring_stiff;
    return jacobian;
  }
  else
  {
    Eigen::MatrixXs jacobian = Eigen::MatrixXs::Zero(nDofs, nDofs);
    return jacobian;
  }
}

//==============================================================================
Eigen::MatrixXs Skeleton::getJacobianOfFD(neural::WithRespectTo* wrt)
{
  const auto& tau = getControlForces();
  const auto& Cg = getCoriolisAndGravityForces();
  const auto& Minv = getInvMassMatrix();
  const auto& spring_force = getSpringForce();
  const auto& damping_force = getDampingForce();

  const auto& DMinv_Dp
      = getJacobianOfMinv(tau - Cg - damping_force - spring_force, wrt);
  const auto& DC_Dp = getJacobianOfC(wrt);
  const auto& D_damp_spring = getJacobianOfDampSpring(wrt);

  return DMinv_Dp - Minv * DC_Dp - Minv * D_damp_spring;
}

//==============================================================================
Eigen::MatrixXs Skeleton::getUnconstrainedVelJacobianWrt(
    s_t dt, neural::WithRespectTo* wrt)
{
  Eigen::VectorXs tau = getControlForces();
  Eigen::VectorXs C = getCoriolisAndGravityForces() - getExternalForces();

  Eigen::MatrixXs Minv = getInvMassMatrix();
  Eigen::MatrixXs dC = getJacobianOfC(wrt);

  if (wrt == neural::WithRespectTo::POSITION)
  {
    Eigen::MatrixXs dM = getJacobianOfMinv(
        dt * (tau - C - getDampingForce() - getSpringForce()), wrt);
    return dM - Minv * dt * dC;
  }
  else
  {
    return -Minv * dt * dC;
  }
}

//==============================================================================
Eigen::MatrixXs Skeleton::getVelCJacobian()
{
  // TOOD(keenon): replace with the GEAR approach
  // return finiteDifferenceVelCJacobian();
  return getJacobianOfC(neural::WithRespectTo::VELOCITY);
}

#ifdef DART_DEBUG_ANALYTICAL_DERIV
//==============================================================================
void Skeleton::DiffC::Data::init()
{
  // Do nothing
}

//==============================================================================
void Skeleton::DiffC::init(size_t numBodies, size_t numDofs)
{
  nodes.resize(numBodies);
  for (auto& node : nodes)
  {
    node.data.init();
    node.derivs.resize(numDofs);
    for (auto& deriv : node.derivs)
    {
      deriv.init();
    }
  }

  nodes_numeric.resize(numBodies);
  for (auto& node : nodes_numeric)
  {
    node.data.init();
    node.derivs.resize(numDofs);
    for (auto& deriv : node.derivs)
    {
      deriv.init();
    }
  }
}

//==============================================================================
void Skeleton::DiffC::print()
{
  std::cout << "[Diff DC_Dq]\n\n";

  std::cout << "<<<< FORWARD >>>>\n\n";

  if (nodes.empty())
  {
    return;
  }

  for (auto i = 0u; i < nodes.size(); ++i)
  {
    const auto& node = nodes[static_cast<size_t>(i)];
    const auto& data = node.data;

    const auto& node_numeric = nodes_numeric[static_cast<size_t>(i)];
    const auto& data_numeric = node_numeric.data;

    std::cout << "<<< i: " << i + 1 << ">>>\n\n";

    std::cout << "S[" << i + 1 << "]    : " << data.S.transpose() << "\n";
    std::cout << "dV[" << i + 1 << "] : " << data.dV.transpose() << "\n";
    std::cout << "F[" << i + 1 << "] : " << data.F.transpose() << "\n";
    std::cout << "tau[" << i + 1 << "] : " << data.tau.transpose() << "\n";

    std::cout << "\n";

    for (auto j = 0u; j < node.derivs.size(); ++j)
    {
      const auto& deriv = node.derivs[j];
      const auto& deriv_numeric = node_numeric.derivs[j];
      std::cout << "DdV[" << i + 1 << "," << j + 1
                << "] : " << deriv.dV.transpose() << "\n";
      std::cout << "DdV_num[" << i + 1 << "," << j + 1
                << "] : " << deriv_numeric.dV.transpose() << "\n";
      std::cout << "\n";
    }

    std::cout << "\n";
  }

  std::cout << "<<<< BACKWARD >>>>\n\n";

  for (int i = static_cast<int>(nodes.size() - 1); i >= 0; --i)
  {
    const auto& node = nodes[i];
    const auto& data = node.data;

    std::cout << "<<< i: " << i + 1 << ">>>\n\n";

    std::cout << "F[" << i + 1 << "]:" << data.F.transpose() << "\n";

    //    for (auto j = 0u; j < node.derivs.size(); ++j)
    //    {
    //      const auto& deriv = node.derivs[j];
    //    }
  }

  std::cout << std::endl << std::endl;
}
#endif

//==============================================================================
Eigen::MatrixXs Skeleton::finiteDifferenceJacobianOfM(
    const Eigen::VectorXs& x, neural::WithRespectTo* wrt, bool useRidders)
{
  std::size_t n = getNumDofs();
  std::size_t m = wrt->dim(this);
  Eigen::MatrixXs result(n, m);
  Eigen::VectorXs originalWrt = wrt->get(this);

  s_t eps = useRidders ? 1e-3 : 5e-7;
  math::finiteDifference(
    [&](/* in*/ s_t eps,
        /* in*/ int dof,
        /*out*/ Eigen::VectorXs& perturbed) {
      Eigen::VectorXs tweakedWrt = originalWrt;
      tweakedWrt(dof) += eps;
      wrt->set(this, tweakedWrt);
      mSkelCache.mDirty.mMassMatrix = true;
      perturbed = getMassMatrix() * x;
      return true;
    },
    result,
    eps,
    useRidders);

  // Reset everything how we left it
  wrt->set(this, originalWrt);
  mSkelCache.mDirty.mMassMatrix = true;
  getMassMatrix();
  
  return result;
}

//==============================================================================
Eigen::MatrixXs Skeleton::finiteDifferenceJacobianOfC(
    neural::WithRespectTo* wrt, bool useRidders)
{
  std::size_t n = getNumDofs();
  std::size_t m = wrt->dim(this);
  Eigen::MatrixXs result(n, m);
  Eigen::VectorXs originalWrt = wrt->get(this);

  s_t eps = useRidders ? 1e-3 : 1e-7;
  math::finiteDifference(
    [&](/* in*/ s_t eps,
        /* in*/ int dof,
        /*out*/ Eigen::VectorXs& perturbed) {
      Eigen::VectorXs tweakedWrt = originalWrt;
      tweakedWrt(dof) += eps;
      wrt->set(this, tweakedWrt);
      perturbed = getCoriolisAndGravityForces() - getExternalForces();
      return true;
    },
    result,
    eps,
    useRidders);

  // Reset everything how we left it
  wrt->set(this, originalWrt);

  return result;
}

//==============================================================================
Eigen::MatrixXs Skeleton::finiteDifferenceJacobianOfID(
    const Eigen::VectorXs& f, neural::WithRespectTo* wrt, bool useRidders)
{
  std::size_t n = getNumDofs();
  std::size_t m = wrt->dim(this);
  Eigen::MatrixXs result(n, m);
  Eigen::VectorXs originalWrt = wrt->get(this);

  const Eigen::VectorXs old_ddq = getAccelerations();
  setAccelerations(f);

  s_t eps = useRidders ? 1e-3 : 5e-7;
  math::finiteDifference(
    [&](/* in*/ s_t eps,
        /* in*/ int dof,
        /*out*/ Eigen::VectorXs& perturbed) {
      Eigen::VectorXs tweakedWrt = originalWrt;
      tweakedWrt(dof) += eps;
      wrt->set(this, tweakedWrt);
      computeInverseDynamics();
      perturbed = getControlForces();
      return true;
    },
    result,
    eps,
    useRidders);

  // Reset everything how we left it
  wrt->set(this, originalWrt);
  setAccelerations(old_ddq);

  return result;
}

//==============================================================================
Eigen::MatrixXs Skeleton::finiteDifferenceJacobianOfMinv(
    const Eigen::VectorXs& f, neural::WithRespectTo* wrt, bool useRidders)
{
  std::size_t n = getNumDofs();
  std::size_t m = wrt->dim(this);
  Eigen::MatrixXs result(n, m);
  Eigen::VectorXs originalWrt = wrt->get(this);

  s_t eps = useRidders ? 1e-3 : 5e-7;
  math::finiteDifference(
    [&](/* in*/ s_t eps,
        /* in*/ int dof,
        /*out*/ Eigen::VectorXs& perturbed) {
      Eigen::VectorXs tweakedWrt = originalWrt;
      tweakedWrt(dof) += eps;
      wrt->set(this, tweakedWrt);
      perturbed = multiplyByImplicitInvMassMatrix(f);
      return true;
    },
    result,
    eps,
    useRidders);

  // Reset everything how we left it
  wrt->set(this, originalWrt);

  return result;
}

//==============================================================================
Eigen::VectorXs Skeleton::getDynamicsForces()
{
  computeForwardDynamics();
  std::size_t n = getNumDofs();
  Eigen::VectorXs forces = Eigen::VectorXs(n);
  int cursor = 0;
  for (std::size_t i = 0; i < mSkelCache.mBodyNodes.size(); ++i)
  {
    Eigen::VectorXs jointForces = mSkelCache.mBodyNodes[i]
                                      ->getParentJoint()
                                      ->getRelativeJacobian()
                                      .transpose()
                                  * mSkelCache.mBodyNodes[i]->getBodyForce();
    forces.segment(cursor, jointForces.size()) = jointForces;
    cursor += jointForces.size();
  }
  return forces;
}

//==============================================================================
/// This gets a random pose that's valid within joint limits
Eigen::VectorXs Skeleton::getRandomPose()
{
  Eigen::VectorXs pose = Eigen::VectorXs::Random(getNumDofs());
  for (int i = 0; i < getNumDofs(); i++)
  {
    s_t upperLimit = getDof(i)->getPositionUpperLimit();
    if (upperLimit == std::numeric_limits<s_t>::infinity())
    {
      upperLimit = 5.0;
    }
    s_t lowerLimit = getDof(i)->getPositionLowerLimit();
    if (lowerLimit == -1 * std::numeric_limits<s_t>::infinity())
    {
      lowerLimit = -5.0;
    }
    s_t withinBounds
        = (((pose(i) + 1.0) / 2.0) * (upperLimit - lowerLimit)) + lowerLimit;
    pose(i) = withinBounds;
  }
  /*
  for (int i = 0; i < getNumJoints(); i++)
  {
    if (getJoint(i)->getType() == FreeJoint::getStaticType())
    {
      // TODO: random generate a decent SO3 rotation
      pose.segment<3>(getJoint(i)->getDof(0)->getIndexInSkeleton()).setZero();
    }
    if (getJoint(i)->getType() == BallJoint::getStaticType())
    {
      // TODO: random generate a decent SO3 rotation
      pose.segment<3>(getJoint(i)->getDof(0)->getIndexInSkeleton()).setZero();
    }
  }
  */

#ifndef NDEBUG
  Eigen::VectorXs oldPose = getPositions();
  setPositions(pose);
  clampPositionsToLimits();
  Eigen::VectorXs clampedPos = getPositions();
  assert(clampedPos == pose);
  setPositions(oldPose);
#endif

  return pose;
}

//==============================================================================
Eigen::MatrixXs Skeleton::finiteDifferenceVelCJacobian(bool useRidders)
{
  std::size_t n = getNumDofs();
  Eigen::MatrixXs result(n, n);
  Eigen::VectorXs originalVel = getVelocities();

  s_t eps = useRidders ? 1e-3 : 1e-6;
  math::finiteDifference(
    [&](/* in*/ s_t eps,
        /* in*/ int dof,
        /*out*/ Eigen::VectorXs& perturbed) {
      Eigen::VectorXs tweakedVel = originalVel;
      tweakedVel(dof) += eps;
      setVelocities(tweakedVel);
      perturbed = getCoriolisAndGravityForces();
      return true;
    },
    result,
    eps,
    useRidders);

  // Reset everything how we left it
  setVelocities(originalVel);

  // DEBUGGING
  // TODO: delete?
#ifndef NDEBUG
  // Get baseline C(pos, vel)
  Eigen::VectorXs baseline = getCoriolisAndGravityForces();
  s_t EPS = 1e-6;
  for (std::size_t i = 0; i < n; i++)
  {
    Eigen::VectorXs tweakedVel = originalVel;
    tweakedVel(i) += EPS;
    setVelocities(tweakedVel);
    Eigen::VectorXs perturbedPos = getCoriolisAndGravityForces();
    tweakedVel = originalVel;
    tweakedVel(i) -= EPS;
    setVelocities(tweakedVel);
    Eigen::VectorXs perturbedNeg = getCoriolisAndGravityForces();


    if (perturbedPos == perturbedNeg && perturbedPos != baseline)
    {
      // std::cout << "Got a mysteriously broken coriolis force result" <<
      // std::endl;

      // Set positive vel change

      tweakedVel = originalVel;
      tweakedVel(i) += EPS;
      setVelocities(tweakedVel);

      DataCache& cache = mTreeCache[0];
      std::size_t dof = cache.mDofs.size();
      Eigen::VectorXs mCg = Eigen::VectorXs::Zero(dof);
      assert(static_cast<std::size_t>(mCg.size()) == dof);

      mCg.setZero();

      std::vector<Eigen::Vector6s> posVecs;

      for (std::vector<BodyNode*>::const_iterator it = cache.mBodyNodes.begin();
           it != cache.mBodyNodes.end();
           ++it)
      {
        (*it)->updateCombinedVector();
      }

      for (std::vector<BodyNode*>::const_reverse_iterator it
           = cache.mBodyNodes.rbegin();
           it != cache.mBodyNodes.rend();
           ++it)
      {
        Eigen::Vector6s V = (*it)->getSpatialVelocity();
        const Eigen::Matrix6s& mI
            = (*it)->mAspectProperties.mInertia.getSpatialTensor();
        posVecs.push_back(math::dad(V, mI * V));
        (*it)->aggregateCombinedVector(mCg, mAspectProperties.mGravity);
      }

      // Set negative vel change

      tweakedVel = originalVel;
      tweakedVel(i) -= EPS;
      setVelocities(tweakedVel);

      Eigen::VectorXs mCg2 = Eigen::VectorXs::Zero(dof);
      assert(static_cast<std::size_t>(mCg2.size()) == dof);

      mCg2.setZero();

      std::vector<Eigen::Vector6s> negVecs;

      for (std::vector<BodyNode*>::const_iterator it = cache.mBodyNodes.begin();
           it != cache.mBodyNodes.end();
           ++it)
      {
        (*it)->updateCombinedVector();
      }

      for (std::vector<BodyNode*>::const_reverse_iterator it
           = cache.mBodyNodes.rbegin();
           it != cache.mBodyNodes.rend();
           ++it)
      {
        Eigen::Vector6s V = (*it)->getSpatialVelocity();
        const Eigen::Matrix6s& mI
            = (*it)->mAspectProperties.mInertia.getSpatialTensor();
        negVecs.push_back(math::dad(V, mI * V));
        (*it)->aggregateCombinedVector(mCg2, mAspectProperties.mGravity);
      }

      // TODO: negVecs and posVecs are the same, cause math::dad() is *=-1
      // idempotent in V std::cout << "mCg pos: " << std::endl << mCg <<
      // std::endl; std::cout << "mCg neg: " << std::endl << mCg2 << std::endl;
    }
  }
  // Reset everything how we left it
  setVelocities(originalVel);
#endif

  return result;
}

//==============================================================================
Eigen::MatrixXs Skeleton::finiteDifferenceJacobianOfFD(
    neural::WithRespectTo* wrt, bool useRidders)
{
  std::size_t n = getNumDofs();
  std::size_t m = wrt->dim(this);
  Eigen::MatrixXs result(n, m);
  Eigen::VectorXs originalWrt = wrt->get(this);

  s_t eps = useRidders ? 1e-3 : 5e-7;
  math::finiteDifference(
    [&](/* in*/ s_t eps,
        /* in*/ int dof,
        /*out*/ Eigen::VectorXs& perturbed) {
      Eigen::VectorXs tweakedWrt = originalWrt;
      tweakedWrt(dof) += eps;
      wrt->set(this, tweakedWrt);
      computeForwardDynamics();
      perturbed = getAccelerations();
      return true;
    },
    result,
    eps,
    useRidders);

  // Reset everything how we left it
  wrt->set(this, originalWrt);
  computeForwardDynamics();

  return result;
}

//==============================================================================
Eigen::VectorXs Skeleton::getControlForceUpperLimits()
{
  std::size_t n = getNumDofs();
  Eigen::VectorXs limits(n);
  for (std::size_t i = 0; i < n; i++)
  {
    auto dof = getDof(i);
    limits[i] = dof->getControlForceUpperLimit();
  }
  return limits;
}

//==============================================================================
Eigen::VectorXs Skeleton::getControlForceLowerLimits()
{
  std::size_t n = getNumDofs();
  Eigen::VectorXs limits(n);
  for (std::size_t i = 0; i < n; i++)
  {
    auto dof = getDof(i);
    limits[i] = dof->getControlForceLowerLimit();
  }
  return limits;
}

//==============================================================================
Eigen::VectorXs Skeleton::getPositionUpperLimits()
{
  std::size_t n = getNumDofs();
  Eigen::VectorXs limits(n);
  for (std::size_t i = 0; i < n; i++)
  {
    auto dof = getDof(i);
    limits[i] = dof->getPositionUpperLimit();
  }
  return limits;
}

//==============================================================================
Eigen::VectorXs Skeleton::getPositionLowerLimits()
{
  std::size_t n = getNumDofs();
  Eigen::VectorXs limits(n);
  for (std::size_t i = 0; i < n; i++)
  {
    auto dof = getDof(i);
    limits[i] = dof->getPositionLowerLimit();
  }
  return limits;
}

//==============================================================================
Eigen::VectorXs Skeleton::getVelocityUpperLimits()
{
  std::size_t n = getNumDofs();
  Eigen::VectorXs limits(n);
  for (std::size_t i = 0; i < n; i++)
  {
    auto dof = getDof(i);
    limits[i] = dof->getVelocityUpperLimit();
  }
  return limits;
}

//==============================================================================
Eigen::VectorXs Skeleton::getVelocityLowerLimits()
{
  std::size_t n = getNumDofs();
  Eigen::VectorXs limits(n);
  for (std::size_t i = 0; i < n; i++)
  {
    auto dof = getDof(i);
    limits[i] = dof->getVelocityLowerLimit();
  }
  return limits;
}

//==============================================================================
std::size_t Skeleton::getLinkCOMDims()
{
  return 3 * getNumBodyNodes();
}

//==============================================================================
std::size_t Skeleton::getLinkMOIDims()
{
  return 6 * getNumBodyNodes();
}

//==============================================================================
std::size_t Skeleton::getLinkMassesDims()
{
  return getNumBodyNodes();
}

//==============================================================================
Eigen::VectorXs Skeleton::getLinkCOMs()
{
  Eigen::VectorXs inertias = Eigen::VectorXs::Zero(getLinkCOMDims());
  std::size_t cursor = 0;
  for (std::size_t i = 0; i < getNumBodyNodes(); i++)
  {
    const Inertia& inertia = getBodyNode(i)->getInertia();
    inertias(cursor++) = inertia.COM_X;
    inertias(cursor++) = inertia.COM_Y;
    inertias(cursor++) = inertia.COM_Z;
  }
  return inertias;
}

//==============================================================================
Eigen::VectorXs Skeleton::getLinkMOIs()
{
  Eigen::VectorXs inertias = Eigen::VectorXs::Zero(getLinkMOIDims());
  std::size_t cursor = 0;
  for (std::size_t i = 0; i < getNumBodyNodes(); i++)
  {
    const Inertia& inertia = getBodyNode(i)->getInertia();
    inertias(cursor++) = inertia.I_XX;
    inertias(cursor++) = inertia.I_YY;
    inertias(cursor++) = inertia.I_ZZ;
    inertias(cursor++) = inertia.I_XY;
    inertias(cursor++) = inertia.I_XZ;
    inertias(cursor++) = inertia.I_YZ;
  }
  return inertias;
}

//==============================================================================
Eigen::VectorXs Skeleton::getLinkMasses()
{
  Eigen::VectorXs masses = Eigen::VectorXs::Zero(getLinkMassesDims());
  for (std::size_t i = 0; i < getNumBodyNodes(); i++)
  {
    masses(i) = getBodyNode(i)->getMass();
  }
  return masses;
}

//==============================================================================
void Skeleton::setControlForceUpperLimits(Eigen::VectorXs limits)
{
  for (std::size_t i = 0; i < getNumDofs(); i++)
  {
    getDof(i)->setControlForceUpperLimit(limits[i]);
  }
}

//==============================================================================
void Skeleton::setControlForceLowerLimits(Eigen::VectorXs limits)
{
  for (std::size_t i = 0; i < getNumDofs(); i++)
  {
    getDof(i)->setControlForceLowerLimit(limits[i]);
  }
}

//==============================================================================
void Skeleton::setPositionUpperLimits(Eigen::VectorXs limits)
{
  for (std::size_t i = 0; i < getNumDofs(); i++)
  {
    getDof(i)->setPositionUpperLimit(limits[i]);
  }
}

//==============================================================================
void Skeleton::setPositionLowerLimits(Eigen::VectorXs limits)
{
  for (std::size_t i = 0; i < getNumDofs(); i++)
  {
    getDof(i)->setPositionLowerLimit(limits[i]);
  }
}

//==============================================================================
void Skeleton::setVelocityUpperLimits(Eigen::VectorXs limits)
{
  for (std::size_t i = 0; i < getNumDofs(); i++)
  {
    getDof(i)->setVelocityUpperLimit(limits[i]);
  }
}

//==============================================================================
void Skeleton::setVelocityLowerLimits(Eigen::VectorXs limits)
{
  for (std::size_t i = 0; i < getNumDofs(); i++)
  {
    getDof(i)->setVelocityLowerLimit(limits[i]);
  }
}

//==============================================================================
void Skeleton::setLinkCOMs(Eigen::VectorXs coms)
{
  std::size_t cursor = 0;
  for (std::size_t i = 0; i < getNumBodyNodes(); i++)
  {
    const Inertia& inertia = getBodyNode(i)->getInertia();
    s_t COM_X = coms(cursor++);
    s_t COM_Y = coms(cursor++);
    s_t COM_Z = coms(cursor++);
    Inertia newInertia(
        inertia.MASS,
        COM_X,
        COM_Y,
        COM_Z,
        inertia.I_XX,
        inertia.I_YY,
        inertia.I_ZZ,
        inertia.I_XY,
        inertia.I_XZ,
        inertia.I_YZ);
    getBodyNode(i)->setInertia(newInertia);
  }
}

//==============================================================================
void Skeleton::setLinkMOIs(Eigen::VectorXs mois)
{
  std::size_t cursor = 0;
  for (std::size_t i = 0; i < getNumBodyNodes(); i++)
  {
    const Inertia& inertia = getBodyNode(i)->getInertia();
    s_t I_XX = mois(cursor++);
    s_t I_YY = mois(cursor++);
    s_t I_ZZ = mois(cursor++);
    s_t I_XY = mois(cursor++);
    s_t I_XZ = mois(cursor++);
    s_t I_YZ = mois(cursor++);
    Inertia newInertia(
        inertia.MASS,
        inertia.COM_X,
        inertia.COM_Y,
        inertia.COM_Z,
        I_XX,
        I_YY,
        I_ZZ,
        I_XY,
        I_XZ,
        I_YZ);
    getBodyNode(i)->setInertia(newInertia);
  }
}

//==============================================================================
void Skeleton::setLinkMasses(Eigen::VectorXs masses)
{
  for (std::size_t i = 0; i < getNumBodyNodes(); i++)
  {
    getBodyNode(i)->setMass(masses(i));
  }
}

//==============================================================================
// This returns a vector of all the link scales for all the links in the
// skeleton concatenated into a flat vector
Eigen::VectorXs Skeleton::getLinkScales()
{
  Eigen::VectorXs scales = Eigen::VectorXs::Zero(getNumBodyNodes() * 3);
  for (int i = 0; i < getNumBodyNodes(); i++)
  {
    scales.segment<3>(i * 3) = getBodyNode(i)->getScale();
  }
  return scales;
}

//==============================================================================
// Sets all the link scales for the skeleton, from a flat vector
void Skeleton::setLinkScales(Eigen::VectorXs scales)
{
  for (int i = 0; i < getNumBodyNodes(); i++)
  {
    getBodyNode(i)->setScale(scales.segment<3>(i * 3));
  }
}

//==============================================================================
// This sets all the positions of the joints to within their limit range, if
// they're currently outside it.
void Skeleton::clampPositionsToLimits()
{
  for (int i = 0; i < getNumDofs(); i++)
  {
    auto* dof = getDof(i);
    if (dof->getPosition() > dof->getPositionUpperLimit())
    {
      dof->setPosition(dof->getPositionUpperLimit());
    }
    if (dof->getPosition() < dof->getPositionLowerLimit())
    {
      dof->setPosition(dof->getPositionLowerLimit());
    }
  }

  for (int i = 0; i < getNumJoints(); i++)
  {
    // Wrap all the exponential coordinates around to a minimum set
    if (getJoint(i)->getType() == FreeJoint::getStaticType())
    {
      Eigen::Vector6s pos = getJoint(i)->getPositions();
      pos.head<3>() = math::logMap(math::expMapRot(pos.head<3>()));
      getJoint(i)->setPositions(pos);
    }
    if (getJoint(i)->getType() == BallJoint::getStaticType())
    {
      Eigen::Vector3s pos = getJoint(i)->getPositions();
      pos = math::logMap(math::expMapRot(pos));
      getJoint(i)->setPositions(pos);
    }
  }
}

//==============================================================================
const std::vector<std::vector<dynamics::BodyNode*>>&
Skeleton::getBodyScaleGroups() const
{
  return mBodyScaleGroups;
}

//==============================================================================
const std::vector<dynamics::BodyNode*>& Skeleton::getBodyScaleGroup(
    int index) const
{
  return mBodyScaleGroups[index];
}

//==============================================================================
/// This creates scale groups for any body nodes that may've been added since
/// we last interacted with the body scale group APIs
void Skeleton::ensureBodyScaleGroups()
{
  if (mBodyScaleGroups.size() == 0)
  {
    // Add scale groups, one per body
    mBodyScaleGroups.reserve(getNumBodyNodes());
    for (int i = 0; i < getNumBodyNodes(); i++)
    {
      std::vector<dynamics::BodyNode*> singleGroup;
      singleGroup.push_back(getBodyNode(i));
      mBodyScaleGroups.push_back(singleGroup);
    }
  }
}

//==============================================================================
/// This returns the index of the group that this body node corresponds to
int Skeleton::getScaleGroupIndex(dynamics::BodyNode* bodyNode)
{
  ensureBodyScaleGroups();
  for (int i = 0; i < mBodyScaleGroups.size(); i++)
  {
    for (int j = 0; j < mBodyScaleGroups[i].size(); j++)
    {
      if (mBodyScaleGroups[i][j]->getName() == bodyNode->getName())
        return i;
    }
  }
  return -1;
}

//==============================================================================
/// This takes two scale groups and merges their contents into a single group.
/// After this operation, there is one fewer scale group.
void Skeleton::mergeScaleGroups(dynamics::BodyNode* a, dynamics::BodyNode* b)
{
  mergeScaleGroupsByIndex(getScaleGroupIndex(a), getScaleGroupIndex(b));
}

//==============================================================================
/// This gets the scale upper bound for the first body in a group, by index
Eigen::Vector3s Skeleton::getScaleGroupUpperBound(int groupIndex)
{
  Eigen::Vector3s result
      = mBodyScaleGroups[groupIndex][0]->getScaleUpperBound();
  for (int i = 0; i < mBodyScaleGroups[groupIndex].size(); i++)
  {
    Eigen::Vector3s localBound
        = mBodyScaleGroups[groupIndex][i]->getScaleUpperBound();
    result = result.cwiseMin(localBound);
  }
  return result;
}

//==============================================================================
/// This gets the scale lower bound for the first body in a group, by index
Eigen::Vector3s Skeleton::getScaleGroupLowerBound(int groupIndex)
{
  Eigen::Vector3s result
      = mBodyScaleGroups[groupIndex][0]->getScaleLowerBound();
  for (int i = 0; i < mBodyScaleGroups[groupIndex].size(); i++)
  {
    Eigen::Vector3s localBound
        = mBodyScaleGroups[groupIndex][i]->getScaleLowerBound();
    result = result.cwiseMax(localBound);
  }
  return result;
}

//==============================================================================
/// This takes two scale groups and merges their contents into a single group.
/// After this operation, there is one fewer scale group.
void Skeleton::mergeScaleGroupsByIndex(int a, int b)
{
  // This is a no-op if both groups are already the same
  if (a == b)
    return;
  assert(a != -1);
  assert(b != -1);

  ensureBodyScaleGroups();
  std::vector<dynamics::BodyNode*>& groupA = mBodyScaleGroups[a];
  std::vector<dynamics::BodyNode*>& groupB = mBodyScaleGroups[b];
  // Remove the element further back in the array
  if (a > b)
  {
    // Transfer all elems from A to B
    for (dynamics::BodyNode*& node : groupA)
      groupB.push_back(node);
    // Then erase A
    mBodyScaleGroups.erase(mBodyScaleGroups.begin() + a);
  }
  else
  {
    // Transfer all elems from B to A
    for (dynamics::BodyNode*& node : groupB)
      groupA.push_back(node);
    // Then erase B
    mBodyScaleGroups.erase(mBodyScaleGroups.begin() + b);
  }
}

//==============================================================================
/// This returns the number of scaling groups (groups with an equal-scale
/// constraint) that there are in the model.
int Skeleton::getNumScaleGroups()
{
  ensureBodyScaleGroups();
  return mBodyScaleGroups.size();
}

//==============================================================================
/// This sets the scales of all the body nodes according to their group
/// membership. The `scale` vector is expected to be 3 times the size of the
/// number of groups.
void Skeleton::setGroupScales(Eigen::VectorXs scale)
{
  ensureBodyScaleGroups();
  assert(mBodyScaleGroups.size() * 3 == scale.size());
  for (int i = 0; i < mBodyScaleGroups.size(); i++)
  {
    for (dynamics::BodyNode* node : mBodyScaleGroups[i])
    {
      node->setScale(scale.segment<3>(i * 3));
    }
  }
}

//==============================================================================
/// This gets the scales of the first body in each scale group.
Eigen::VectorXs Skeleton::getGroupScales()
{
  ensureBodyScaleGroups();
  Eigen::VectorXs groups = Eigen::VectorXs::Zero(getNumScaleGroups() * 3);
  for (int i = 0; i < mBodyScaleGroups.size(); i++)
  {
    assert(mBodyScaleGroups[i].size() > 0);
    groups.segment<3>(i * 3) = mBodyScaleGroups[i][0]->getScale();
  }
  return groups;
}

//==============================================================================
/// This returns the Jacobian of the joint positions wrt the scales of the
/// groups
Eigen::MatrixXs Skeleton::getJointWorldPositionsJacobianWrtGroupScales(
    const std::vector<const dynamics::Joint*>& joints)
{
  Eigen::MatrixXs individualBodiesJac
      = getJointWorldPositionsJacobianWrtBodyScales(joints);
  Eigen::MatrixXs J = Eigen::MatrixXs::Zero(
      individualBodiesJac.rows(), getNumScaleGroups() * 3);
  for (int i = 0; i < mBodyScaleGroups.size(); i++)
  {
    for (dynamics::BodyNode* node : mBodyScaleGroups[i])
    {
      J.block(0, i * 3, J.rows(), 3) += individualBodiesJac.block(
          0, node->getIndexInSkeleton() * 3, J.rows(), 3);
    }
  }
  return J;
}

//==============================================================================
/// This returns the Jacobian of the joint positions wrt the scales of the
/// groups
Eigen::MatrixXs
Skeleton::finiteDifferenceJointWorldPositionsJacobianWrtGroupScales(
    const std::vector<const dynamics::Joint*>& joints)
{
<<<<<<< HEAD
  Eigen::MatrixXs jac
      = Eigen::MatrixXs::Zero(joints.size() * 3, getNumScaleGroups() * 3);

  Eigen::VectorXs original = getGroupScales();

  const double EPS = 1e-7;
  for (int i = 0; i < getNumScaleGroups() * 3; i++)
  {
    Eigen::VectorXs perturbed = original;
    perturbed(i) += EPS;
    setGroupScales(perturbed);
    Eigen::VectorXs plus = getJointWorldPositions(joints);

    perturbed = original;
    perturbed(i) -= EPS;
    setGroupScales(perturbed);
    Eigen::VectorXs minus = getJointWorldPositions(joints);

    jac.col(i) = (plus - minus) / (2 * EPS);
  }
=======
  Eigen::MatrixXs result(joints.size() * 3, getNumScaleGroups());
  Eigen::VectorXs original = getGroupScales();

  s_t eps = 1e-7;
  math::finiteDifference(
    [&](/* in*/ s_t eps,
        /* in*/ int dof,
        /*out*/ Eigen::VectorXs& perturbed) {
      Eigen::VectorXs tweaked = original;
      tweaked(dof) += eps;
      setGroupScales(tweaked);
      perturbed = getJointWorldPositions(joints);
      return true;
    },
    result,
    eps,
    false);
>>>>>>> ba98ba6d

  // Reset everything how we left it
  setGroupScales(original);

  return result;
}

//==============================================================================
/// This returns the Jacobian relating changes in body scales to changes in
/// marker world positions.
Eigen::MatrixXs Skeleton::getMarkerWorldPositionsJacobianWrtGroupScales(
    const std::vector<std::pair<const dynamics::BodyNode*, Eigen::Vector3s>>&
        markers)
{
  Eigen::MatrixXs individualBodiesJac
      = getMarkerWorldPositionsJacobianWrtBodyScales(markers);
  Eigen::MatrixXs J = Eigen::MatrixXs::Zero(
      individualBodiesJac.rows(), getNumScaleGroups() * 3);
  for (int i = 0; i < mBodyScaleGroups.size(); i++)
  {
    for (dynamics::BodyNode* node : mBodyScaleGroups[i])
    {
      J.block(0, i * 3, J.rows(), 3) += individualBodiesJac.block(
          0, node->getIndexInSkeleton() * 3, J.rows(), 3);
    }
  }
  return J;
}

//==============================================================================
/// This returns the Jacobian relating changes in body scales to changes in
/// marker world positions.
Eigen::MatrixXs
Skeleton::finiteDifferenceMarkerWorldPositionsJacobianWrtGroupScales(
    const std::vector<std::pair<const dynamics::BodyNode*, Eigen::Vector3s>>&
        markers)
{
  Eigen::MatrixXs jac
      = Eigen::MatrixXs::Zero(markers.size() * 3, getNumScaleGroups() * 3);

  Eigen::VectorXs original = getGroupScales();

  const double EPS = 1e-7;
  for (int i = 0; i < getNumScaleGroups() * 3; i++)
  {
    Eigen::VectorXs perturbed = original;
    perturbed(i) += EPS;
    setGroupScales(perturbed);
    Eigen::VectorXs plus = getMarkerWorldPositions(markers);

    perturbed = original;
    perturbed(i) -= EPS;
    setGroupScales(perturbed);
    Eigen::VectorXs minus = getMarkerWorldPositions(markers);

    jac.col(i) = (plus - minus) / (2 * EPS);
  }

  setGroupScales(original);

  return jac;
}

//==============================================================================
/// This gets the Jacobian of leftMultiply.transpose()*J with respect to group
/// scales
Eigen::MatrixXs
Skeleton::getMarkerWorldPositionsSecondJacobianWrtJointWrtGroupScales(
    const std::vector<std::pair<const dynamics::BodyNode*, Eigen::Vector3s>>&
        markers,
    Eigen::VectorXs leftMultiply)
{
  Eigen::MatrixXs individualBodiesJac
      = getMarkerWorldPositionsSecondJacobianWrtJointWrtBodyScale(
          markers, leftMultiply);
  Eigen::MatrixXs J = Eigen::MatrixXs::Zero(
      individualBodiesJac.rows(), getNumScaleGroups() * 3);
  for (int i = 0; i < mBodyScaleGroups.size(); i++)
  {
    for (dynamics::BodyNode* node : mBodyScaleGroups[i])
    {
      J.block(0, i * 3, J.rows(), 3) += individualBodiesJac.block(
          0, node->getIndexInSkeleton() * 3, J.rows(), 3);
    }
  }
  return J;
}

//==============================================================================
/// This gets the Jacobian of leftMultiply.transpose()*J with respect to group
/// scales
Eigen::MatrixXs Skeleton::
    finiteDifferenceMarkerWorldPositionsSecondJacobianWrtJointWrtGroupScales(
        const std::vector<
            std::pair<const dynamics::BodyNode*, Eigen::Vector3s>>& markers,
        Eigen::VectorXs leftMultiply)
{
  Eigen::MatrixXs result
      = Eigen::MatrixXs::Zero(getNumDofs(), getNumScaleGroups() * 3);

  const s_t EPS = 1e-7;

  Eigen::VectorXs original = getGroupScales();
  for (int i = 0; i < getNumScaleGroups() * 3; i++)
  {
    Eigen::VectorXs perturbed = original;
    perturbed(i) += EPS;
    setGroupScales(perturbed);

    Eigen::VectorXs plus
        = leftMultiply.transpose()
          * getMarkerWorldPositionsJacobianWrtJointPositions(markers);

    perturbed = original;
    perturbed(i) -= EPS;
    setGroupScales(perturbed);
    Eigen::VectorXs minus
        = leftMultiply.transpose()
          * getMarkerWorldPositionsJacobianWrtJointPositions(markers);

    result.col(i) = (plus - minus) / (2 * EPS);
  }

  setGroupScales(original);

  return result;
}

//==============================================================================
// This creates a fresh skeleton, which is a copy of this one EXCEPT that
// EulerJoints are BallJoints, and EulerFreeJoints are FreeJoints. This means
// the configuration spaces are different, so you need to use
// `convertPositionsToBallSpace()` and `convertPositionsFromBallSpace()` to
// transform positions to and from the new skeleton's configuration.
std::shared_ptr<dynamics::Skeleton> Skeleton::convertSkeletonToBallJoints()
{
  std::shared_ptr<dynamics::Skeleton> copy = dynamics::Skeleton::create();

  for (int i = 0; i < getNumJoints(); i++)
  {
    dynamics::Joint* joint = getJoint(i);
    dynamics::BodyNode* body = joint->getChildBodyNode();
    dynamics::BodyNode* parent
        = joint->getParentBodyNode() == nullptr
              ? nullptr
              : copy->getBodyNode(joint->getParentBodyNode()->getName());

    if (joint->getType() == EulerFreeJoint::getStaticType())
    {
      dynamics::FreeJoint::Properties props;
      props.mName = joint->getName();
      auto pair = cloneBodyNodeTree<dynamics::FreeJoint>(
          body, copy, parent, props, false);
      pair.first->copyTransformsFrom(joint);
    }
    else if (joint->getType() == EulerJoint::getStaticType())
    {
      dynamics::BallJoint::Properties props;
      props.mName = joint->getName();
      auto pair = cloneBodyNodeTree<dynamics::BallJoint>(
          body, copy, parent, props, false);
      pair.first->copyTransformsFrom(joint);
    }
    else
    {
      // Copy nodes to the new tree
      auto pair = cloneBodyNodeTree(nullptr, body, copy, parent, false);
      (void)pair;
      assert(
          pair.first->getParentScale()
          == body->getParentJoint()->getParentScale());
      assert(
          pair.first->getChildScale()
          == body->getParentJoint()->getChildScale());
    }
  }

  // Verify the memory structure of the copy is correct

#ifndef NDEBUG
  assert(copy->getNumBodyNodes() == getNumBodyNodes());
  for (int i = 0; i < copy->getNumBodyNodes(); i++)
  {
    dynamics::BodyNode* body = copy->getBodyNode(i);
    assert(body != getBodyNode(i));
    if (i > 0)
    {
      dynamics::Joint* parentJoint = body->getParentJoint();
      assert(parentJoint != nullptr);
    }
  }
  assert(copy->getNumJoints() == getNumJoints());
  for (int i = 0; i < copy->getNumJoints(); i++)
  {
    dynamics::Joint* joint = copy->getJoint(i);
    assert(joint != nullptr);
    assert(joint != getJoint(i));
    assert(joint->getName() == getJoint(i)->getName());
    assert(
        joint->getTransformFromChildBodyNode().matrix()
        == getJoint(i)->getTransformFromChildBodyNode().matrix());
    assert(
        joint->getTransformFromParentBodyNode().matrix()
        == getJoint(i)->getTransformFromParentBodyNode().matrix());
  }
#endif

  return copy;
}

//==============================================================================
// This converts the position vector from Euler space to Ball space for any
// joints that need to be converted. This needs to be called on a skeleton
// with EulerJoints and/or EulerFreeJoints or it will just return the passed
// in vector unchanged.
Eigen::VectorXs Skeleton::convertPositionsToBallSpace(Eigen::VectorXs pos)
{
  Eigen::VectorXs translated = pos;
  int cursor = 0;
  for (int i = 0; i < getNumJoints(); i++)
  {
    dynamics::Joint* joint = getJoint(i);
    if (joint->getType() == EulerFreeJoint::getStaticType())
    {
      dynamics::EulerFreeJoint* eulerFreeJoint
          = static_cast<dynamics::EulerFreeJoint*>(joint);
      Eigen::Isometry3s T = EulerJoint::convertToTransform(
          translated.segment<3>(cursor),
          eulerFreeJoint->getAxisOrder(),
          eulerFreeJoint->getFlipAxisMap());
      translated.segment<3>(cursor) = math::logMap(T.linear());
    }
    else if (joint->getType() == EulerJoint::getStaticType())
    {
      dynamics::EulerJoint* eulerJoint
          = static_cast<dynamics::EulerJoint*>(joint);
      Eigen::Isometry3s T = EulerJoint::convertToTransform(
          translated.segment<3>(cursor),
          eulerJoint->getAxisOrder(),
          eulerJoint->getFlipAxisMap());
      translated.segment<3>(cursor) = math::logMap(T.linear());
    }
    cursor += joint->getNumDofs();
  }
  assert(cursor == translated.size());
  return translated;
}

//==============================================================================
// This converts the position vector from Ball space to Euler space for any
// joints that need to be converted. This needs to be called on a skeleton
// with EulerJoints and/or EulerFreeJoints or it will just return the passed
// in vector unchanged.
Eigen::VectorXs Skeleton::convertPositionsFromBallSpace(Eigen::VectorXs pos)
{
  Eigen::VectorXs translated = pos;
  int cursor = 0;
  for (int i = 0; i < getNumJoints(); i++)
  {
    dynamics::Joint* joint = getJoint(i);
    if (joint->getType() == EulerFreeJoint::getStaticType())
    {
      dynamics::EulerFreeJoint* eulerFreeJoint
          = static_cast<dynamics::EulerFreeJoint*>(joint);
      Eigen::Matrix3s R = math::expMapRot(translated.segment<3>(cursor));
      if (eulerFreeJoint->getAxisOrder() == EulerJoint::AxisOrder::XYZ)
      {
        translated.segment<3>(cursor) = math::matrixToEulerXYZ(R).cwiseProduct(
            eulerFreeJoint->getFlipAxisMap());
      }
      else if (eulerFreeJoint->getAxisOrder() == EulerJoint::AxisOrder::XZY)
      {
        translated.segment<3>(cursor) = math::matrixToEulerXZY(R).cwiseProduct(
            eulerFreeJoint->getFlipAxisMap());
      }
      else if (eulerFreeJoint->getAxisOrder() == EulerJoint::AxisOrder::ZXY)
      {
        translated.segment<3>(cursor) = math::matrixToEulerZXY(R).cwiseProduct(
            eulerFreeJoint->getFlipAxisMap());
      }
      else if (eulerFreeJoint->getAxisOrder() == EulerJoint::AxisOrder::ZYX)
      {
        translated.segment<3>(cursor) = math::matrixToEulerZYX(R).cwiseProduct(
            eulerFreeJoint->getFlipAxisMap());
      }
      else
      {
        assert(false && "Unsupported AxisOrder when decoding EulerFreeJoint");
      }
      // Do our best to pick an equivalent set of EulerAngles that's within
      // joint bounds, if one exists
      translated.segment<3>(cursor) = math::attemptToClampEulerAnglesToBounds(
          translated.segment<3>(cursor),
          eulerFreeJoint->getPositionUpperLimits().head<3>(),
          eulerFreeJoint->getPositionLowerLimits().head<3>());
    }
    else if (joint->getType() == EulerJoint::getStaticType())
    {
      dynamics::EulerJoint* eulerJoint
          = static_cast<dynamics::EulerJoint*>(joint);
      Eigen::Matrix3s R = math::expMapRot(translated.segment<3>(cursor));
      if (eulerJoint->getAxisOrder() == EulerJoint::AxisOrder::XYZ)
      {
        translated.segment<3>(cursor) = math::matrixToEulerXYZ(R).cwiseProduct(
            eulerJoint->getFlipAxisMap());
      }
      else if (eulerJoint->getAxisOrder() == EulerJoint::AxisOrder::XZY)
      {
        translated.segment<3>(cursor) = math::matrixToEulerXZY(R).cwiseProduct(
            eulerJoint->getFlipAxisMap());
      }
      else if (eulerJoint->getAxisOrder() == EulerJoint::AxisOrder::ZXY)
      {
        translated.segment<3>(cursor) = math::matrixToEulerZXY(R).cwiseProduct(
            eulerJoint->getFlipAxisMap());
      }
      else if (eulerJoint->getAxisOrder() == EulerJoint::AxisOrder::ZYX)
      {
        translated.segment<3>(cursor) = math::matrixToEulerZYX(R).cwiseProduct(
            eulerJoint->getFlipAxisMap());
      }
      else
      {
        assert(false && "Unsupported AxisOrder when decoding EulerJoint");
      }
      // Do our best to pick an equivalent set of EulerAngles that's within
      // joint bounds, if one exists
      translated.segment<3>(cursor) = math::attemptToClampEulerAnglesToBounds(
          translated.segment<3>(cursor),
          eulerJoint->getPositionUpperLimits(),
          eulerJoint->getPositionLowerLimits());
    }
    cursor += joint->getNumDofs();
  }
  return translated;
}

//==============================================================================
/// This returns the concatenated 3-vectors for world positions of each joint
/// in 3D world space, for the registered source joints.
Eigen::VectorXs Skeleton::getJointWorldPositions(
    const std::vector<const dynamics::Joint*>& joints) const
{
  Eigen::VectorXs sourcePositions = Eigen::VectorXs::Zero(joints.size() * 3);
  for (int i = 0; i < joints.size(); i++)
  {
    sourcePositions.segment<3>(i * 3)
        = (joints[i]->getChildBodyNode()->getWorldTransform()
           * joints[i]->getTransformFromChildBodyNode())
              .translation();
  }
  return sourcePositions;
}

//==============================================================================
/// This returns the concatenated 3-vectors for world angle of each joint's
/// child space in 3D world space, for the registered joints.
Eigen::VectorXs Skeleton::getJointWorldAngles(
    const std::vector<const dynamics::Joint*>& joints) const
{
  Eigen::VectorXs sourceAngles = Eigen::VectorXs::Zero(joints.size() * 3);
  for (int i = 0; i < joints.size(); i++)
  {
    sourceAngles.segment<3>(i * 3) = math::logMap(
        joints[i]->getChildBodyNode()->getWorldTransform().linear());
  }
  return sourceAngles;
}

//==============================================================================
/// This returns the Jacobian relating changes in source skeleton joint
/// positions to changes in source joint world positions.
Eigen::MatrixXs Skeleton::getJointWorldPositionsJacobianWrtJointPositions(
    const std::vector<const dynamics::Joint*>& joints) const
{
  Eigen::MatrixXs jac = Eigen::MatrixXs::Zero(joints.size() * 3, getNumDofs());

  for (int i = 0; i < joints.size(); i++)
  {
    math::Jacobian bodyJac = getWorldPositionJacobian(
        joints[i]->getChildBodyNode(),
        joints[i]->getTransformFromChildBodyNode().translation());
    jac.block(3 * i, 0, 3, bodyJac.cols() - 1)
        = bodyJac.block(3, 0, 3, bodyJac.cols() - 1);
  }

  return jac;
}

//==============================================================================
/// This returns the Jacobian relating changes in source skeleton joint
/// positions to changes in source joint world positions.
Eigen::MatrixXs
Skeleton::finiteDifferenceJointWorldPositionsJacobianWrtJointPositions(
    const std::vector<const dynamics::Joint*>& joints)
{
  Eigen::MatrixXs result(joints.size() * 3, getNumDofs());
  Eigen::VectorXs originalPos = getPositions();

  s_t eps = 1e-7;
  math::finiteDifference(
    [&](/* in*/ s_t eps,
        /* in*/ int dof,
        /*out*/ Eigen::VectorXs& perturbed) {
      Eigen::VectorXs tweakedPos = originalPos;
      tweakedPos(dof) += eps;
      setPositions(tweakedPos);
      perturbed = getJointWorldPositions(joints);
      return true;
    },
    result,
    eps,
    false);

  // Reset everything how we left it
  setPositions(originalPos);

  return result;
}

//==============================================================================
/// This returns the Jacobian relating changes in source skeleton joint
/// positions to changes in source joint world positions.
Eigen::MatrixXs Skeleton::getJointWorldPositionsJacobianWrtJointChildAngles(
    const std::vector<const dynamics::Joint*>& joints) const
{
  Eigen::MatrixXs jac = Eigen::MatrixXs::Zero(joints.size() * 3, getNumDofs());

  for (int i = 0; i < joints.size(); i++)
  {
    math::Jacobian bodyJac
        = getWorldPositionJacobian(joints[i]->getChildBodyNode());
    jac.block(3 * i, 0, 3, bodyJac.cols())
        = bodyJac.block(0, 0, 3, bodyJac.cols());
  }

  return jac;
}

//==============================================================================
/// This returns the Jacobian relating changes in source skeleton joint
/// positions to changes in source joint world positions.
Eigen::MatrixXs
Skeleton::finiteDifferenceJointWorldPositionsJacobianWrtJointChildAngles(
    const std::vector<const dynamics::Joint*>& joints)
{
  Eigen::MatrixXs result(joints.size() * 3, getNumDofs());
  Eigen::VectorXs originalPos = getPositions();

  s_t eps = 1e-7;
  math::finiteDifference(
    [&](/* in*/ s_t eps,
        /* in*/ int dof,
        /*out*/ Eigen::VectorXs& perturbed) {
      Eigen::VectorXs tweakedPos = originalPos;
      tweakedPos(dof) += eps;
      setPositions(tweakedPos);
      perturbed = getJointWorldAngles(joints);
      return true;
    },
    result,
    eps,
    false);

  // Reset everything how we left it
  setPositions(originalPos);

  return result;
}

//==============================================================================
/// This returns the Jacobian relating changes in source skeleton body scales
/// to changes in source joint world positions.
Eigen::MatrixXs Skeleton::getJointWorldPositionsJacobianWrtBodyScales(
    const std::vector<const dynamics::Joint*>& joints)
{
  Eigen::MatrixXs jac
      = Eigen::MatrixXs::Zero(joints.size() * 3, getNumBodyNodes() * 3);

  const Eigen::MatrixXi& parentMap = getParentMap();
  // Scaling a body will cause the joint offsets to scale, which will move the
  // downstream joint positions by those vectors
  for (int i = 0; i < getNumBodyNodes(); i++)
  {
    dynamics::BodyNode* bodyNode = getBodyNode(i);
    Eigen::Matrix3s R = bodyNode->getWorldTransform().linear();

    Eigen::Vector3s parentOffset = bodyNode->getParentJoint()
                                       ->getTransformFromChildBodyNode()
                                       .translation();

    for (int axis = 0; axis < 3; axis++)
    {
      Eigen::Vector3s worldParentOffset = -R.col(axis) * parentOffset(axis);

      for (int j = 0; j < joints.size(); j++)
      {
        int sourceJointDof = joints[j]->getDof(0)->getIndexInSkeleton();
        for (int k = 0; k < bodyNode->getNumChildJoints(); k++)
        {
          dynamics::Joint* childJoint = bodyNode->getChildJoint(k);
          if (childJoint == joints[j]
              || parentMap(
                  childJoint->getDof(0)->getIndexInSkeleton(), sourceJointDof))
          {
            // This is the child joint

            Eigen::Vector3s childOffset
                = Eigen::Vector3s::Unit(axis)
                  * childJoint->getTransformFromParentBodyNode().translation()(
                      axis);
            Eigen::Vector3s worldChildOffset = R * childOffset;
            jac.block(j * 3, i * 3 + axis, 3, 1)
                = (worldParentOffset + worldChildOffset)
                  / bodyNode->getScale()(axis);

            break;
          }
        }
      }
    }
  }

  return jac;
}

//==============================================================================
/// This returns the Jacobian relating changes in source skeleton body scales
/// to changes in source joint world positions.
Eigen::MatrixXs
Skeleton::finiteDifferenceJointWorldPositionsJacobianWrtBodyScales(
    const std::vector<const dynamics::Joint*>& joints)
{
<<<<<<< HEAD
  Eigen::MatrixXs jac
      = Eigen::MatrixXs::Zero(joints.size() * 3, getNumBodyNodes() * 3);

  const double EPS = 1e-7;
  for (int i = 0; i < getNumBodyNodes(); i++)
  {
    Eigen::Vector3s originalScale = getBodyNode(i)->getScale();
    for (int axis = 0; axis < 3; axis++)
    {
      Eigen::Vector3s perturbed = originalScale;
      perturbed(axis) += EPS;
      getBodyNode(i)->setScale(perturbed);
      Eigen::VectorXs plus = getJointWorldPositions(joints);

      perturbed = originalScale;
      perturbed(axis) -= EPS;
      getBodyNode(i)->setScale(perturbed);
      Eigen::VectorXs minus = getJointWorldPositions(joints);

      getBodyNode(i)->setScale(originalScale);

      jac.col(i * 3 + axis) = (plus - minus) / (2 * EPS);
    }
  }

  return jac;
=======
  Eigen::MatrixXs result(joints.size() * 3, getNumBodyNodes());

  s_t eps = 1e-7;
  math::finiteDifference(
    [&](/* in*/ s_t eps,
        /* in*/ int dof,
        /*out*/ Eigen::VectorXs& perturbed) {
      s_t originalScale = getBodyNode(dof)->getScale();
      getBodyNode(dof)->setScale(originalScale + eps);
      perturbed = getJointWorldPositions(joints);
      getBodyNode(dof)->setScale(originalScale);
      return true;
    },
    result,
    eps,
    false);

  return result;
>>>>>>> ba98ba6d
}

//==============================================================================
/// These are a set of bodies, and offsets in local body space where markers
/// are mounted on the body
std::map<std::string, Eigen::Vector3s> Skeleton::getMarkerMapWorldPositions(
    const std::map<
        std::string,
        std::pair<const dynamics::BodyNode*, Eigen::Vector3s>>& markers)
{
  std::map<std::string, Eigen::Vector3s> returnMap;
  for (auto markerPair : markers)
  {
    returnMap[markerPair.first]
        = markerPair.second.first->getWorldTransform()
          * markerPair.second.first->getScale().cwiseProduct(
              markerPair.second.second);
  }
  return returnMap;
}

//==============================================================================
/// These are a set of bodies, and offsets in local body space where markers
/// are mounted on the body
Eigen::VectorXs Skeleton::getMarkerWorldPositions(
    const std::vector<std::pair<const dynamics::BodyNode*, Eigen::Vector3s>>&
        markers)
{
  Eigen::VectorXs positions = Eigen::VectorXs::Zero(markers.size() * 3);
  for (int i = 0; i < markers.size(); i++)
  {
    positions.segment<3>(i * 3)
        = markers[i].first->getWorldTransform()
          * markers[i].first->getScale().cwiseProduct(markers[i].second);
  }
  return positions;
}

//==============================================================================
/// This returns the Jacobian relating changes in source skeleton joint
/// positions to changes in source joint world positions.
Eigen::MatrixXs Skeleton::getMarkerWorldPositionsJacobianWrtJointPositions(
    const std::vector<std::pair<const dynamics::BodyNode*, Eigen::Vector3s>>&
        markers) const
{
  Eigen::MatrixXs jac = Eigen::MatrixXs::Zero(markers.size() * 3, getNumDofs());

  for (int i = 0; i < markers.size(); i++)
  {
    math::Jacobian bodyJac = getWorldPositionJacobian(
        markers[i].first,
        markers[i].first->getScale().cwiseProduct(markers[i].second));
    jac.block(3 * i, 0, 3, bodyJac.cols())
        = bodyJac.block(3, 0, 3, bodyJac.cols());
  }

  return jac;
}

//==============================================================================
/// This returns the Jacobian relating changes in source skeleton joint
/// positions to changes in source joint world positions.
Eigen::MatrixXs
Skeleton::finiteDifferenceMarkerWorldPositionsJacobianWrtJointPositions(
    const std::vector<std::pair<const dynamics::BodyNode*, Eigen::Vector3s>>&
        markers)
{
  Eigen::MatrixXs result(markers.size() * 3, getNumDofs());
  Eigen::VectorXs originalPos = getPositions();

  s_t eps = 1e-7;
  math::finiteDifference(
    [&](/* in*/ s_t eps,
        /* in*/ int dof,
        /*out*/ Eigen::VectorXs& perturbed) {
      Eigen::VectorXs tweakedPos = originalPos;
      tweakedPos(dof) += eps;
      setPositions(tweakedPos);
      perturbed = getMarkerWorldPositions(markers);
      return true;
    },
    result,
    eps,
    false);

  // Reset everything how we left it
  setPositions(originalPos);

  return result;
}

//==============================================================================
/// This returns the Jacobian relating changes in body scales to changes in
/// marker world positions.
Eigen::MatrixXs Skeleton::getMarkerWorldPositionsJacobianWrtBodyScales(
    const std::vector<std::pair<const dynamics::BodyNode*, Eigen::Vector3s>>&
        markers)
{
  Eigen::MatrixXs jac
      = Eigen::MatrixXs::Zero(markers.size() * 3, getNumBodyNodes() * 3);

  const Eigen::MatrixXi& parentMap = getParentMap();
  // Scaling a body will cause the joint offsets to scale, which will move the
  // downstream joint positions by those vectors
  for (int i = 0; i < getNumBodyNodes(); i++)
  {
    dynamics::BodyNode* bodyNode = getBodyNode(i);
    Eigen::Matrix3s R = bodyNode->getWorldTransform().linear();

    Eigen::Vector3s parentOffset = bodyNode->getParentJoint()
                                       ->getTransformFromChildBodyNode()
                                       .translation();

    // Each body can scale along 3 distinct axis
    for (int axis = 0; axis < 3; axis++)
    {
      Eigen::Vector3s worldParentOffset = -R.col(axis) * parentOffset(axis);

      // Now begin iterating rows, for each marker
      for (int j = 0; j < markers.size(); j++)
      {
        int sourceJointDof = markers[j]
                                 .first->getParentJoint()
                                 ->getDof(0)
                                 ->getIndexInSkeleton();

        // If this marker is directly attached to the body node we're scaling,
        // we need to account for that
        if (markers[j].first == bodyNode)
        {
          jac.block(j * 3, i * 3 + axis, 3, 1)
              = R.col(axis) * markers[j].second(axis)
                + (worldParentOffset / bodyNode->getScale()(axis));
        }
        else
        {
          // Check if this marker is a child of the body we're scaling
          for (int k = 0; k < bodyNode->getNumChildJoints(); k++)
          {
            dynamics::Joint* childJoint = bodyNode->getChildJoint(k);
            if (childJoint == markers[j].first->getParentJoint()
                || parentMap(
                    childJoint->getDof(0)->getIndexInSkeleton(),
                    sourceJointDof))
            {
              // This is the child joint
              Eigen::Vector3s childOffset
                  = Eigen::Vector3s::Unit(axis)
                    * childJoint->getTransformFromParentBodyNode()
                          .translation()(axis);

              Eigen::Vector3s worldChildOffset = R * childOffset;
              jac.block(j * 3, i * 3 + axis, 3, 1)
                  = (worldParentOffset + worldChildOffset)
                    / bodyNode->getScale()(axis);

              break;
            }
          }
        }
      }
    }
  }

  return jac;
}

//==============================================================================
/// This returns the Jacobian relating changes in body scales to changes in
/// marker world positions.
Eigen::MatrixXs
Skeleton::finiteDifferenceMarkerWorldPositionsJacobianWrtBodyScales(
    const std::vector<std::pair<const dynamics::BodyNode*, Eigen::Vector3s>>&
        markers)
{
  Eigen::MatrixXs jac
      = Eigen::MatrixXs::Zero(markers.size() * 3, getNumBodyNodes() * 3);

  const double EPS = 1e-7;
  for (int i = 0; i < getNumBodyNodes(); i++)
  {
    Eigen::Vector3s originalScale = getBodyNode(i)->getScale();

    for (int axis = 0; axis < 3; axis++)
    {
      Eigen::Vector3s perturbed = originalScale;

      perturbed(axis) += EPS;
      getBodyNode(i)->setScale(perturbed);
      Eigen::VectorXs plus = getMarkerWorldPositions(markers);

      perturbed = originalScale;
      perturbed(axis) -= EPS;
      getBodyNode(i)->setScale(perturbed);
      Eigen::VectorXs minus = getMarkerWorldPositions(markers);

      getBodyNode(i)->setScale(originalScale);

      jac.col(i * 3 + axis) = (plus - minus) / (2 * EPS);
    }
  }

  return jac;
}

//==============================================================================
/// This returns the Jacobian relating changes in marker offsets to changes in
/// marker world positions.
Eigen::MatrixXs Skeleton::getMarkerWorldPositionsJacobianWrtMarkerOffsets(
    const std::vector<std::pair<const dynamics::BodyNode*, Eigen::Vector3s>>&
        markers) const
{
  Eigen::MatrixXs jac
      = Eigen::MatrixXs::Zero(markers.size() * 3, markers.size() * 3);

  for (int i = 0; i < markers.size(); i++)
  {
    jac.block<3, 3>(i * 3, i * 3)
        = markers[i].first->getWorldTransform().linear();
    jac.block<3, 1>(i * 3, i * 3) *= markers[i].first->getScale()(0);
    jac.block<3, 1>(i * 3, i * 3 + 1) *= markers[i].first->getScale()(1);
    jac.block<3, 1>(i * 3, i * 3 + 2) *= markers[i].first->getScale()(2);
  }

  return jac;
}

//==============================================================================
/// This returns the Jacobian relating changes in marker offsets to changes in
/// marker world positions.
Eigen::MatrixXs
Skeleton::finiteDifferenceMarkerWorldPositionsJacobianWrtMarkerOffsets(
    const std::vector<std::pair<const dynamics::BodyNode*, Eigen::Vector3s>>&
        markers)
{
  Eigen::MatrixXs jac
      = Eigen::MatrixXs::Zero(markers.size() * 3, markers.size() * 3);

  const double EPS = 1e-7;
  for (int i = 0; i < markers.size(); i++)
  {
    for (int j = 0; j < 3; j++)
    {
      std::vector<std::pair<const dynamics::BodyNode*, Eigen::Vector3s>>
          perturbedMarkers;
      for (auto pair : markers)
      {
        perturbedMarkers.emplace_back(pair.first, pair.second);
      }
      perturbedMarkers[i].second(j) = markers[i].second(j) + EPS;
      Eigen::VectorXs plus = getMarkerWorldPositions(perturbedMarkers);

      perturbedMarkers[i].second(j) = markers[i].second(j) - EPS;
      Eigen::VectorXs minus = getMarkerWorldPositions(perturbedMarkers);

      jac.col(i * 3 + j) = (plus - minus) / (2 * EPS);
    }
  }

  return jac;
}

//==============================================================================
/// This gets the gradient of the ||f(q) - x|| function with respect to q
Eigen::VectorXs Skeleton::getMarkerWorldPositionDiffToGoalGradientWrtJointPos(
    const std::vector<std::pair<const dynamics::BodyNode*, Eigen::Vector3s>>&
        markers,
    Eigen::VectorXs goal)
{
  Eigen::VectorXs worldPos = getMarkerWorldPositions(markers);
  Eigen::VectorXs diff = worldPos - goal;
  Eigen::MatrixXs J = getMarkerWorldPositionsJacobianWrtJointPositions(markers);
  return 2 * J.transpose() * diff;
}

//==============================================================================
/// This gets the gradient of the ||f(q) - x|| function with respect to q
Eigen::VectorXs
Skeleton::finiteDifferenceMarkerWorldPositionDiffToGoalGradientWrtJointPos(
    const std::vector<std::pair<const dynamics::BodyNode*, Eigen::Vector3s>>&
        markers,
    Eigen::VectorXs goal)
{
  Eigen::VectorXs result = Eigen::VectorXs::Zero(getNumDofs());

  const s_t EPS = 1e-7;
  Eigen::VectorXs originalPos = getPositions();

  for (int i = 0; i < getNumDofs(); i++)
  {
    Eigen::VectorXs perturbed = originalPos;
    perturbed(i) += EPS;
    setPositions(perturbed);

    s_t plus = (getMarkerWorldPositions(markers) - goal).squaredNorm();

    perturbed = originalPos;
    perturbed(i) -= EPS;
    setPositions(perturbed);

    s_t minus = (getMarkerWorldPositions(markers) - goal).squaredNorm();

    result(i) = (plus - minus) / (2 * EPS);
  }

  setPositions(originalPos);

  return result;
}

//==============================================================================
/// This should be equivalent to
/// `getMarkerWorldPositionsJacobianWrtJointPositions`, just slower. This is
/// here so there's a simple non-recursive formula for the Jacobian to take
/// derivatives against.
Eigen::MatrixXs
Skeleton::getScrewsMarkerWorldPositionsJacobianWrtJointPositions(
    const std::vector<std::pair<const dynamics::BodyNode*, Eigen::Vector3s>>&
        markers)
{
  Eigen::MatrixXs jac = Eigen::MatrixXs::Zero(markers.size() * 3, getNumDofs());

  Eigen::VectorXs worldMarkers = getMarkerWorldPositions(markers);
  const Eigen::MatrixXi& parentMap = getParentMap();

  for (int j = 0; j < getNumDofs(); j++)
  {
    const dynamics::Joint* parentJoint = getDof(j)->getJoint();
    Eigen::Vector6s screw = parentJoint->getWorldAxisScrewForPosition(
        getDof(j)->getIndexInJoint());
    int parentJointDof = j;
    for (int i = 0; i < markers.size(); i++)
    {
      const dynamics::Joint* sourceJoint = markers[i].first->getParentJoint();
      int sourceJointDof = sourceJoint->getDof(0)->getIndexInSkeleton();

      /// getParentMap(i,j) == 1: Dof[i] is a parent of Dof[j]
      /// getParentMap(i,j) == 0: Dof[i] is NOT a parent of Dof[j]
      if (parentMap(parentJointDof, sourceJointDof) == 1
          || sourceJoint == parentJoint)
      {
        jac.block<3, 1>(i * 3, j) = math::gradientWrtTheta(
            screw, worldMarkers.segment<3>(i * 3), 0.0);
      }
    }
  }

  return jac;
}

//==============================================================================
/// This gets the derivative of the Jacobian of the markers wrt joint
/// positions, with respect to a single joint index
Eigen::MatrixXs
Skeleton::getMarkerWorldPositionsDerivativeOfJacobianWrtJointsWrtJoints(
    const std::vector<std::pair<const dynamics::BodyNode*, Eigen::Vector3s>>&
        markers,
    int index)
{
  Eigen::MatrixXs jac = Eigen::MatrixXs::Zero(markers.size() * 3, getNumDofs());

  Eigen::VectorXs worldMarkers = getMarkerWorldPositions(markers);
  const Eigen::MatrixXi& parentMap = getParentMap();

  // Differentiating the whole mess wrt this joint
  dynamics::Joint* rootJoint = getDof(index)->getJoint();
  Eigen::Vector6s rootScrew = rootJoint->getWorldAxisScrewForPosition(
      getDof(index)->getIndexInJoint());
  int rootJointDof = index;

  for (int j = 0; j < getNumDofs(); j++)
  {
    dynamics::Joint* parentJoint = getDof(j)->getJoint();
    Eigen::Vector6s screw = parentJoint->getWorldAxisScrewForPosition(
        getDof(j)->getIndexInJoint());
    int parentJointDof = j;
    for (int i = 0; i < markers.size(); i++)
    {
      const dynamics::Joint* sourceJoint = markers[i].first->getParentJoint();
      int sourceJointDof = sourceJoint->getDof(0)->getIndexInSkeleton();

      /// getParentMap(i,j) == 1: Dof[i] is a parent of Dof[j]
      /// getParentMap(i,j) == 0: Dof[i] is NOT a parent of Dof[j]
      if (parentMap(parentJointDof, sourceJointDof) == 1
          || sourceJoint == parentJoint)
      {
        // The original value in this cell is the following

        /*
        jac.block<3, 1>(i * 3, j) = math::gradientWrtTheta(
            screw, worldMarkers.segment<3>(i * 3), 0.0);
        */

        // There's a special case if the root is the parent of both the DOF for
        // this column of the Jac, _and_ of the marker. That means that all
        // we're doing is rotating (and translating, but that's irrelevant) the
        // joint-marker system. So all we need is the gradient of the rotation.
        if (parentMap(rootJointDof, parentJointDof) == 1)
        {
          Eigen::Vector3s originalJac = math::gradientWrtTheta(
              screw, worldMarkers.segment<3>(i * 3), 0.0);
          jac.block<3, 1>(i * 3, j) = math::gradientWrtThetaPureRotation(
              rootScrew.head<3>(), originalJac, 0);
        }
        else
        {
          // We'll use the sum-product rule, so we need to individually
          // differentiate both terms (`screw` and `markerPos`) wrt the root
          // joint's theta term.

          // Make `screwGrad` hold the gradient of the screw with respect to
          // root

          Eigen::Vector6s screwGrad = Eigen::Vector6s::Zero();

          if (rootJoint == parentJoint)
          {
            int axisIndex = getDof(j)->getIndexInJoint();
            int rotateIndex = getDof(index)->getIndexInJoint();
            screwGrad = parentJoint->getScrewAxisGradientForPosition(
                axisIndex, rotateIndex);
          }
          else
          {
            // Otherwise rotating the root joint doesn't effect parentJoint's
            // screw
            screwGrad.setZero();
          }

          // `screwGrad` now holds the gradient of the screw with respect to
          // root.

          // Now we need the marker position's gradient wrt the root axis

          Eigen::Vector3s markerGradWrtRoot = Eigen::Vector3s::Zero();

          if (parentMap(rootJointDof, sourceJointDof) == 1
              || (rootJoint == sourceJoint))
          {
            markerGradWrtRoot = math::gradientWrtTheta(
                rootScrew, worldMarkers.segment<3>(i * 3), 0.0);
          }

          // Now we just need to apply the product rule to get the final
          // result

          Eigen::Vector3s partA = math::gradientWrtTheta(
              screwGrad, worldMarkers.segment<3>(i * 3), 0.0);
          Eigen::Vector3s partB = math::gradientWrtThetaPureRotation(
              screw.head<3>(), markerGradWrtRoot, 0.0);

          jac.block<3, 1>(i * 3, j) = partA + partB;
        }
      }
    }
  }

  return jac;
}

//==============================================================================
/// This gets the derivative of the Jacobian of the markers wrt joint
/// positions, with respect to a single joint index
Eigen::MatrixXs Skeleton::
    finiteDifferenceMarkerWorldPositionsDerivativeOfJacobianWrtJointsWrtJoints(
        const std::vector<
            std::pair<const dynamics::BodyNode*, Eigen::Vector3s>>& markers,
        int index)
{
  s_t originalPos = getPosition(index);
  const s_t EPS = 1e-7;

  setPosition(index, originalPos + EPS);
  Eigen::MatrixXs plus
      = getMarkerWorldPositionsJacobianWrtJointPositions(markers);

  setPosition(index, originalPos - EPS);
  Eigen::MatrixXs minus
      = getMarkerWorldPositionsJacobianWrtJointPositions(markers);

  setPosition(index, originalPos);
  return (plus - minus) / (2 * EPS);
}

//==============================================================================
/// This gets the Jacobian of J.transpose()*leftMultiply with respect to joint
/// positions, holding leftMultiply constant
Eigen::MatrixXs
Skeleton::getMarkerWorldPositionsSecondJacobianWrtJointWrtJointPositions(
    const std::vector<std::pair<const dynamics::BodyNode*, Eigen::Vector3s>>&
        markers,
    Eigen::VectorXs leftMultiply)
{
  Eigen::MatrixXs result = Eigen::MatrixXs::Zero(getNumDofs(), getNumDofs());

  // The left multiply means we're taking a weighted combination of rows, to get
  // a single row. That's our new vector. Then we're treating that vector as a
  // column vector, and building a Jacobian of how that vector changes as we
  // change joint positions.

  for (int col = 0; col < getNumDofs(); col++)
  {
    result.col(col)
        = getMarkerWorldPositionsDerivativeOfJacobianWrtJointsWrtJoints(
              markers, col)
              .transpose()
          * leftMultiply;
  }

  return result;
}

//==============================================================================
/// This gets the Jacobian of J.transpose()*leftMultiply with respect to joint
/// positions, holding leftMultiply constant
Eigen::MatrixXs Skeleton::
    finiteDifferenceMarkerWorldPositionsSecondJacobianWrtJointWrtJointPositions(
        const std::vector<
            std::pair<const dynamics::BodyNode*, Eigen::Vector3s>>& markers,
        Eigen::VectorXs leftMultiply)
{
  Eigen::MatrixXs result = Eigen::MatrixXs::Zero(getNumDofs(), getNumDofs());

  const s_t EPS = 1e-7;
  Eigen::VectorXs originalPos = getPositions();

  for (int i = 0; i < getNumDofs(); i++)
  {
    Eigen::VectorXs perturbed = originalPos;
    perturbed(i) += EPS;
    setPositions(perturbed);

    Eigen::VectorXs plus
        = leftMultiply.transpose()
          * getMarkerWorldPositionsJacobianWrtJointPositions(markers);

    perturbed = originalPos;
    perturbed(i) -= EPS;
    setPositions(perturbed);

    Eigen::VectorXs minus
        = leftMultiply.transpose()
          * getMarkerWorldPositionsJacobianWrtJointPositions(markers);

    result.col(i) = (plus - minus) / (2 * EPS);
  }

  setPositions(originalPos);

  return result;
}

//==============================================================================
/// This gets the derivative of the Jacobian of the markers wrt joint
/// positions, with respect to a single body scaling
Eigen::MatrixXs
Skeleton::getMarkerWorldPositionsDerivativeOfJacobianWrtJointsWrtBodyScale(
    const std::vector<std::pair<const dynamics::BodyNode*, Eigen::Vector3s>>&
        markers,
    int index,
    int axis,
    const Eigen::MatrixXs& markerWrtScaleJac)
{
  dynamics::BodyNode* scaleBody = getBodyNode(index);
  dynamics::Joint* scaleJoint = scaleBody->getParentJoint();
  int scaleJointDof = scaleJoint->getDof(0)->getIndexInSkeleton();
  int markerGradCol = index * 3 + axis;

  Eigen::MatrixXs jac = Eigen::MatrixXs::Zero(markers.size() * 3, getNumDofs());

  Eigen::VectorXs worldMarkers = getMarkerWorldPositions(markers);
  const Eigen::MatrixXi& parentMap = getParentMap();

  for (int j = 0; j < getNumDofs(); j++)
  {
    const dynamics::Joint* parentJoint = getDof(j)->getJoint();
    Eigen::Vector6s screw = parentJoint->getWorldAxisScrewForPosition(
        getDof(j)->getIndexInJoint());
    int parentJointDof = j;
    for (int i = 0; i < markers.size(); i++)
    {
      const dynamics::Joint* sourceJoint = markers[i].first->getParentJoint();
      int sourceJointDof = sourceJoint->getDof(0)->getIndexInSkeleton();

      /// getParentMap(i,j) == 1: Dof[i] is a parent of Dof[j]
      /// getParentMap(i,j) == 0: Dof[i] is NOT a parent of Dof[j]
      if (parentMap(parentJointDof, sourceJointDof) == 1
          || sourceJoint == parentJoint)
      {
        bool isScalingBodyParentOfMarker
            = (parentMap(scaleJointDof, sourceJointDof) == 1
               || scaleBody == markers[i].first);
        bool isScalingBodyParentOfAxisJoint
            = parentMap(scaleJointDof, parentJointDof) == 1;
        if (isScalingBodyParentOfMarker && !isScalingBodyParentOfAxisJoint)
        {
          Eigen::Vector3s markerGrad
              = markerWrtScaleJac.block<3, 1>(i * 3, markerGradCol);
          jac.block<3, 1>(i * 3, j) = math::gradientWrtThetaPureRotation(
              screw.head<3>(), markerGrad, 0.0);
        }
      }
    }
  }

  return jac;
}

//==============================================================================
/// This gets the derivative of the Jacobian of the markers wrt joint
/// positions, with respect to a single body scaling
Eigen::MatrixXs Skeleton::
    finiteDifferenceMarkerWorldPositionsDerivativeOfJacobianWrtJointsWrtBodyScale(
        const std::vector<
            std::pair<const dynamics::BodyNode*, Eigen::Vector3s>>& markers,
        int index,
        int axis)
{
  Eigen::Vector3s originalScale = getBodyNode(index)->getScale();
  const s_t EPS = 1e-7;

  Eigen::Vector3s perturbed = originalScale;
  perturbed(axis) += EPS;
  getBodyNode(index)->setScale(perturbed);
  Eigen::MatrixXs plus
      = getMarkerWorldPositionsJacobianWrtJointPositions(markers);

  perturbed = originalScale;
  perturbed(axis) -= EPS;
  getBodyNode(index)->setScale(perturbed);
  Eigen::MatrixXs minus
      = getMarkerWorldPositionsJacobianWrtJointPositions(markers);

  getBodyNode(index)->setScale(originalScale);

  return (plus - minus) / (2 * EPS);
}

//==============================================================================
/// This gets the Jacobian of leftMultiply.transpose()*J with respect to body
/// scales
Eigen::MatrixXs
Skeleton::getMarkerWorldPositionsSecondJacobianWrtJointWrtBodyScale(
    const std::vector<std::pair<const dynamics::BodyNode*, Eigen::Vector3s>>&
        markers,
    Eigen::VectorXs leftMultiply)
{
  Eigen::MatrixXs result
      = Eigen::MatrixXs::Zero(getNumDofs(), getNumBodyNodes() * 3);

  // The left multiply means we're taking a weighted combination of rows, to get
  // a single row. That's our new vector. Then we're treating that vector as a
  // column vector, and building a Jacobian of how that vector changes as we
  // change body scales.

  Eigen::MatrixXs scaleJac
      = getMarkerWorldPositionsJacobianWrtBodyScales(markers);

  for (int body = 0; body < getNumBodyNodes(); body++)
  {
    for (int axis = 0; axis < 3; axis++)
    {
      result.col(body * 3 + axis)
          = getMarkerWorldPositionsDerivativeOfJacobianWrtJointsWrtBodyScale(
                markers, body, axis, scaleJac)
                .transpose()
            * leftMultiply;
    }
  }

  return result;
}

//==============================================================================
/// This gets the Jacobian of leftMultiply.transpose()*J with respect to body
/// scales
Eigen::MatrixXs Skeleton::
    finiteDifferenceMarkerWorldPositionsSecondJacobianWrtJointWrtBodyScale(
        const std::vector<
            std::pair<const dynamics::BodyNode*, Eigen::Vector3s>>& markers,
        Eigen::VectorXs leftMultiply)
{
  Eigen::MatrixXs result
      = Eigen::MatrixXs::Zero(getNumDofs(), getNumBodyNodes() * 3);

  const s_t EPS = 1e-7;

  for (int i = 0; i < getNumBodyNodes(); i++)
  {
    Eigen::VectorXs originalScale = getBodyNode(i)->getScale();

    for (int axis = 0; axis < 3; axis++)
    {
      Eigen::VectorXs perturbed = originalScale;
      perturbed(axis) += EPS;
      getBodyNode(i)->setScale(perturbed);

      Eigen::VectorXs plus
          = leftMultiply.transpose()
            * getMarkerWorldPositionsJacobianWrtJointPositions(markers);

      perturbed = originalScale;
      perturbed(axis) -= EPS;
      getBodyNode(i)->setScale(perturbed);

      Eigen::VectorXs minus
          = leftMultiply.transpose()
            * getMarkerWorldPositionsJacobianWrtJointPositions(markers);

      getBodyNode(i)->setScale(originalScale);

      result.col(i * 3 + axis) = (plus - minus) / (2 * EPS);
    }
  }

  return result;
}

//==============================================================================
/// This gets the derivative of the Jacobian of the markers wrt joint
/// positions, with respect to a single marker offset
Eigen::MatrixXs
Skeleton::getMarkerWorldPositionsDerivativeOfJacobianWrtJointsWrtMarkerOffsets(
    const std::vector<std::pair<const dynamics::BodyNode*, Eigen::Vector3s>>&
        markers,
    int marker,
    int axis,
    const Eigen::MatrixXs& markerWrtMarkerJac)
{
  int markerGradCol = marker * 3 + axis;
  Eigen::MatrixXs jac = Eigen::MatrixXs::Zero(markers.size() * 3, getNumDofs());

  Eigen::VectorXs worldMarkers = getMarkerWorldPositions(markers);
  const Eigen::MatrixXi& parentMap = getParentMap();

  for (int j = 0; j < getNumDofs(); j++)
  {
    const dynamics::Joint* parentJoint = getDof(j)->getJoint();
    Eigen::Vector6s screw = parentJoint->getWorldAxisScrewForPosition(
        getDof(j)->getIndexInJoint());
    int parentJointDof = j;
    for (int i = 0; i < markers.size(); i++)
    {
      const dynamics::Joint* sourceJoint = markers[i].first->getParentJoint();
      int sourceJointDof = sourceJoint->getDof(0)->getIndexInSkeleton();

      /// getParentMap(i,j) == 1: Dof[i] is a parent of Dof[j]
      /// getParentMap(i,j) == 0: Dof[i] is NOT a parent of Dof[j]
      if (parentMap(parentJointDof, sourceJointDof) == 1
          || sourceJoint == parentJoint)
      {
        Eigen::Vector3s markerGrad
            = markerWrtMarkerJac.block<3, 1>(i * 3, markerGradCol);
        jac.block<3, 1>(i * 3, j) = math::gradientWrtThetaPureRotation(
            screw.head<3>(), markerGrad, 0.0);
      }
    }
  }

  return jac;
}

//==============================================================================
/// This gets the derivative of the Jacobian of the markers wrt joint
/// positions, with respect to a single marker offset
Eigen::MatrixXs Skeleton::
    finiteDifferenceMarkerWorldPositionsDerivativeOfJacobianWrtJointsWrtMarkerOffsets(
        const std::vector<
            std::pair<const dynamics::BodyNode*, Eigen::Vector3s>>& markers,
        int marker,
        int axis)
{
  const s_t EPS = 1e-7;

  std::vector<std::pair<const dynamics::BodyNode*, Eigen::Vector3s>>
      markersCopy;
  for (auto marker : markers)
    markersCopy.push_back(
        std::make_pair<const dynamics::BodyNode*, Eigen::Vector3s>(
            &(*marker.first), Eigen::Vector3s(marker.second)));

  s_t originalOffset = markersCopy[marker].second(axis);

  markersCopy[marker].second(axis) = originalOffset + EPS;
  Eigen::MatrixXs plus
      = getMarkerWorldPositionsJacobianWrtJointPositions(markersCopy);

  markersCopy[marker].second(axis) = originalOffset - EPS;
  Eigen::MatrixXs minus
      = getMarkerWorldPositionsJacobianWrtJointPositions(markersCopy);

  return (plus - minus) / (2 * EPS);
}

//==============================================================================
/// This gets the Jacobian of leftMultiply.transpose()*J with respect to marker
/// offsets
Eigen::MatrixXs
Skeleton::getMarkerWorldPositionsSecondJacobianWrtJointWrtMarkerOffsets(
    const std::vector<std::pair<const dynamics::BodyNode*, Eigen::Vector3s>>&
        markers,
    Eigen::VectorXs leftMultiply)
{
  Eigen::MatrixXs result
      = Eigen::MatrixXs::Zero(getNumDofs(), markers.size() * 3);

  // The left multiply means we're taking a weighted combination of rows, to get
  // a single row. That's our new vector. Then we're treating that vector as a
  // column vector, and building a Jacobian of how that vector changes as we
  // change body scales.

  Eigen::MatrixXs markerJac
      = getMarkerWorldPositionsJacobianWrtMarkerOffsets(markers);

  for (int marker = 0; marker < markers.size(); marker++)
  {
    for (int axis = 0; axis < 3; axis++)
    {
      result.col(marker * 3 + axis)
          = getMarkerWorldPositionsDerivativeOfJacobianWrtJointsWrtMarkerOffsets(
                markers, marker, axis, markerJac)
                .transpose()
            * leftMultiply;
    }
  }

  return result;
}

//==============================================================================
/// This gets the Jacobian of leftMultiply.transpose()*J with respect to marker
/// offsets
Eigen::MatrixXs Skeleton::
    finiteDifferenceMarkerWorldPositionsSecondJacobianWrtJointWrtMarkerOffsets(
        const std::vector<
            std::pair<const dynamics::BodyNode*, Eigen::Vector3s>>& markers,
        Eigen::VectorXs leftMultiply)
{
  std::vector<std::pair<const dynamics::BodyNode*, Eigen::Vector3s>>
      markersCopy;
  for (auto marker : markers)
    markersCopy.push_back(
        std::make_pair<const dynamics::BodyNode*, Eigen::Vector3s>(
            &(*marker.first), Eigen::Vector3s(marker.second)));

  Eigen::MatrixXs result
      = Eigen::MatrixXs::Zero(getNumDofs(), markers.size() * 3);

  const s_t EPS = 1e-7;

  for (int i = 0; i < markers.size(); i++)
  {
    for (int axis = 0; axis < 3; axis++)
    {
      s_t originalOffset = markersCopy[i].second(axis);

      markersCopy[i].second(axis) = originalOffset + EPS;
      Eigen::VectorXs plus
          = leftMultiply.transpose()
            * getMarkerWorldPositionsJacobianWrtJointPositions(markersCopy);

      markersCopy[i].second(axis) = originalOffset - EPS;
      Eigen::VectorXs minus
          = leftMultiply.transpose()
            * getMarkerWorldPositionsJacobianWrtJointPositions(markersCopy);

      markersCopy[i].second(axis) = originalOffset;

      result.col(i * 3 + axis) = (plus - minus) / (2 * EPS);
    }
  }

  return result;
}

//==============================================================================
/// This runs IK, attempting to fit the world positions of the passed in
/// joints to the vector of (concatenated) target positions. This can
/// optionally also rescale the skeleton.
#define DART_SKEL_LOG_IK_OUTPUT
s_t Skeleton::fitJointsToWorldPositions(
    const std::vector<const dynamics::Joint*>& positionJoints,
    Eigen::VectorXs targetPositions,
    bool scaleBodies,
    math::IKConfig config)
{
  if (scaleBodies)
  {
    Eigen::VectorXs initialPos
        = Eigen::VectorXs::Zero(getNumDofs() + getNumScaleGroups() * 3);
    initialPos.segment(0, getNumDofs()) = getPositions();
    initialPos.segment(getNumDofs(), getNumScaleGroups() * 3)
        = getGroupScales();

    return math::solveIK(
        initialPos,
        positionJoints.size() * 3,
        [this](/* in*/ const Eigen::VectorXs pos, bool clamp) {
          // Set positions
          setPositions(pos.segment(0, getNumDofs()));
          if (clamp)
          {
            clampPositionsToLimits();
          }

          // Set scales
          Eigen::VectorXs newScales
              = pos.segment(getNumDofs(), getNumScaleGroups() * 3);
          for (int i = 0; i < getNumScaleGroups(); i++)
          {
            for (int axis = 0; axis < 3; axis++)
            {
              if (newScales(i * 3 + axis) > getScaleGroupUpperBound(i)(axis))
              {
                newScales(i * 3 + axis) = getScaleGroupUpperBound(i)(axis);
              }
              if (newScales(i * 3 + axis) < getScaleGroupLowerBound(i)(axis))
              {
                newScales(i * 3 + axis) = getScaleGroupLowerBound(i)(axis);
              }
            }
          }
          setGroupScales(newScales);

          // Return the clamped position
          Eigen::VectorXs clampedPos = Eigen::VectorXs::Zero(pos.size());
          clampedPos.segment(0, getNumDofs()) = getPositions();
          clampedPos.segment(getNumDofs(), getNumScaleGroups() * 3) = newScales;
          return clampedPos;
        },
        [this, targetPositions, positionJoints](
            /*out*/ Eigen::VectorXs& diff,
            /*out*/ Eigen::MatrixXs& jac) {
          diff = targetPositions - getJointWorldPositions(positionJoints);
          assert(jac.cols() == getNumDofs() + getNumScaleGroups() * 3);
          assert(jac.rows() == positionJoints.size() * 3);
          jac.setZero();
          jac.block(0, 0, positionJoints.size() * 3, getNumDofs())
              = getJointWorldPositionsJacobianWrtJointPositions(positionJoints);
          jac.block(
              0,
              getNumDofs(),
              positionJoints.size() * 3,
              getNumScaleGroups() * 3)
              = getJointWorldPositionsJacobianWrtGroupScales(positionJoints);
        },
        [this](Eigen::VectorXs& val) {
          val.segment(0, getNumDofs()) = getRandomPose();
          val.segment(getNumDofs(), getNumScaleGroups() * 3).setConstant(1.0);
        },
        config);
  }
  else
  {
    return math::solveIK(
        getPositions(),
        positionJoints.size() * 3,
        [this](/* in*/ Eigen::VectorXs pos, bool clamp) {
          setPositions(pos);
          if (clamp)
          {
            clampPositionsToLimits();
            return getPositions();
          }
          return pos;
        },
        [this, targetPositions, positionJoints](
            /*out*/ Eigen::VectorXs& diff,
            /*out*/ Eigen::MatrixXs& jac) {
          diff = targetPositions - getJointWorldPositions(positionJoints);
          jac = getJointWorldPositionsJacobianWrtJointPositions(positionJoints);
        },
        [this](Eigen::VectorXs& val) { val = getRandomPose(); },
        config);
  }
}

//==============================================================================
/// This runs IK, attempting to fit the world positions of the passed in
/// markers to the vector of (concatenated) target positions.
s_t Skeleton::fitMarkersToWorldPositions(
    const std::vector<std::pair<const dynamics::BodyNode*, Eigen::Vector3s>>&
        markers,
    Eigen::VectorXs targetPositions,
    Eigen::VectorXs markerWeights,
    bool scaleBodies,
    math::IKConfig config)
{
  if (scaleBodies)
  {
    Eigen::VectorXs initialPos
        = Eigen::VectorXs::Zero(getNumDofs() + getNumScaleGroups() * 3);
    initialPos.segment(0, getNumDofs()) = getPositions();
    initialPos.segment(getNumDofs(), getNumScaleGroups() * 3)
        = getGroupScales();

    return math::solveIK(
        initialPos,
        markers.size() * 3,
        [this](/* in*/ const Eigen::VectorXs pos, bool clamp) {
          // Set positions
          setPositions(pos.segment(0, getNumDofs()));
          if (clamp)
          {
            clampPositionsToLimits();
          }

          // Set scales
          Eigen::VectorXs newScales
              = pos.segment(getNumDofs(), getNumScaleGroups() * 3);
          for (int i = 0; i < getNumScaleGroups(); i++)
          {
            for (int axis = 0; axis < 3; axis++)
            {
              if (newScales(i * 3 + axis) > getScaleGroupUpperBound(i)(axis))
              {
                newScales(i * 3 + axis) = getScaleGroupUpperBound(i)(axis);
              }
              if (newScales(i * 3 + axis) < getScaleGroupLowerBound(i)(axis))
              {
                newScales(i * 3 + axis) = getScaleGroupLowerBound(i)(axis);
              }
            }
          }
          setGroupScales(newScales);

          // Return the clamped position
          Eigen::VectorXs clampedPos = Eigen::VectorXs::Zero(pos.size());
          clampedPos.segment(0, getNumDofs()) = getPositions();
          clampedPos.segment(getNumDofs(), getNumScaleGroups() * 3) = newScales;
          return clampedPos;
        },
        [this, targetPositions, markers](
            /*out*/ Eigen::VectorXs& diff,
            /*out*/ Eigen::MatrixXs& jac) {
          diff = targetPositions - getMarkerWorldPositions(markers);
          assert(jac.cols() == getNumDofs() + getNumScaleGroups() * 3);
          assert(jac.rows() == markers.size() * 3);
          jac.setZero();
          jac.block(0, 0, markers.size() * 3, getNumDofs())
              = getMarkerWorldPositionsJacobianWrtJointPositions(markers);
          jac.block(
              0, getNumDofs(), markers.size() * 3, getNumScaleGroups() * 3)
              = getMarkerWorldPositionsJacobianWrtGroupScales(markers);
        },
        [this](Eigen::VectorXs& val) {
          val.segment(0, getNumDofs()) = getRandomPose();
          val.segment(getNumDofs(), getNumScaleGroups() * 3).setConstant(1.0);
        },
        config);
  }
  else
  {
    return math::solveIK(
        getPositions(),
        markers.size() * 3,
        [this](/* in*/ Eigen::VectorXs pos, bool clamp) {
          setPositions(pos);
          if (clamp)
          {
            clampPositionsToLimits();
            return getPositions();
          }
          return pos;
        },
        [this, targetPositions, markers, markerWeights](
            /*out*/ Eigen::VectorXs& diff,
            /*out*/ Eigen::MatrixXs& jac) {
          diff = targetPositions - getMarkerWorldPositions(markers);
          for (int j = 0; j < markerWeights.size(); j++)
          {
            diff.segment<3>(j * 3) *= markerWeights(j);
          }
          jac = getMarkerWorldPositionsJacobianWrtJointPositions(markers);
        },
        [this](Eigen::VectorXs& val) { val = getRandomPose(); },
        config);
  }
}

//==============================================================================
void Skeleton::integratePositions(s_t _dt)
{
  for (std::size_t i = 0; i < mSkelCache.mBodyNodes.size(); ++i)
    mSkelCache.mBodyNodes[i]->getParentJoint()->integratePositions(_dt);

  for (std::size_t i = 0; i < mSoftBodyNodes.size(); ++i)
  {
    for (std::size_t j = 0; j < mSoftBodyNodes[i]->getNumPointMasses(); ++j)
      mSoftBodyNodes[i]->getPointMass(j)->integratePositions(_dt);
  }
}

//==============================================================================
Eigen::VectorXs Skeleton::integratePositionsExplicit(
    Eigen::VectorXs pos, Eigen::VectorXs vel, s_t dt)
{
  Eigen::VectorXs nextPos = Eigen::VectorXs::Zero(pos.size());

  int cursor = 0;
  for (std::size_t i = 0; i < mSkelCache.mBodyNodes.size(); ++i)
  {
    Joint* joint = mSkelCache.mBodyNodes[i]->getParentJoint();
    int dofs = joint->getNumDofs();
    nextPos.segment(cursor, dofs) = joint->integratePositionsExplicit(
        pos.segment(cursor, dofs), vel.segment(cursor, dofs), dt);
    cursor += dofs;
  }

  return nextPos;
}

//==============================================================================
Eigen::MatrixXs Skeleton::getPosPosJac(
    Eigen::VectorXs pos, Eigen::VectorXs vel, s_t dt)
{
  Eigen::MatrixXs jac = Eigen::MatrixXs::Zero(pos.size(), pos.size());

  int cursor = 0;
  for (std::size_t i = 0; i < mSkelCache.mBodyNodes.size(); ++i)
  {
    Joint* joint = mSkelCache.mBodyNodes[i]->getParentJoint();
    int dofs = joint->getNumDofs();
    jac.block(cursor, cursor, dofs, dofs) = joint->getPosPosJacobian(
        pos.segment(cursor, dofs), vel.segment(cursor, dofs), dt);
    cursor += dofs;
  }

  return jac;
}

//==============================================================================
Eigen::MatrixXs Skeleton::getVelPosJac(
    Eigen::VectorXs pos, Eigen::VectorXs vel, s_t dt)
{
  Eigen::MatrixXs jac = Eigen::MatrixXs::Zero(pos.size(), pos.size());

  int cursor = 0;
  for (std::size_t i = 0; i < mSkelCache.mBodyNodes.size(); ++i)
  {
    Joint* joint = mSkelCache.mBodyNodes[i]->getParentJoint();
    int dofs = joint->getNumDofs();
    jac.block(cursor, cursor, dofs, dofs) = joint->getVelPosJacobian(
        pos.segment(cursor, dofs), vel.segment(cursor, dofs), dt);
    cursor += dofs;
  }

  return jac;
}

//==============================================================================
void Skeleton::integrateVelocities(s_t _dt)
{
  for (std::size_t i = 0; i < mSkelCache.mBodyNodes.size(); ++i)
    mSkelCache.mBodyNodes[i]->getParentJoint()->integrateVelocities(_dt);

  for (std::size_t i = 0; i < mSoftBodyNodes.size(); ++i)
  {
    for (std::size_t j = 0; j < mSoftBodyNodes[i]->getNumPointMasses(); ++j)
      mSoftBodyNodes[i]->getPointMass(j)->integrateVelocities(_dt);
  }
}

//==============================================================================
Eigen::VectorXs Skeleton::getPositionDifferences(
    const Eigen::VectorXs& _q2, const Eigen::VectorXs& _q1) const
{
  if (static_cast<std::size_t>(_q2.size()) != getNumDofs()
      || static_cast<std::size_t>(_q1.size()) != getNumDofs())
  {
    dterr << "Skeleton::getPositionsDifference: q1's size[" << _q1.size()
          << "] or q2's size[" << _q2.size() << "is different with the dof ["
          << getNumDofs() << "]." << std::endl;
    return Eigen::VectorXs::Zero(getNumDofs());
  }

  Eigen::VectorXs dq(getNumDofs());

  for (const auto& bodyNode : mSkelCache.mBodyNodes)
  {
    const Joint* joint = bodyNode->getParentJoint();
    const std::size_t dof = joint->getNumDofs();

    if (dof)
    {
      std::size_t index = joint->getDof(0)->getIndexInSkeleton();
      const Eigen::VectorXs& q2Seg = _q2.segment(index, dof);
      const Eigen::VectorXs& q1Seg = _q1.segment(index, dof);
      dq.segment(index, dof) = joint->getPositionDifferences(q2Seg, q1Seg);
    }
  }

  return dq;
}

//==============================================================================
Eigen::VectorXs Skeleton::getVelocityDifferences(
    const Eigen::VectorXs& _dq2, const Eigen::VectorXs& _dq1) const
{
  if (static_cast<std::size_t>(_dq2.size()) != getNumDofs()
      || static_cast<std::size_t>(_dq1.size()) != getNumDofs())
  {
    dterr << "Skeleton::getPositionsDifference: dq1's size[" << _dq1.size()
          << "] or dq2's size[" << _dq2.size() << "is different with the dof ["
          << getNumDofs() << "]." << std::endl;
    return Eigen::VectorXs::Zero(getNumDofs());
  }

  // All the tangent spaces of Joint's configuration spaces are vector spaces.
  return _dq2 - _dq1;
}

//==============================================================================
/// This quantifies how much error the inverse dynamics result ended up with.
s_t Skeleton::ContactInverseDynamicsResult::sumError()
{
  Eigen::VectorXs oldPos = skel->getPositions();
  Eigen::VectorXs oldVel = skel->getVelocities();
  Eigen::VectorXs oldControl = skel->getControlForces();
  Eigen::Vector6s oldExtForce = contactBody->getExternalForceLocal();

  // Set to the initial conditions of the problem
  skel->setPositions(pos);
  skel->setVelocities(vel);
  const_cast<dynamics::BodyNode*>(contactBody)->setExtWrench(contactWrench);
  skel->setControlForces(jointTorques);

  // Compute one timestep
  skel->computeForwardDynamics();
  skel->integrateVelocities(skel->getTimeStep());
  Eigen::VectorXs realNextVel = skel->getVelocities();

  /*
  Eigen::MatrixXs velCompare = Eigen::MatrixXs::Zero(realNextVel.size(), 2);
  velCompare.col(0) = realNextVel;
  velCompare.col(1) = nextVel;
  std::cout << "real next vel - next vel (" << (realNextVel - nextVel).norm()
            << "): " << std::endl
            << velCompare << std::endl;
  */

  // Compute the error
  s_t error = (realNextVel - nextVel).norm();

  // Reset to old forces
  skel->setPositions(oldPos);
  skel->setVelocities(oldVel);
  skel->setControlForces(oldControl);
  const_cast<dynamics::BodyNode*>(contactBody)->setExtWrench(oldExtForce);

  return error;
}

//==============================================================================
/// This solves a simple inverse dynamics problem to get forces we need to
/// apply to arrive at "nextVel" at the next timestep.
Eigen::VectorXs Skeleton::getInverseDynamics(const Eigen::VectorXs& nextVel)
{
  Eigen::VectorXs accel
      = getVelocityDifferences(nextVel, getVelocities()) / getTimeStep();
  Eigen::VectorXs massTorques = multiplyByImplicitMassMatrix(accel);
  Eigen::VectorXs coriolisAndGravity = getCoriolisAndGravityForces()
                                       - getExternalForces() + getDampingForce()
                                       + getSpringForce();
  return massTorques + coriolisAndGravity;
}

//==============================================================================
/// This solves the inverse dynamics problem to figure out what forces we
/// would need to apply (in our _current state_) in order to get the desired
/// next velocity. This includes arbitrary forces and moments at the
/// `contactBody`, which can be post-processed down to individual contact
/// results.
Skeleton::ContactInverseDynamicsResult Skeleton::getContactInverseDynamics(
    const Eigen::VectorXs& nextVel, const dynamics::BodyNode* contactBody)
{
  ContactInverseDynamicsResult result;
  result.skel = this;
  result.contactBody = contactBody;
  result.pos = getPositions();
  result.vel = getVelocities();
  result.nextVel = nextVel;

  const dynamics::Joint* joint = getRootJoint();
  const dynamics::FreeJoint* freeJoint
      = dynamic_cast<const dynamics::FreeJoint*>(joint);
  const dynamics::EulerFreeJoint* eulerFreeJoint
      = dynamic_cast<const dynamics::EulerFreeJoint*>(joint);
  if (freeJoint == nullptr && eulerFreeJoint == nullptr)
  {
    std::cout
        << "Error: Skeleton::getContactInverseDynamics() assumes that the root "
           "joint of the skeleton is a FreeJoint or an EulerFreeJoint. Since "
           "it's neither, this function won't work and we're returning zeros."
        << std::endl;
    result.contactWrench.setZero();
    result.jointTorques = Eigen::VectorXs::Zero(getNumDofs());
    return result;
  }

  // This is the Jacobian in local body space. We're going to end up applying
  // our contact force in local body space, so this works out.
  math::Jacobian jac = getJacobian(contactBody);
  Eigen::Matrix6s jacBlock = jac.block<6, 6>(0, 0).transpose();

  Eigen::VectorXs accel
      = getVelocityDifferences(nextVel, getVelocities()) / getTimeStep();
  Eigen::VectorXs massTorques = multiplyByImplicitMassMatrix(accel);

  Eigen::VectorXs coriolisAndGravity = getCoriolisAndGravityForces()
                                       - getExternalForces() + getDampingForce()
                                       + getSpringForce();

  Eigen::Vector6s rootTorque
      = massTorques.head<6>() + coriolisAndGravity.head<6>();
  result.contactWrench
      = jacBlock.completeOrthogonalDecomposition().solve(rootTorque);
  Eigen::VectorXs contactTorques = jac.transpose() * result.contactWrench;
  result.jointTorques = massTorques + coriolisAndGravity - contactTorques;
  result.jointTorques.head<6>().setZero();

  return result;
}

//==============================================================================
/// This quantifies how much error the inverse dynamics result ended up with.
s_t Skeleton::MultipleContactInverseDynamicsResult::sumError()
{
  Eigen::VectorXs oldPos = skel->getPositions();
  Eigen::VectorXs oldVel = skel->getVelocities();
  Eigen::VectorXs oldControl = skel->getControlForces();
  std::vector<Eigen::Vector6s> oldExtForces;
  for (int i = 0; i < contactBodies.size(); i++)
  {
    oldExtForces.push_back(contactBodies[i]->getExternalForceLocal());
  }

  // Set to the initial conditions of the problem
  skel->setPositions(pos);
  skel->setVelocities(vel);
  for (int i = 0; i < contactBodies.size(); i++)
  {
    /*
    std::cout << "Contact wrench " << i << ": " << contactWrenches[i]
              << std::endl;
    */
    const_cast<dynamics::BodyNode*>(contactBodies[i])
        ->setExtWrench(contactWrenches[i]);
  }
  // std::cout << "Control torques: " << jointTorques << std::endl;
  skel->setControlForces(jointTorques);

  // Compute one timestep
  skel->computeForwardDynamics();
  skel->integrateVelocities(skel->getTimeStep());
  Eigen::VectorXs realNextVel = skel->getVelocities();

  /*
  Eigen::MatrixXs velCompare = Eigen::MatrixXs::Zero(realNextVel.size(), 2);
  velCompare.col(0) = realNextVel;
  velCompare.col(1) = nextVel;
  std::cout << "real next vel - next vel (" << (realNextVel - nextVel).norm()
            << "): " << std::endl
            << velCompare << std::endl;
  */

  // Compute the error
  s_t error = (realNextVel - nextVel).norm();

  // Reset to old forces
  skel->setPositions(oldPos);
  skel->setVelocities(oldVel);
  skel->setControlForces(oldControl);
  for (int i = 0; i < contactBodies.size(); i++)
  {
    const_cast<dynamics::BodyNode*>(contactBodies[i])
        ->setExtWrench(oldExtForces[i]);
  }

  return error;
}

//==============================================================================
/// This computes the difference between the guess and the closest valid
/// solution
s_t Skeleton::MultipleContactInverseDynamicsResult::computeGuessLoss()
{
  s_t loss = 0.0;
  for (int i = 0; i < contactBodies.size(); i++)
  {
    loss += (contactWrenchGuesses[i] - contactWrenches[i]).squaredNorm();
  }
  return loss;
}

//==============================================================================
/// If you pass in multiple simultaneous contacts, with guesses about the
/// contact wrenches for each body, this method will find the least-squares
/// closest solution for contact wrenches on each body that will satisfying
/// the next velocity constraint. This is intended to be useful for EM loops
/// for learning rich contact models. Without initial guesses, the solution is
/// not unique, so in order to use this method to get useful inverse dynamics
/// you'll need good initial guesses.
Skeleton::MultipleContactInverseDynamicsResult
Skeleton::getMultipleContactInverseDynamics(
    const Eigen::VectorXs& nextVel,
    std::vector<const dynamics::BodyNode*> bodies,
    std::vector<Eigen::Vector6s> bodyWrenchGuesses)
{
  MultipleContactInverseDynamicsResult result;
  result.skel = this;
  result.contactBodies = bodies;
  result.pos = getPositions();
  result.vel = getVelocities();
  result.nextVel = nextVel;

  const dynamics::Joint* joint = getRootJoint();
  const dynamics::FreeJoint* freeJoint
      = dynamic_cast<const dynamics::FreeJoint*>(joint);
  const dynamics::EulerFreeJoint* eulerFreeJoint
      = dynamic_cast<const dynamics::EulerFreeJoint*>(joint);
  if (freeJoint == nullptr && eulerFreeJoint == nullptr)
  {
    std::cout
        << "Error: Skeleton::getContactInverseDynamics() assumes that the root "
           "joint of the skeleton is a FreeJoint or an EulerFreeJoint. Since "
           "it's neither, this function won't work and we're returning zeros."
        << std::endl;
    result.contactWrenches = std::vector<Eigen::Vector6s>();
    for (int i = 0; i < bodies.size(); i++)
      result.contactWrenches.push_back(Eigen::Vector6s::Zero());
    result.jointTorques = Eigen::VectorXs::Zero(getNumDofs());
    return result;
  }

  // This is the Jacobian in local body space. We're going to end up applying
  // our contact force in local body space, so this works out.
  Eigen::MatrixXs jacs = Eigen::MatrixXs::Zero(6 * bodies.size(), getNumDofs());
  assert(bodies.size() > 0);

  for (int i = 0; i < bodies.size(); i++)
  {
    jacs.block(6 * i, 0, 6, getNumDofs()) = getJacobian(bodies[i]);
  }
  Eigen::MatrixXs jacBlock = jacs.block(0, 0, 6 * bodies.size(), 6).transpose();

  Eigen::VectorXs massTorques = multiplyByImplicitMassMatrix(
      (nextVel - getVelocities()) / getTimeStep());

  Eigen::VectorXs coriolisAndGravity = getCoriolisAndGravityForces()
                                       - getExternalForces() + getDampingForce()
                                       + getSpringForce();

  Eigen::Vector6s rootTorque
      = massTorques.head<6>() + coriolisAndGravity.head<6>();

  Eigen::VectorXs correctedForces = Eigen::VectorXs::Zero(6 * bodies.size());

  // If no guesses are passed in to us, we'll do our best to construct something
  // sensible using the heuristic that we'd like a guess that minimizes the
  // torques required at the bodies. That amounts to minimizing the moment arm
  // between each body and its center of pressure. We can construct and solve a
  // linearly constrained QP in closed form.
  if (bodyWrenchGuesses.size() == 0)
  {
    // We want to take a minimum of torques.
    int n = 6 * bodies.size();
    int m = 6;

    // Create a diagonal weight matrix for our QP.
    s_t eps = 0.01;
    Eigen::MatrixXs B = Eigen::MatrixXs::Identity(n, n);
    for (int i = 0; i < bodies.size(); i++)
    {
      B(i * 6 + 3, i * 6 + 3) = eps;
      B(i * 6 + 4, i * 6 + 4) = eps;
      B(i * 6 + 5, i * 6 + 5) = eps;
    }

    // Create the KKT matrix for our QP
    Eigen::MatrixXs KKT = Eigen::MatrixXs::Zero(n + m, n + m);
    KKT.block(0, 0, n, n) = B;
    KKT.block(n, 0, m, n) = jacBlock;
    KKT.block(0, n, n, m) = jacBlock.transpose();

    Eigen::VectorXs KKTeq = Eigen::VectorXs::Zero(n + m);
    KKTeq.segment(n, m) = rootTorque;

    Eigen::VectorXs KKTSolution = KKT.householderQr().solve(KKTeq);

    // Read the forces off of the solution to the KKT conditions
    correctedForces = KKTSolution.segment(0, n);
  }
  // If we were handed guesses, just find the least-squares nearest values for
  // contact force that still satisfy inverse dynamics.
  else
  {
    result.contactWrenchGuesses = bodyWrenchGuesses;

    Eigen::VectorXs forces = Eigen::VectorXs::Zero(6 * bodies.size());
    for (int i = 0; i < bodies.size(); i++)
    {
      forces.segment(6 * i, 6) = bodyWrenchGuesses[i];
    }
    correctedForces = jacBlock.completeOrthogonalDecomposition().solve(
                          rootTorque - jacBlock * forces)
                      + forces;
  }

  result.contactWrenches = std::vector<Eigen::Vector6s>();
  for (int i = 0; i < bodies.size(); i++)
  {
    result.contactWrenches.push_back(Eigen::Vector6s::Zero());
    result.contactWrenches[i] = correctedForces.segment(i * 6, 6);
  }
  Eigen::VectorXs contactTorques = jacs.transpose() * correctedForces;
  result.jointTorques = massTorques + coriolisAndGravity - contactTorques;
  result.jointTorques.head<6>().setZero();

  return result;
}

//==============================================================================
/// This computes how much the actual dynamics we get when we apply this
/// solution differ from the goal solution.
s_t Skeleton::MultipleContactInverseDynamicsOverTimeResult::sumError()
{
  Eigen::VectorXs oldPos = skel->getPositions();
  Eigen::VectorXs oldVel = skel->getVelocities();
  Eigen::VectorXs oldControl = skel->getControlForces();
  std::vector<Eigen::Vector6s> oldExtForces;
  for (int i = 0; i < contactBodies.size(); i++)
  {
    oldExtForces.push_back(contactBodies[i]->getExternalForceLocal());
  }

  s_t error = 0.0;
  for (int i = 0; i < timesteps; i++)
  {
    // Set to the initial conditions of the problem
    skel->setPositions(positions.col(i));
    skel->setVelocities(velocities.col(i));
    for (int j = 0; j < contactBodies.size(); j++)
    {
      const_cast<dynamics::BodyNode*>(contactBodies[j])
          ->setExtWrench(contactWrenches[i][j]);
    }
    skel->setControlForces(jointTorques.col(i));

    // Compute one timestep
    skel->computeForwardDynamics();
    skel->integrateVelocities(skel->getTimeStep());
    Eigen::VectorXs realNextVel = skel->getVelocities();

    // Compute the error
    error += (realNextVel - nextVelocities.col(i)).norm();
  }

  // Reset to old forces
  skel->setPositions(oldPos);
  skel->setVelocities(oldVel);
  skel->setControlForces(oldControl);
  for (int i = 0; i < contactBodies.size(); i++)
  {
    const_cast<dynamics::BodyNode*>(contactBodies[i])
        ->setExtWrench(oldExtForces[i]);
  }

  return error;
}

//==============================================================================
s_t Skeleton::MultipleContactInverseDynamicsOverTimeResult::
    computeSmoothnessLoss()
{
  s_t loss = 0.0;
  for (int i = 1; i < timesteps; i++)
  {
    for (int j = 0; j < contactBodies.size(); j++)
    {
      loss += (contactWrenches[i][j] - contactWrenches[i - 1][j]).squaredNorm();
    }
  }

  return loss;
}

//==============================================================================
s_t Skeleton::MultipleContactInverseDynamicsOverTimeResult::
    computePrevForceLoss()
{
  s_t loss = 0.0;
  for (int j = 0; j < contactBodies.size(); j++)
  {
    loss += (contactWrenches[0][j] - prevContactForces[j]).squaredNorm();
  }
  return loss;
}

Eigen::MatrixXs Skeleton::EMPTY = Eigen::MatrixXs::Zero(0, 0);

//==============================================================================
/// This sets up and solves a QP that tracks multiple contacts over a
/// time-series of positions. This has two blending factors to control the
/// solution, a `smoothingWeight` and a `minTorqueWeight`. Increasing the
/// smoothing weight will prioritize a smoother (less time varying) set of
/// contact forces. Increasing the minimize torques weight will prioritize
/// solutions at each timestep that minimize the torque-component of the
/// contact forces at each body.
///
/// This will not provide a contact solution at the last two timesteps passed
/// in, because it cannot compute a velocity and acceleration at those
/// timesteps.
Skeleton::MultipleContactInverseDynamicsOverTimeResult
Skeleton::getMultipleContactInverseDynamicsOverTime(
    const Eigen::MatrixXs& positions,
    std::vector<const dynamics::BodyNode*> bodies,
    // This allows us to penalize non-smooth GRFs
    s_t smoothingWeight,
    // This allows us to penalize large torques in our GRFs
    s_t minTorqueWeight,
    // This allows us to penalize GRFs on rapidly moving bodies
    std::function<s_t(s_t)> velocityPenalty,
    // This allows us to specify exactly what we want the initial forces to be
    std::vector<Eigen::Vector6s> prevContactForces,
    s_t prevContactWeight,
    // This allows us to specify how we'd like to penalize magnitudes of
    // different contact forces frame-by-frame
    Eigen::MatrixXs magnitudeCosts)
{
  MultipleContactInverseDynamicsOverTimeResult result;
  result.skel = this;
  result.contactBodies = bodies;

  Eigen::VectorXs oldPos = getPositions();
  Eigen::VectorXs oldVel = getVelocities();
  Eigen::VectorXs oldControl = getControlForces();

  int fDim = 6 * bodies.size();
  int dofs = getNumDofs();

  int timesteps = positions.cols() - 2;
  result.timesteps = timesteps;
  Eigen::MatrixXs B = Eigen::MatrixXs::Zero(fDim * timesteps, fDim * timesteps);
  Eigen::VectorXs b = Eigen::VectorXs::Zero(fDim * timesteps);
  Eigen::MatrixXs A = Eigen::MatrixXs::Zero(6 * timesteps, fDim * timesteps);
  Eigen::VectorXs c = Eigen::VectorXs::Zero(6 * timesteps);

  result.positions = Eigen::MatrixXs::Zero(dofs, timesteps);
  result.velocities = Eigen::MatrixXs::Zero(dofs, timesteps);
  result.nextVelocities = Eigen::MatrixXs::Zero(dofs, timesteps);
  result.jointTorques = Eigen::MatrixXs::Zero(dofs, timesteps);

  std::vector<Eigen::MatrixXs> timestepJacs;
  std::vector<Eigen::VectorXs> timestepJointTorques;

  Eigen::MatrixXs torqueStamp = Eigen::MatrixXs::Identity(fDim, fDim);
  s_t eps = 0.01;
  for (int j = 0; j < bodies.size(); j++)
  {
    torqueStamp(j * 6 + 3, j * 6 + 3) = eps;
    torqueStamp(j * 6 + 4, j * 6 + 4) = eps;
    torqueStamp(j * 6 + 5, j * 6 + 5) = eps;
  }

  B.block(0, 0, fDim, fDim)
      += prevContactWeight * Eigen::MatrixXs::Identity(fDim, fDim);
  if (prevContactWeight > 0)
  {
    result.prevContactForces = prevContactForces;
    assert(prevContactForces.size() == bodies.size());
    for (int i = 0; i < bodies.size(); i++)
    {
      b.segment<6>(i * 6) = -2 * prevContactWeight * prevContactForces[i];
    }
  }
  for (int i = 0; i < timesteps; i++)
  {
    B.block(fDim * i, fDim * i, fDim, fDim) += minTorqueWeight * torqueStamp;
    if (i + 1 < timesteps)
    {
      B.block(fDim * i, fDim * i, fDim, fDim)
          += smoothingWeight * Eigen::MatrixXs::Identity(fDim, fDim);
      B.block(fDim * (i + 1), fDim * i, fDim, fDim)
          -= smoothingWeight * Eigen::MatrixXs::Identity(fDim, fDim);
      B.block(fDim * i, fDim * (i + 1), fDim, fDim)
          -= smoothingWeight * Eigen::MatrixXs::Identity(fDim, fDim);
      B.block(fDim * (i + 1), fDim * (i + 1), fDim, fDim)
          += smoothingWeight * Eigen::MatrixXs::Identity(fDim, fDim);
    }
    if (magnitudeCosts.rows() == bodies.size())
    {
      for (int j = 0; j < bodies.size(); j++)
      {
        B.block<6, 6>(fDim * i + j * 6, fDim * i + j * 6)
            += Eigen::Matrix6s::Identity() * magnitudeCosts(j, i);
      }
    }

    Eigen::VectorXs vel
        = getPositionDifferences(positions.col(i + 1), positions.col(i))
          / getTimeStep();
    Eigen::VectorXs nextVel
        = getPositionDifferences(positions.col(i + 2), positions.col(i + 1))
          / getTimeStep();
    Eigen::VectorXs accel
        = getVelocityDifferences(nextVel, vel) / getTimeStep();

    result.positions.col(i) = positions.col(i);
    result.velocities.col(i) = vel;
    result.nextVelocities.col(i) = nextVel;

    setPositions(positions.col(i));
    setVelocities(vel);

    // Get the spatial velocities of each of the contact bodies, and construct a
    // weighted cost for applying contact wrenches.

    Eigen::VectorXs velCosts = Eigen::VectorXs::Ones(fDim);
    for (int j = 0; j < bodies.size(); j++)
    {
      Eigen::Vector3s worldVel = bodies[j]->getLinearVelocity();
      s_t velNorm = worldVel.squaredNorm();
      velCosts.segment<6>(j * 6) *= velocityPenalty(velNorm);
    }
    B.block(fDim * i, fDim * i, fDim, fDim) += velCosts.asDiagonal();

    // This is the Jacobian in local body space. We're going to end up applying
    // our contact force in local body space, so this works out.
    Eigen::MatrixXs jacs = Eigen::MatrixXs::Zero(fDim, getNumDofs());
    assert(bodies.size() > 0);

    for (int i = 0; i < bodies.size(); i++)
    {
      jacs.block(6 * i, 0, 6, getNumDofs()) = getJacobian(bodies[i]);
    }
    timestepJacs.push_back(jacs);

    A.block(6 * i, fDim * i, 6, fDim) = jacs.block(0, 0, fDim, 6).transpose();

    Eigen::VectorXs jointTorques
        = (multiplyByImplicitMassMatrix(accel) + getCoriolisAndGravityForces()
           - getExternalForces() + getDampingForce() + getSpringForce());
    timestepJointTorques.push_back(jointTorques);
    c.segment<6>(6 * i) = jointTorques.head<6>();
  }

  // We now have B, b, A, and c, so build the KKT matrix

  Eigen::MatrixXs kktMatrix
      = Eigen::MatrixXs::Zero(B.rows() + A.rows(), B.rows() + A.rows());
  kktMatrix.block(0, 0, B.rows(), B.cols()) = 2 * B;
  kktMatrix.block(B.rows(), 0, A.rows(), A.cols()) = A;
  kktMatrix.block(0, B.cols(), A.cols(), A.rows()) = A.transpose();
  Eigen::VectorXs kktVector = Eigen::VectorXs::Zero(b.size() + c.size());
  kktVector.segment(0, b.size()) = -b;
  kktVector.segment(b.size(), c.size()) = c;

  // Now factor and solve:

  Eigen::VectorXs kktSolution = kktMatrix.householderQr().solve(kktVector);

  // And we can read the solution off of the result:
  for (int i = 0; i < timesteps; i++)
  {
    std::vector<Eigen::Vector6s> timestepContactWrenches;
    for (int j = 0; j < bodies.size(); j++)
    {
      timestepContactWrenches.push_back(
          kktSolution.segment<6>(i * fDim + j * 6));
    }
    result.contactWrenches.push_back(timestepContactWrenches);

    Eigen::VectorXs contactTorques
        = timestepJacs[i].transpose() * kktSolution.segment(i * fDim, fDim);
    result.jointTorques.col(i) = timestepJointTorques[i] - contactTorques;
    result.jointTorques.col(i).head<6>().setZero();
  }

  setPositions(oldPos);
  setVelocities(oldVel);
  setControlForces(oldControl);
  return result;
}

//==============================================================================
static bool isValidBodyNode(
    const Skeleton* _skeleton,
    const JacobianNode* _node,
    const std::string& _fname)
{
  if (nullptr == _node)
  {
    dtwarn << "[Skeleton::" << _fname << "] Invalid BodyNode pointer: "
           << "nullptr. Returning zero Jacobian.\n";
    assert(false);
    return false;
  }

  // The given BodyNode should be in the Skeleton
  if (_node->getSkeleton().get() != _skeleton)
  {
    dtwarn << "[Skeleton::" << _fname
           << "] Attempting to get a Jacobian for a "
              "BodyNode ["
           << _node->getName() << "] (" << _node
           << ") that is not in this Skeleton [" << _skeleton->getName()
           << "] (" << _skeleton << "). Returning zero Jacobian.\n";
    assert(false);
    return false;
  }

  return true;
}

//==============================================================================
template <typename JacobianType>
void assignJacobian(
    JacobianType& _J, const JacobianNode* _node, const JacobianType& _JBodyNode)
{
  // Assign the BodyNode's Jacobian to the result Jacobian.
  std::size_t localIndex = 0;
  const auto& indices = _node->getDependentGenCoordIndices();
  for (const auto& index : indices)
  {
    // Each index should be less than the number of dofs of this Skeleton.
    assert(index < _node->getSkeleton()->getNumDofs());

    _J.col(index) = _JBodyNode.col(localIndex++);
  }
}

//==============================================================================
template <typename... Args>
math::Jacobian variadicGetJacobian(
    const Skeleton* _skel, const JacobianNode* _node, Args... args)
{
  math::Jacobian J = math::Jacobian::Zero(6, _skel->getNumDofs());

  if (!isValidBodyNode(_skel, _node, "getJacobian"))
    return J;

  const math::Jacobian JBodyNode = _node->getJacobian(args...);

  assignJacobian<math::Jacobian>(J, _node, JBodyNode);

  return J;
}

//==============================================================================
template <typename... Args>
math::Jacobian variadicGetJacobianInPositionSpace(
    const Skeleton* _skel, const JacobianNode* _node, Args... args)
{
  math::Jacobian J = math::Jacobian::Zero(6, _skel->getNumDofs());

  if (!isValidBodyNode(_skel, _node, "getJacobian"))
    return J;

  const math::Jacobian JBodyNode = _node->getJacobianInPositionSpace(args...);

  assignJacobian<math::Jacobian>(J, _node, JBodyNode);

  return J;
}

//==============================================================================
math::Jacobian Skeleton::getJacobian(const JacobianNode* _node) const
{
  return variadicGetJacobian(this, _node);
}

//==============================================================================
math::Jacobian Skeleton::getJacobianInPositionSpace(
    const JacobianNode* _node) const
{
  return variadicGetJacobianInPositionSpace(this, _node);
}

//==============================================================================
math::Jacobian Skeleton::getJacobian(
    const JacobianNode* _node, const Frame* _inCoordinatesOf) const
{
  return variadicGetJacobian(this, _node, _inCoordinatesOf);
}

//==============================================================================
math::Jacobian Skeleton::getJacobian(
    const JacobianNode* _node, const Eigen::Vector3s& _localOffset) const
{
  return variadicGetJacobian(this, _node, _localOffset);
}

//==============================================================================
math::Jacobian Skeleton::getJacobian(
    const JacobianNode* _node,
    const Eigen::Vector3s& _localOffset,
    const Frame* _inCoordinatesOf) const
{
  return variadicGetJacobian(this, _node, _localOffset, _inCoordinatesOf);
}

//==============================================================================
template <typename... Args>
math::Jacobian variadicGetWorldJacobian(
    const Skeleton* _skel, const JacobianNode* _node, Args... args)
{
  math::Jacobian J = math::Jacobian::Zero(6, _skel->getNumDofs());

  if (!isValidBodyNode(_skel, _node, "getWorldJacobian"))
    return J;

  const math::Jacobian JBodyNode = _node->getWorldJacobian(args...);

  assignJacobian<math::Jacobian>(J, _node, JBodyNode);

  return J;
}

//==============================================================================
math::Jacobian Skeleton::getWorldPositionJacobian(
    const JacobianNode* _node) const
{
  return getWorldPositionJacobian(_node, Eigen::Vector3s::Zero());
}

//==============================================================================
math::Jacobian Skeleton::getWorldPositionJacobian(
    const JacobianNode* _node, const Eigen::Vector3s& _localOffset) const
{
  math::Jacobian J = math::Jacobian::Zero(6, getNumDofs());

  if (!isValidBodyNode(this, _node, "getWorldJacobian"))
    return J;

  const BodyNode* bodyNode = static_cast<const BodyNode*>(_node);
  Eigen::Vector3s originalRotation
      = math::logMap(bodyNode->getWorldTransform().linear());

  for (int i = 0; i < getNumDofs(); i++)
  {
    const DegreeOfFreedom* dof = getDof(i);
    const Joint* joint = dof->getJoint();

    bool isParent = false;
    const BodyNode* cursor = bodyNode;
    while (cursor != nullptr)
    {
      if (cursor->getParentJoint() == joint)
      {
        isParent = true;
        break;
      }
      if (cursor->getParentJoint() != nullptr)
      {
        cursor = cursor->getParentJoint()->getParentBodyNode();
      }
    }

    if (isParent)
    {
      Eigen::Vector6s screw
          = joint->getWorldAxisScrewForPosition(dof->getIndexInJoint());
      screw.tail<3>() += screw.head<3>().cross(
          bodyNode->getWorldTransform() * _localOffset);
      // This is key so we get an actual gradient of the angle (as a screw),
      // rather than just a screw representing a rotation.
      screw.head<3>()
          = math::expMapNestedGradient(originalRotation, screw.head<3>());

      J.col(i) = screw;
    }
    // else leave J.col(i) as zeros
  }

  return J;
}

//==============================================================================
math::Jacobian Skeleton::finiteDifferenceWorldPositionJacobian(
    const JacobianNode* _node,
    const Eigen::Vector3s& _localOffset,
    bool useRidders)
{
  Eigen::MatrixXs result(6, getNumDofs());

  s_t eps = useRidders ? 1e-3 : 1e-5;
  math::finiteDifference(
    [&](/* in*/ s_t eps,
        /* in*/ int dof,
        /*out*/ Eigen::VectorXs& perturbed) {
      s_t original = getPosition(dof);
      setPosition(dof, original + eps);
      perturbed = Eigen::Vector6s::Zero();
      perturbed.head<3>() = math::logMap(_node->getWorldTransform().linear());
      perturbed.tail<3>() = _node->getWorldTransform() * _localOffset;
      setPosition(dof, original);
      return true;
    },
    result,
    eps,
    useRidders);

  return math::Jacobian(result);
}

//==============================================================================
math::Jacobian Skeleton::getWorldJacobian(const JacobianNode* _node) const
{
  return variadicGetWorldJacobian(this, _node);
}

//==============================================================================
math::Jacobian Skeleton::getWorldJacobian(
    const JacobianNode* _node, const Eigen::Vector3s& _localOffset) const
{
  return variadicGetWorldJacobian(this, _node, _localOffset);
}

//==============================================================================
template <typename... Args>
math::LinearJacobian variadicGetLinearJacobian(
    const Skeleton* _skel, const JacobianNode* _node, Args... args)
{
  math::LinearJacobian J = math::LinearJacobian::Zero(3, _skel->getNumDofs());

  if (!isValidBodyNode(_skel, _node, "getLinearJacobian"))
    return J;

  const math::LinearJacobian JBodyNode = _node->getLinearJacobian(args...);

  assignJacobian<math::LinearJacobian>(J, _node, JBodyNode);

  return J;
}

//==============================================================================
math::LinearJacobian Skeleton::getLinearJacobian(
    const JacobianNode* _node, const Frame* _inCoordinatesOf) const
{
  return variadicGetLinearJacobian(this, _node, _inCoordinatesOf);
}

//==============================================================================
math::LinearJacobian Skeleton::getLinearJacobian(
    const JacobianNode* _node,
    const Eigen::Vector3s& _localOffset,
    const Frame* _inCoordinatesOf) const
{
  return variadicGetLinearJacobian(this, _node, _localOffset, _inCoordinatesOf);
}

//==============================================================================
template <typename... Args>
math::AngularJacobian variadicGetAngularJacobian(
    const Skeleton* _skel, const JacobianNode* _node, Args... args)
{
  math::AngularJacobian J = math::AngularJacobian::Zero(3, _skel->getNumDofs());

  if (!isValidBodyNode(_skel, _node, "getAngularJacobian"))
    return J;

  const math::AngularJacobian JBodyNode = _node->getAngularJacobian(args...);

  assignJacobian<math::AngularJacobian>(J, _node, JBodyNode);

  return J;
}

//==============================================================================
math::AngularJacobian Skeleton::getAngularJacobian(
    const JacobianNode* _node, const Frame* _inCoordinatesOf) const
{
  return variadicGetAngularJacobian(this, _node, _inCoordinatesOf);
}

//==============================================================================
template <typename... Args>
math::Jacobian variadicGetJacobianSpatialDeriv(
    const Skeleton* _skel, const JacobianNode* _node, Args... args)
{
  math::Jacobian dJ = math::Jacobian::Zero(6, _skel->getNumDofs());

  if (!isValidBodyNode(_skel, _node, "getJacobianSpatialDeriv"))
    return dJ;

  const math::Jacobian dJBodyNode = _node->getJacobianSpatialDeriv(args...);

  assignJacobian<math::Jacobian>(dJ, _node, dJBodyNode);

  return dJ;
}

//==============================================================================
math::Jacobian Skeleton::getJacobianSpatialDeriv(
    const JacobianNode* _node) const
{
  return variadicGetJacobianSpatialDeriv(this, _node);
}

//==============================================================================
math::Jacobian Skeleton::getJacobianSpatialDeriv(
    const JacobianNode* _node, const Frame* _inCoordinatesOf) const
{
  return variadicGetJacobianSpatialDeriv(this, _node, _inCoordinatesOf);
}

//==============================================================================
math::Jacobian Skeleton::getJacobianSpatialDeriv(
    const JacobianNode* _node, const Eigen::Vector3s& _localOffset) const
{
  return variadicGetJacobianSpatialDeriv(this, _node, _localOffset);
}

//==============================================================================
math::Jacobian Skeleton::getJacobianSpatialDeriv(
    const JacobianNode* _node,
    const Eigen::Vector3s& _localOffset,
    const Frame* _inCoordinatesOf) const
{
  return variadicGetJacobianSpatialDeriv(
      this, _node, _localOffset, _inCoordinatesOf);
}

//==============================================================================
template <typename... Args>
math::Jacobian variadicGetJacobianClassicDeriv(
    const Skeleton* _skel, const JacobianNode* _node, Args... args)
{
  math::Jacobian dJ = math::Jacobian::Zero(6, _skel->getNumDofs());

  if (!isValidBodyNode(_skel, _node, "getJacobianClassicDeriv"))
    return dJ;

  const math::Jacobian dJBodyNode = _node->getJacobianClassicDeriv(args...);

  assignJacobian<math::Jacobian>(dJ, _node, dJBodyNode);

  return dJ;
}

//==============================================================================
math::Jacobian Skeleton::getJacobianClassicDeriv(
    const JacobianNode* _node) const
{
  return variadicGetJacobianClassicDeriv(this, _node);
}

//==============================================================================
math::Jacobian Skeleton::getJacobianClassicDeriv(
    const JacobianNode* _node, const Frame* _inCoordinatesOf) const
{
  return variadicGetJacobianClassicDeriv(this, _node, _inCoordinatesOf);
}

//==============================================================================
math::Jacobian Skeleton::getJacobianClassicDeriv(
    const JacobianNode* _node,
    const Eigen::Vector3s& _localOffset,
    const Frame* _inCoordinatesOf) const
{
  return variadicGetJacobianClassicDeriv(
      this, _node, _localOffset, _inCoordinatesOf);
}

//==============================================================================
template <typename... Args>
math::LinearJacobian variadicGetLinearJacobianDeriv(
    const Skeleton* _skel, const JacobianNode* _node, Args... args)
{
  math::LinearJacobian dJv = math::LinearJacobian::Zero(3, _skel->getNumDofs());

  if (!isValidBodyNode(_skel, _node, "getLinearJacobianDeriv"))
    return dJv;

  const math::LinearJacobian dJvBodyNode
      = _node->getLinearJacobianDeriv(args...);

  assignJacobian<math::LinearJacobian>(dJv, _node, dJvBodyNode);

  return dJv;
}

//==============================================================================
math::LinearJacobian Skeleton::getLinearJacobianDeriv(
    const JacobianNode* _node, const Frame* _inCoordinatesOf) const
{
  return variadicGetLinearJacobianDeriv(this, _node, _inCoordinatesOf);
}

//==============================================================================
math::LinearJacobian Skeleton::getLinearJacobianDeriv(
    const JacobianNode* _node,
    const Eigen::Vector3s& _localOffset,
    const Frame* _inCoordinatesOf) const
{
  return variadicGetLinearJacobianDeriv(
      this, _node, _localOffset, _inCoordinatesOf);
}

//==============================================================================
template <typename... Args>
math::AngularJacobian variadicGetAngularJacobianDeriv(
    const Skeleton* _skel, const JacobianNode* _node, Args... args)
{
  math::AngularJacobian dJw
      = math::AngularJacobian::Zero(3, _skel->getNumDofs());

  if (!isValidBodyNode(_skel, _node, "getAngularJacobianDeriv"))
    return dJw;

  const math::AngularJacobian dJwBodyNode
      = _node->getAngularJacobianDeriv(args...);

  assignJacobian<math::AngularJacobian>(dJw, _node, dJwBodyNode);

  return dJw;
}

//==============================================================================
math::AngularJacobian Skeleton::getAngularJacobianDeriv(
    const JacobianNode* _node, const Frame* _inCoordinatesOf) const
{
  return variadicGetAngularJacobianDeriv(this, _node, _inCoordinatesOf);
}

//==============================================================================
s_t Skeleton::getMass() const
{
  return mTotalMass;
}

//==============================================================================
const Eigen::MatrixXs& Skeleton::getMassMatrix(std::size_t _treeIdx) const
{
  if (mTreeCache[_treeIdx].mDirty.mMassMatrix)
    updateMassMatrix(_treeIdx);
  return mTreeCache[_treeIdx].mM;
}

//==============================================================================
const Eigen::MatrixXs& Skeleton::getMassMatrix() const
{
  if (mSkelCache.mDirty.mMassMatrix)
    updateMassMatrix();
  return mSkelCache.mM;
}

//==============================================================================
const Eigen::MatrixXs& Skeleton::getAugMassMatrix(std::size_t _treeIdx) const
{
  if (mTreeCache[_treeIdx].mDirty.mAugMassMatrix)
    updateAugMassMatrix(_treeIdx);

  return mTreeCache[_treeIdx].mAugM;
}

//==============================================================================
const Eigen::MatrixXs& Skeleton::getAugMassMatrix() const
{
  if (mSkelCache.mDirty.mAugMassMatrix)
    updateAugMassMatrix();

  return mSkelCache.mAugM;
}

//==============================================================================
const Eigen::MatrixXs& Skeleton::getInvMassMatrix(std::size_t _treeIdx) const
{
  if (mTreeCache[_treeIdx].mDirty.mInvMassMatrix)
    updateInvMassMatrix(_treeIdx);

  return mTreeCache[_treeIdx].mInvM;
}

//==============================================================================
const Eigen::MatrixXs& Skeleton::getInvMassMatrix() const
{
  if (mSkelCache.mDirty.mInvMassMatrix)
    updateInvMassMatrix();

  return mSkelCache.mInvM;
}

//==============================================================================
const Eigen::MatrixXs& Skeleton::getInvAugMassMatrix(std::size_t _treeIdx) const
{
  if (mTreeCache[_treeIdx].mDirty.mInvAugMassMatrix)
    updateInvAugMassMatrix(_treeIdx);

  return mTreeCache[_treeIdx].mInvAugM;
}

//==============================================================================
const Eigen::MatrixXs& Skeleton::getInvAugMassMatrix() const
{
  if (mSkelCache.mDirty.mInvAugMassMatrix)
    updateInvAugMassMatrix();

  return mSkelCache.mInvAugM;
}

//==============================================================================
Eigen::VectorXs Skeleton::multiplyByImplicitMassMatrix(Eigen::VectorXs x)
{
  // The trick here is to treat x as delta acceleration, and measure delta force
  std::size_t dof = mSkelCache.mDofs.size();
  if (dof == 0)
  {
    return x;
  }

  // Backup the original internal force
  Eigen::VectorXs originalGenAcceleration = getAccelerations();

  // Set the acceleration the DOFs to x, which will allow us to compute M*x
  // through Featherstone
  setAccelerations(x);

  // We don't need to set this to 0 if the below is correct
  Eigen::VectorXs finalResult = Eigen::VectorXs(dof);

  for (std::size_t tree = 0; tree < mTreeCache.size(); ++tree)
  {
    DataCache& cache = mTreeCache[tree];
    std::size_t dof = cache.mDofs.size();
    if (dof == 0)
    {
      continue;
    }

    // Prepare cache data
    for (std::vector<BodyNode*>::const_iterator it = cache.mBodyNodes.begin();
         it != cache.mBodyNodes.end();
         ++it)
    {
      (*it)->updateMassMatrix();
    }

    // Collect the result of (M * x) for this tree
    Eigen::MatrixXs treeMulResult
        = Eigen::MatrixXs::Zero(cache.mDofs.size(), 1);
    for (std::vector<BodyNode*>::const_reverse_iterator it
         = cache.mBodyNodes.rbegin();
         it != cache.mBodyNodes.rend();
         ++it)
    {
      (*it)->aggregateMassMatrix(treeMulResult, 0);
    }

    const std::vector<DegreeOfFreedom*>& treeDofs = mTreeCache[tree].mDofs;
    std::size_t nTreeDofs = treeDofs.size();
    for (std::size_t i = 0; i < nTreeDofs; ++i)
    {
      std::size_t ki = treeDofs[i]->getIndexInSkeleton();

      finalResult(ki) = treeMulResult(i, 0);
    }
  }

  // Restore the original generalized accelerations
  const_cast<Skeleton*>(this)->setAccelerations(originalGenAcceleration);

  return finalResult;
}

//==============================================================================
Eigen::VectorXs Skeleton::multiplyByImplicitInvMassMatrix(Eigen::VectorXs x)
{
  // The trick here is to treat x as delta force, and measure delta acceleration

  std::size_t dof = mSkelCache.mDofs.size();
  assert(
      static_cast<std::size_t>(mSkelCache.mInvM.cols()) == dof
      && static_cast<std::size_t>(mSkelCache.mInvM.rows()) == dof);
  if (dof == 0)
  {
    return x;
  }

  // Backup the origianl internal force
  Eigen::VectorXs originalInternalForce = getControlForces();

  // Set the forces on the DOFs to x, which will allow us to compute Minv*x
  // through Featherstone
  setControlForces(x);

  // We don't need to set this to 0 if the below is correct
  Eigen::VectorXs finalResult = Eigen::VectorXs(dof);

  for (std::size_t tree = 0; tree < mTreeCache.size(); ++tree)
  {
    DataCache& cache = mTreeCache[tree];
    std::size_t dof = cache.mDofs.size();
    if (dof == 0)
    {
      continue;
    }

    // Prepare cache data
    for (std::vector<BodyNode*>::const_reverse_iterator it
         = cache.mBodyNodes.rbegin();
         it != cache.mBodyNodes.rend();
         ++it)
    {
      (*it)->updateInvMassMatrix();
    }

    // Collect the result of (Minv * x) for this tree
    Eigen::MatrixXs treeMulResult
        = Eigen::MatrixXs::Zero(cache.mDofs.size(), 1);
    for (std::vector<BodyNode*>::const_iterator it = cache.mBodyNodes.begin();
         it != cache.mBodyNodes.end();
         ++it)
    {
      (*it)->aggregateInvMassMatrix(treeMulResult, 0);
    }

    const std::vector<DegreeOfFreedom*>& treeDofs = mTreeCache[tree].mDofs;
    std::size_t nTreeDofs = treeDofs.size();
    for (std::size_t i = 0; i < nTreeDofs; ++i)
    {
      std::size_t ki = treeDofs[i]->getIndexInSkeleton();

      finalResult(ki) = treeMulResult(i, 0);
    }
  }

  // Restore the original internal force
  const_cast<Skeleton*>(this)->setControlForces(originalInternalForce);

  return finalResult;
}

//==============================================================================
const Eigen::VectorXs& Skeleton::getCoriolisForces(std::size_t _treeIdx) const
{
  if (mTreeCache[_treeIdx].mDirty.mCoriolisForces)
    updateCoriolisForces(_treeIdx);

  return mTreeCache[_treeIdx].mCvec;
}

//==============================================================================
const Eigen::VectorXs& Skeleton::getCoriolisForces() const
{
  if (mSkelCache.mDirty.mCoriolisForces)
    updateCoriolisForces();

  return mSkelCache.mCvec;
}

//==============================================================================
const Eigen::VectorXs& Skeleton::getGravityForces(std::size_t _treeIdx) const
{
  if (mTreeCache[_treeIdx].mDirty.mGravityForces)
    updateGravityForces(_treeIdx);

  return mTreeCache[_treeIdx].mG;
}

//==============================================================================
const Eigen::VectorXs& Skeleton::getGravityForces() const
{
  if (mSkelCache.mDirty.mGravityForces)
    updateGravityForces();

  return mSkelCache.mG;
}

//==============================================================================
const Eigen::VectorXs& Skeleton::getCoriolisAndGravityForces(
    std::size_t _treeIdx) const
{
  if (mTreeCache[_treeIdx].mDirty.mCoriolisAndGravityForces)
    updateCoriolisAndGravityForces(_treeIdx);

  return mTreeCache[_treeIdx].mCg;
}

//==============================================================================
const Eigen::VectorXs& Skeleton::getCoriolisAndGravityForces() const
{
  if (mSkelCache.mDirty.mCoriolisAndGravityForces)
    updateCoriolisAndGravityForces();

  return mSkelCache.mCg;
}

//==============================================================================
const Eigen::VectorXs& Skeleton::getExternalForces(std::size_t _treeIdx) const
{
  if (mTreeCache[_treeIdx].mDirty.mExternalForces)
    updateExternalForces(_treeIdx);

  return mTreeCache[_treeIdx].mFext;
}

//==============================================================================
const Eigen::VectorXs& Skeleton::getExternalForces() const
{
  if (mSkelCache.mDirty.mExternalForces)
    updateExternalForces();

  return mSkelCache.mFext;
}
//==============================================================================
Eigen::VectorXs Skeleton::getDampingCoeffVector()
{
  std::vector<dynamics::DegreeOfFreedom*> dofs = getDofs();
  size_t nDofs = getNumDofs();
  Eigen::VectorXs damp_coeffs = Eigen::VectorXs::Zero(nDofs);
  for (int i = 0; i < nDofs; i++)
  {
    damp_coeffs(i) = dofs[i]->getDampingCoefficient();
  }
  return damp_coeffs;
}

Eigen::VectorXs Skeleton::getDampingForce()
{
  Eigen::VectorXs velocities = getVelocities();
  Eigen::VectorXs damp_coeffs = getDampingCoeffVector();
  Eigen::VectorXs damp_force = damp_coeffs.asDiagonal() * velocities;
  return damp_force;
}

//==============================================================================
Eigen::VectorXs Skeleton::getSpringStiffVector()
{
  std::vector<dynamics::DegreeOfFreedom*> dofs = getDofs();
  size_t nDofs = getNumDofs();
  Eigen::VectorXs spring_stiffs = Eigen::VectorXs::Zero(nDofs);
  for (int i = 0; i < nDofs; i++)
  {
    spring_stiffs(i) = dofs[i]->getSpringStiffness();
  }
  return spring_stiffs;
}

Eigen::VectorXs Skeleton::getRestPositions()
{
  std::vector<dynamics::DegreeOfFreedom*> dofs = getDofs();
  size_t nDofs = getNumDofs();
  Eigen::VectorXs rest_pose = Eigen::VectorXs::Zero(nDofs);
  for (int i = 0; i < nDofs; i++)
  {
    rest_pose(i) = dofs[i]->getRestPosition();
  }
  return rest_pose;
}

Eigen::VectorXs Skeleton::getSpringForce()
{
  Eigen::VectorXs spring_stiffs = getSpringStiffVector();
  Eigen::VectorXs rest_pose = getRestPositions();
  Eigen::VectorXs velocities = getVelocities();
  Eigen::VectorXs pose = getPositions();
  s_t dt = getTimeStep();
  Eigen::VectorXs spring_force
      = spring_stiffs.asDiagonal() * (pose - rest_pose + dt * velocities);
  return spring_force;
}
//==============================================================================
const Eigen::VectorXs& Skeleton::getConstraintForces(std::size_t _treeIdx) const
{
  return computeConstraintForces(mTreeCache[_treeIdx]);
}

//==============================================================================
const Eigen::VectorXs& Skeleton::getConstraintForces() const
{
  return computeConstraintForces(mSkelCache);
}

//==============================================================================
// const Eigen::VectorXs& Skeleton::getDampingForceVector() {
//  if (mIsDampingForceVectorDirty)
//    updateDampingForceVector();
//  return mFd;
//}

//==============================================================================
Skeleton::Skeleton(const AspectPropertiesData& properties)
  : mTotalMass(0.0), mIsImpulseApplied(false), mUnionSize(1)
{
  createAspect<Aspect>(properties);
  createAspect<detail::BodyNodeVectorProxyAspect>();
  createAspect<detail::JointVectorProxyAspect>();
}

//==============================================================================
void Skeleton::setPtr(const SkeletonPtr& _ptr)
{
  mPtr = _ptr;
  resetUnion();
}

//==============================================================================
void Skeleton::constructNewTree()
{
  mTreeCache.push_back(DataCache());

  mTreeNodeMaps.push_back(NodeMap());
  NodeMap& nodeMap = mTreeNodeMaps.back();

  // Create the machinery needed to directly call on specialized node types
  for (auto& nodeType : mSpecializedTreeNodes)
  {
    const std::type_index& index = nodeType.first;
    nodeMap[index] = std::vector<Node*>();

    std::vector<NodeMap::iterator>* nodeVec = nodeType.second;
    nodeVec->push_back(nodeMap.find(index));

    assert(nodeVec->size() == mTreeCache.size());
  }
}

//==============================================================================
void Skeleton::registerBodyNode(BodyNode* _newBodyNode)
{
#ifndef NDEBUG // Debug mode
  std::vector<BodyNode*>::iterator repeat = std::find(
      mSkelCache.mBodyNodes.begin(), mSkelCache.mBodyNodes.end(), _newBodyNode);
  if (repeat != mSkelCache.mBodyNodes.end())
  {
    dterr << "[Skeleton::registerBodyNode] Attempting to s_t-register the "
          << "BodyNode named [" << _newBodyNode->getName() << "] in the "
          << "Skeleton named [" << getName() << "]. Please report this as a "
          << "bug!\n";
    assert(false);
    return;
  }
#endif // -------- Debug mode

  mSkelCache.mBodyNodes.push_back(_newBodyNode);
  if (nullptr == _newBodyNode->getParentBodyNode())
  {
    // Create a new tree and add the new BodyNode to it
    _newBodyNode->mIndexInTree = 0;
    constructNewTree();
    mTreeCache.back().mBodyNodes.push_back(_newBodyNode);
    _newBodyNode->mTreeIndex = mTreeCache.size() - 1;
  }
  else
  {
    std::size_t tree = _newBodyNode->getParentBodyNode()->getTreeIndex();
    _newBodyNode->mTreeIndex = tree;
    DataCache& cache = mTreeCache[tree];
    cache.mBodyNodes.push_back(_newBodyNode);
    _newBodyNode->mIndexInTree = cache.mBodyNodes.size() - 1;
  }

  _newBodyNode->mSkeleton = getPtr();
  _newBodyNode->mIndexInSkeleton = mSkelCache.mBodyNodes.size() - 1;
  addEntryToBodyNodeNameMgr(_newBodyNode);
  registerJoint(_newBodyNode->getParentJoint());

  SoftBodyNode* softBodyNode = dynamic_cast<SoftBodyNode*>(_newBodyNode);
  if (softBodyNode)
  {
    mSoftBodyNodes.push_back(softBodyNode);
    addEntryToSoftBodyNodeNameMgr(softBodyNode);
  }

  _newBodyNode->init(getPtr());

  BodyNode::NodeMap& nodeMap = _newBodyNode->mNodeMap;
  for (auto& nodeType : nodeMap)
    for (auto& node : nodeType.second)
      registerNode(node);

  updateTotalMass();
  updateCacheDimensions(_newBodyNode->mTreeIndex);

#ifndef NDEBUG // Debug mode
  for (std::size_t i = 0; i < mSkelCache.mBodyNodes.size(); ++i)
  {
    if (mSkelCache.mBodyNodes[i]->mIndexInSkeleton != i)
    {
      dterr << "[Skeleton::registerBodyNode] BodyNode named ["
            << mSkelCache.mBodyNodes[i]->getName() << "] in Skeleton ["
            << getName() << "] is mistaken about its index in the Skeleton ( "
            << i << " : " << mSkelCache.mBodyNodes[i]->mIndexInSkeleton
            << "). Please report this as a bug!\n";
      assert(false);
    }
  }

  for (std::size_t i = 0; i < mTreeCache.size(); ++i)
  {
    const DataCache& cache = mTreeCache[i];
    for (std::size_t j = 0; j < cache.mBodyNodes.size(); ++j)
    {
      BodyNode* bn = cache.mBodyNodes[j];
      if (bn->mTreeIndex != i)
      {
        dterr << "[Skeleton::registerBodyNode] BodyNode named ["
              << bn->getName() << "] in Skeleton [" << getName() << "] is "
              << "mistaken about its tree's index (" << i << " : "
              << bn->mTreeIndex << "). Please report this as a bug!\n";
        assert(false);
      }

      if (bn->mIndexInTree != j)
      {
        dterr << "[Skeleton::registerBodyNode] BodyNode named ["
              << bn->getName() << "] in Skeleton [" << getName() << "] is "
              << "mistaken about its index in the tree (" << j << " : "
              << bn->mIndexInTree << "). Please report this as a bug!\n";
        assert(false);
      }
    }
  }
#endif // ------- Debug mode

  _newBodyNode->mStructuralChangeSignal.raise(_newBodyNode);
}

//==============================================================================
void Skeleton::registerJoint(Joint* _newJoint)
{
  if (nullptr == _newJoint)
  {
    dterr << "[Skeleton::registerJoint] Error: Attempting to add a nullptr "
             "Joint to the Skeleton named ["
          << mAspectProperties.mName
          << "]. Report "
             "this as a bug!\n";
    assert(false);
    return;
  }

  addEntryToJointNameMgr(_newJoint);
  _newJoint->registerDofs();

  std::size_t tree = _newJoint->getChildBodyNode()->getTreeIndex();
  std::vector<DegreeOfFreedom*>& treeDofs = mTreeCache[tree].mDofs;
  for (std::size_t i = 0; i < _newJoint->getNumDofs(); ++i)
  {
    mSkelCache.mDofs.push_back(_newJoint->getDof(i));
    _newJoint->getDof(i)->mIndexInSkeleton = mSkelCache.mDofs.size() - 1;

    treeDofs.push_back(_newJoint->getDof(i));
    _newJoint->getDof(i)->mIndexInTree = treeDofs.size() - 1;
  }
}

//==============================================================================
void Skeleton::registerNode(
    NodeMap& nodeMap, Node* _newNode, std::size_t& _index)
{
  NodeMap::iterator it = nodeMap.find(typeid(*_newNode));

  if (nodeMap.end() == it)
  {
    nodeMap[typeid(*_newNode)] = std::vector<Node*>();
    it = nodeMap.find(typeid(*_newNode));
  }

  std::vector<Node*>& nodes = it->second;

  if (INVALID_INDEX == _index)
  {
    // If this Node believes its index is invalid, then it should not exist
    // anywhere in the vector
    assert(std::find(nodes.begin(), nodes.end(), _newNode) == nodes.end());

    nodes.push_back(_newNode);
    _index = nodes.size() - 1;
  }

  assert(std::find(nodes.begin(), nodes.end(), _newNode) != nodes.end());
}

//==============================================================================
void Skeleton::registerNode(Node* _newNode)
{
  registerNode(mNodeMap, _newNode, _newNode->mIndexInSkeleton);

  registerNode(
      mTreeNodeMaps[_newNode->getBodyNodePtr()->getTreeIndex()],
      _newNode,
      _newNode->mIndexInTree);

  const std::type_info& info = typeid(*_newNode);
  NodeNameMgrMap::iterator it = mNodeNameMgrMap.find(info);
  if (mNodeNameMgrMap.end() == it)
  {
    mNodeNameMgrMap[info] = common::NameManager<Node*>(
        std::string("Skeleton::") + info.name() + " | "
            + mAspectProperties.mName,
        info.name());

    it = mNodeNameMgrMap.find(info);
  }

  common::NameManager<Node*>& mgr = it->second;
  _newNode->setName(mgr.issueNewNameAndAdd(_newNode->getName(), _newNode));
}

//==============================================================================
void Skeleton::destructOldTree(std::size_t tree)
{
  mTreeCache.erase(mTreeCache.begin() + tree);
  mTreeNodeMaps.erase(mTreeNodeMaps.begin() + tree);

  // Decrease the tree index of every BodyNode whose tree index is higher than
  // the one which is being removed. None of the BodyNodes that predate the
  // current one can have a higher tree index, so they can be ignored.
  for (std::size_t i = tree; i < mTreeCache.size(); ++i)
  {
    DataCache& loweredTree = mTreeCache[i];
    for (std::size_t j = 0; j < loweredTree.mBodyNodes.size(); ++j)
      loweredTree.mBodyNodes[j]->mTreeIndex = i;
  }

  for (auto& nodeType : mSpecializedTreeNodes)
  {
    std::vector<NodeMap::iterator>* nodeRepo = nodeType.second;
    nodeRepo->erase(nodeRepo->begin() + tree);
  }
}

//==============================================================================
void Skeleton::unregisterBodyNode(BodyNode* _oldBodyNode)
{
  unregisterJoint(_oldBodyNode->getParentJoint());

  BodyNode::NodeMap& nodeMap = _oldBodyNode->mNodeMap;
  for (auto& nodeType : nodeMap)
    for (auto& node : nodeType.second)
      unregisterNode(node);

  mNameMgrForBodyNodes.removeName(_oldBodyNode->getName());

  std::size_t index = _oldBodyNode->getIndexInSkeleton();
  assert(mSkelCache.mBodyNodes[index] == _oldBodyNode);
  mSkelCache.mBodyNodes.erase(mSkelCache.mBodyNodes.begin() + index);
  for (std::size_t i = index; i < mSkelCache.mBodyNodes.size(); ++i)
  {
    BodyNode* bn = mSkelCache.mBodyNodes[i];
    bn->mIndexInSkeleton = i;
  }

  if (nullptr == _oldBodyNode->getParentBodyNode())
  {
    // If the parent of this BodyNode is a nullptr, then this is the root of its
    // tree. If the root of the tree is being removed, then the tree itself
    // should be destroyed.

    // There is no way that any child BodyNodes of this root BodyNode are still
    // registered, because the BodyNodes always get unregistered from leaf to
    // root.

    std::size_t tree = _oldBodyNode->getTreeIndex();
    assert(mTreeCache[tree].mBodyNodes.size() == 1);
    assert(mTreeCache[tree].mBodyNodes[0] == _oldBodyNode);

    destructOldTree(tree);
    updateCacheDimensions(mSkelCache);
  }
  else
  {
    std::size_t tree = _oldBodyNode->getTreeIndex();
    std::size_t indexInTree = _oldBodyNode->getIndexInTree();
    assert(mTreeCache[tree].mBodyNodes[indexInTree] == _oldBodyNode);
    mTreeCache[tree].mBodyNodes.erase(
        mTreeCache[tree].mBodyNodes.begin() + indexInTree);

    for (std::size_t i = indexInTree; i < mTreeCache[tree].mBodyNodes.size();
         ++i)
      mTreeCache[tree].mBodyNodes[i]->mIndexInTree = i;

    updateCacheDimensions(tree);
  }

  SoftBodyNode* soft = dynamic_cast<SoftBodyNode*>(_oldBodyNode);
  if (soft)
  {
    mNameMgrForSoftBodyNodes.removeName(soft->getName());

    mSoftBodyNodes.erase(
        std::remove(mSoftBodyNodes.begin(), mSoftBodyNodes.end(), soft),
        mSoftBodyNodes.end());
  }

  updateTotalMass();
}

//==============================================================================
void Skeleton::unregisterJoint(Joint* _oldJoint)
{
  if (nullptr == _oldJoint)
  {
    dterr << "[Skeleton::unregisterJoint] Attempting to unregister nullptr "
          << "Joint from Skeleton named [" << getName() << "]. Report this as "
          << "a bug!\n";
    assert(false);
    return;
  }

  mNameMgrForJoints.removeName(_oldJoint->getName());

  std::size_t tree = _oldJoint->getChildBodyNode()->getTreeIndex();
  std::vector<DegreeOfFreedom*>& treeDofs = mTreeCache[tree].mDofs;
  std::vector<DegreeOfFreedom*>& skelDofs = mSkelCache.mDofs;

  std::size_t firstSkelIndex = INVALID_INDEX;
  std::size_t firstTreeIndex = INVALID_INDEX;
  for (std::size_t i = 0; i < _oldJoint->getNumDofs(); ++i)
  {
    DegreeOfFreedom* dof = _oldJoint->getDof(i);
    mNameMgrForDofs.removeObject(dof);

    firstSkelIndex = std::min(firstSkelIndex, dof->getIndexInSkeleton());
    skelDofs.erase(
        std::remove(skelDofs.begin(), skelDofs.end(), dof), skelDofs.end());

    firstTreeIndex = std::min(firstTreeIndex, dof->getIndexInTree());
    treeDofs.erase(
        std::remove(treeDofs.begin(), treeDofs.end(), dof), treeDofs.end());
  }

  for (std::size_t i = firstSkelIndex; i < skelDofs.size(); ++i)
  {
    DegreeOfFreedom* dof = skelDofs[i];
    dof->mIndexInSkeleton = i;
  }

  for (std::size_t i = firstTreeIndex; i < treeDofs.size(); ++i)
  {
    DegreeOfFreedom* dof = treeDofs[i];
    dof->mIndexInTree = i;
  }
}

//==============================================================================
void Skeleton::unregisterNode(
    NodeMap& nodeMap, Node* _oldNode, std::size_t& _index)
{
  NodeMap::iterator it = nodeMap.find(typeid(*_oldNode));

  if (nodeMap.end() == it)
  {
    // If the Node was not in the map, then its index should be invalid
    assert(INVALID_INDEX == _index);
    return;
  }

  std::vector<Node*>& nodes = it->second;

  // This Node's index in the vector should be referring to this Node
  assert(nodes[_index] == _oldNode);
  nodes.erase(nodes.begin() + _index);

  _index = INVALID_INDEX;
}

//==============================================================================
void Skeleton::unregisterNode(Node* _oldNode)
{
  const std::size_t indexInSkel = _oldNode->mIndexInSkeleton;
  unregisterNode(mNodeMap, _oldNode, _oldNode->mIndexInSkeleton);

  NodeMap::iterator node_it = mNodeMap.find(typeid(*_oldNode));
  assert(mNodeMap.end() != node_it);

  const std::vector<Node*>& skelNodes = node_it->second;
  for (std::size_t i = indexInSkel; i < skelNodes.size(); ++i)
    skelNodes[i]->mIndexInSkeleton = i;

  const std::size_t indexInTree = _oldNode->mIndexInTree;
  const std::size_t treeIndex = _oldNode->getBodyNodePtr()->getTreeIndex();
  NodeMap& treeNodeMap = mTreeNodeMaps[treeIndex];
  unregisterNode(treeNodeMap, _oldNode, _oldNode->mIndexInTree);

  node_it = treeNodeMap.find(typeid(*_oldNode));
  assert(treeNodeMap.end() != node_it);

  const std::vector<Node*>& treeNodes = node_it->second;
  for (std::size_t i = indexInTree; i < treeNodes.size(); ++i)
    treeNodes[i]->mIndexInTree = i;

  // Remove it from the NameManager, if a NameManager is being used for this
  // type.
  NodeNameMgrMap::iterator name_it = mNodeNameMgrMap.find(typeid(*_oldNode));
  if (mNodeNameMgrMap.end() != name_it)
  {
    common::NameManager<Node*>& mgr = name_it->second;
    mgr.removeObject(_oldNode);
  }
}

//==============================================================================
bool Skeleton::moveBodyNodeTree(
    Joint* _parentJoint,
    BodyNode* _bodyNode,
    SkeletonPtr _newSkeleton,
    BodyNode* _parentNode)
{
  if (nullptr == _bodyNode)
  {
    dterr << "[Skeleton::moveBodyNodeTree] Skeleton named [" << getName()
          << "] (" << this << ") is attempting to move a nullptr BodyNode. "
          << "Please report this as a bug!\n";
    assert(false);
    return false;
  }

  if (this != _bodyNode->getSkeleton().get())
  {
    dterr << "[Skeleton::moveBodyNodeTree] Skeleton named [" << getName()
          << "] (" << this << ") is attempting to move a BodyNode named ["
          << _bodyNode->getName() << "] even though it belongs to another "
          << "Skeleton [" << _bodyNode->getSkeleton()->getName() << "] ("
          << _bodyNode->getSkeleton() << "). Please report this as a bug!\n";
    assert(false);
    return false;
  }

  if ((nullptr == _parentJoint)
      && (_bodyNode->getParentBodyNode() == _parentNode)
      && (this == _newSkeleton.get()))
  {
    // Short-circuit if the BodyNode is already in the requested place, and its
    // Joint does not need to be changed
    return false;
  }

  if (_bodyNode == _parentNode)
  {
    dterr << "[Skeleton::moveBodyNodeTree] Attempting to move BodyNode named ["
          << _bodyNode->getName() << "] (" << _bodyNode << ") to be its own "
          << "parent. This is not permitted!\n";
    return false;
  }

  if (_parentNode && _parentNode->descendsFrom(_bodyNode))
  {
    dterr << "[Skeleton::moveBodyNodeTree] Attempting to move BodyNode named ["
          << _bodyNode->getName() << "] of Skeleton [" << getName() << "] ("
          << this << ") to be a child of BodyNode [" << _parentNode->getName()
          << "] in Skeleton [" << _newSkeleton->getName() << "] ("
          << _newSkeleton << "), but that would create a closed kinematic "
          << "chain, which is not permitted! Nothing will be moved.\n";
    return false;
  }

  if (nullptr == _newSkeleton)
  {
    if (nullptr == _parentNode)
    {
      dterr << "[Skeleton::moveBodyNodeTree] Attempting to move a BodyNode "
            << "tree starting from [" << _bodyNode->getName() << "] in "
            << "Skeleton [" << getName() << "] into a nullptr Skeleton. This "
            << "is not permitted!\n";
      return false;
    }

    _newSkeleton = _parentNode->getSkeleton();
  }

  if (_parentNode && _newSkeleton != _parentNode->getSkeleton())
  {
    dterr << "[Skeleton::moveBodyNodeTree] Mismatch between the specified "
          << "Skeleton [" << _newSkeleton->getName() << "] (" << _newSkeleton
          << ") and the specified new parent BodyNode ["
          << _parentNode->getName() << "] whose actual Skeleton is named ["
          << _parentNode->getSkeleton()->getName() << "] ("
          << _parentNode->getSkeleton() << ") while attempting to move a "
          << "BodyNode tree starting from [" << _bodyNode->getName() << "] in "
          << "Skeleton [" << getName() << "] (" << this << ")\n";
    return false;
  }

  std::vector<BodyNode*> tree = extractBodyNodeTree(_bodyNode);

  Joint* originalParent = _bodyNode->getParentJoint();
  if (originalParent != _parentJoint)
  {
    _bodyNode->mParentJoint = _parentJoint;
    _parentJoint->mChildBodyNode = _bodyNode;
    delete originalParent;
  }

  if (_parentNode != _bodyNode->getParentBodyNode())
  {
    _bodyNode->mParentBodyNode = _parentNode;
    if (_parentNode)
    {
      _parentNode->mChildBodyNodes.push_back(_bodyNode);
      _bodyNode->changeParentFrame(_parentNode);
    }
    else
    {
      _bodyNode->changeParentFrame(Frame::World());
    }
  }
  _newSkeleton->receiveBodyNodeTree(tree);

  return true;
}

//==============================================================================
std::pair<Joint*, BodyNode*> Skeleton::cloneBodyNodeTree(
    Joint* _parentJoint,
    const BodyNode* _bodyNode,
    const SkeletonPtr& _newSkeleton,
    BodyNode* _parentNode,
    bool _recursive) const
{
  std::pair<Joint*, BodyNode*> root(nullptr, nullptr);
  std::vector<const BodyNode*> tree;
  if (_recursive)
    tree = constructBodyNodeTree(_bodyNode);
  else
    tree.push_back(_bodyNode);

  std::map<std::string, BodyNode*> nameMap;
  std::vector<BodyNode*> clones;
  clones.reserve(tree.size());

  for (std::size_t i = 0; i < tree.size(); ++i)
  {
    const BodyNode* original = tree[i];
    // If this is the root of the tree, and the user has requested a change in
    // its parent Joint, use the specified parent Joint instead of created a
    // clone
    Joint* joint;
    if (i == 0 && _parentJoint != nullptr)
    {
      joint = _parentJoint;
    }
    else
    {
      joint = original->getParentJoint()->clone();
      joint->copyTransformsFrom(original->getParentJoint());
    }

    BodyNode* newParent
        = i == 0 ? _parentNode
                 : nameMap[original->getParentBodyNode()->getName()];

    BodyNode* clone = original->clone(newParent, joint, true);
    clones.push_back(clone);
    nameMap[clone->getName()] = clone;

    if (0 == i)
    {
      root.first = joint;
      root.second = clone;
    }
  }

  _newSkeleton->receiveBodyNodeTree(clones);
  return root;
}

//==============================================================================
template <typename BodyNodeT>
static void recursiveConstructBodyNodeTree(
    std::vector<BodyNodeT*>& tree, BodyNodeT* _currentBodyNode)
{
  tree.push_back(_currentBodyNode);
  for (std::size_t i = 0; i < _currentBodyNode->getNumChildBodyNodes(); ++i)
    recursiveConstructBodyNodeTree(tree, _currentBodyNode->getChildBodyNode(i));
}

//==============================================================================
std::vector<const BodyNode*> Skeleton::constructBodyNodeTree(
    const BodyNode* _bodyNode) const
{
  std::vector<const BodyNode*> tree;
  recursiveConstructBodyNodeTree<const BodyNode>(tree, _bodyNode);

  return tree;
}

//==============================================================================
std::vector<BodyNode*> Skeleton::constructBodyNodeTree(BodyNode* _bodyNode)
{
  std::vector<BodyNode*> tree;
  recursiveConstructBodyNodeTree<BodyNode>(tree, _bodyNode);

  return tree;
}

//==============================================================================
std::vector<BodyNode*> Skeleton::extractBodyNodeTree(BodyNode* _bodyNode)
{
  std::vector<BodyNode*> tree = constructBodyNodeTree(_bodyNode);

  // Go backwards to minimize the number of shifts needed
  std::vector<BodyNode*>::reverse_iterator rit;
  // Go backwards to minimize the amount of element shifting in the vectors
  for (rit = tree.rbegin(); rit != tree.rend(); ++rit)
    unregisterBodyNode(*rit);

  for (std::size_t i = 0; i < mSkelCache.mBodyNodes.size(); ++i)
    mSkelCache.mBodyNodes[i]->init(getPtr());

  return tree;
}

//==============================================================================
void Skeleton::receiveBodyNodeTree(const std::vector<BodyNode*>& _tree)
{
  for (BodyNode* bn : _tree)
    registerBodyNode(bn);
}

//==============================================================================
void Skeleton::updateTotalMass()
{
  mTotalMass = 0.0;
  for (std::size_t i = 0; i < getNumBodyNodes(); ++i)
    mTotalMass += getBodyNode(i)->getMass();
}

//==============================================================================
void Skeleton::updateCacheDimensions(Skeleton::DataCache& _cache)
{
  std::size_t dof = _cache.mDofs.size();
  _cache.mM = Eigen::MatrixXs::Zero(dof, dof);
  _cache.mAugM = Eigen::MatrixXs::Zero(dof, dof);
  _cache.mInvM = Eigen::MatrixXs::Zero(dof, dof);
  _cache.mInvAugM = Eigen::MatrixXs::Zero(dof, dof);
  _cache.mCvec = Eigen::VectorXs::Zero(dof);
  _cache.mG = Eigen::VectorXs::Zero(dof);
  _cache.mCg = Eigen::VectorXs::Zero(dof);
  _cache.mFext = Eigen::VectorXs::Zero(dof);
  _cache.mFc = Eigen::VectorXs::Zero(dof);
}

//==============================================================================
void Skeleton::updateCacheDimensions(std::size_t _treeIdx)
{
  updateCacheDimensions(mTreeCache[_treeIdx]);
  updateCacheDimensions(mSkelCache);

  dirtyArticulatedInertia(_treeIdx);
}

//==============================================================================
void Skeleton::updateArticulatedInertia(std::size_t _tree) const
{
  DataCache& cache = mTreeCache[_tree];
  for (std::vector<BodyNode*>::const_reverse_iterator it
       = cache.mBodyNodes.rbegin();
       it != cache.mBodyNodes.rend();
       ++it)
  {
    (*it)->updateArtInertia(mAspectProperties.mTimeStep);
  }

  cache.mDirty.mArticulatedInertia = false;
}

//==============================================================================
void Skeleton::updateArticulatedInertia() const
{
  for (std::size_t i = 0; i < mTreeCache.size(); ++i)
  {
    DataCache& cache = mTreeCache[i];
    if (cache.mDirty.mArticulatedInertia)
      updateArticulatedInertia(i);
  }

  mSkelCache.mDirty.mArticulatedInertia = false;
}

//==============================================================================
void Skeleton::updateMassMatrix(std::size_t _treeIdx) const
{
  DataCache& cache = mTreeCache[_treeIdx];
  std::size_t dof = cache.mDofs.size();
  assert(
      static_cast<std::size_t>(cache.mM.cols()) == dof
      && static_cast<std::size_t>(cache.mM.rows()) == dof);
  if (dof == 0)
  {
    cache.mDirty.mMassMatrix = false;
    return;
  }

  cache.mM.setZero();

  // Backup the original internal force
  Eigen::VectorXs originalGenAcceleration = getAccelerations();

  // Clear out the accelerations of the dofs in this tree so that we can set
  // them to 1.0 one at a time to build up the mass matrix
  for (std::size_t i = 0; i < dof; ++i)
    cache.mDofs[i]->setAcceleration(0.0);

  for (std::size_t j = 0; j < dof; ++j)
  {
    // Set the acceleration of this DOF to 1.0 while all the rest are 0.0
    cache.mDofs[j]->setAcceleration(1.0);

    // Prepare cache data
    for (std::vector<BodyNode*>::const_iterator it = cache.mBodyNodes.begin();
         it != cache.mBodyNodes.end();
         ++it)
    {
      (*it)->updateMassMatrix();
    }

    // Mass matrix
    for (std::vector<BodyNode*>::const_reverse_iterator it
         = cache.mBodyNodes.rbegin();
         it != cache.mBodyNodes.rend();
         ++it)
    {
      (*it)->aggregateMassMatrix(cache.mM, j);
      std::size_t localDof = (*it)->mParentJoint->getNumDofs();
      if (localDof > 0)
      {
        std::size_t iStart = (*it)->mParentJoint->getIndexInTree(0);

        if (iStart + localDof < j)
          break;
      }
    }

    // Set the acceleration of this DOF back to 0.0
    cache.mDofs[j]->setAcceleration(0.0);
  }
  cache.mM.triangularView<Eigen::StrictlyUpper>() = cache.mM.transpose();

  // Restore the original generalized accelerations
  const_cast<Skeleton*>(this)->setAccelerations(originalGenAcceleration);

  cache.mDirty.mMassMatrix = false;
}

//==============================================================================
void Skeleton::updateMassMatrix() const
{
  std::size_t dof = mSkelCache.mDofs.size();
  assert(
      static_cast<std::size_t>(mSkelCache.mM.cols()) == dof
      && static_cast<std::size_t>(mSkelCache.mM.rows()) == dof);
  if (dof == 0)
  {
    mSkelCache.mDirty.mMassMatrix = false;
    return;
  }

  mSkelCache.mM.setZero();

  for (std::size_t tree = 0; tree < mTreeCache.size(); ++tree)
  {
    const Eigen::MatrixXs& treeM = getMassMatrix(tree);
    const std::vector<DegreeOfFreedom*>& treeDofs = mTreeCache[tree].mDofs;
    std::size_t nTreeDofs = treeDofs.size();
    for (std::size_t i = 0; i < nTreeDofs; ++i)
    {
      for (std::size_t j = 0; j < nTreeDofs; ++j)
      {
        std::size_t ki = treeDofs[i]->getIndexInSkeleton();
        std::size_t kj = treeDofs[j]->getIndexInSkeleton();

        mSkelCache.mM(ki, kj) = treeM(i, j);
      }
    }
  }

  mSkelCache.mDirty.mMassMatrix = false;
}

//==============================================================================
void Skeleton::updateAugMassMatrix(std::size_t _treeIdx) const
{
  DataCache& cache = mTreeCache[_treeIdx];
  std::size_t dof = cache.mDofs.size();
  assert(
      static_cast<std::size_t>(cache.mAugM.cols()) == dof
      && static_cast<std::size_t>(cache.mAugM.rows()) == dof);
  if (dof == 0)
  {
    cache.mDirty.mAugMassMatrix = false;
    return;
  }

  cache.mAugM.setZero();

  // Backup the origianl internal force
  Eigen::VectorXs originalGenAcceleration = getAccelerations();

  // Clear out the accelerations of the DOFs in this tree so that we can set
  // them to 1.0 one at a time to build up the augmented mass matrix
  for (std::size_t i = 0; i < dof; ++i)
    cache.mDofs[i]->setAcceleration(0.0);

  for (std::size_t j = 0; j < dof; ++j)
  {
    // Set the acceleration of this DOF to 1.0 while all the rest are 0.0
    cache.mDofs[j]->setAcceleration(1.0);

    // Prepare cache data
    for (std::vector<BodyNode*>::const_iterator it = cache.mBodyNodes.begin();
         it != cache.mBodyNodes.end();
         ++it)
    {
      (*it)->updateMassMatrix();
    }

    // Augmented Mass matrix
    for (std::vector<BodyNode*>::const_reverse_iterator it
         = cache.mBodyNodes.rbegin();
         it != cache.mBodyNodes.rend();
         ++it)
    {
      (*it)->aggregateAugMassMatrix(
          cache.mAugM, j, mAspectProperties.mTimeStep);
      std::size_t localDof = (*it)->mParentJoint->getNumDofs();
      if (localDof > 0)
      {
        std::size_t iStart = (*it)->mParentJoint->getIndexInTree(0);

        if (iStart + localDof < j)
          break;
      }
    }

    // Set the acceleration of this DOF back to 0.0
    cache.mDofs[j]->setAcceleration(0.0);
  }
  cache.mAugM.triangularView<Eigen::StrictlyUpper>() = cache.mAugM.transpose();

  // Restore the origianl internal force
  const_cast<Skeleton*>(this)->setAccelerations(originalGenAcceleration);

  cache.mDirty.mAugMassMatrix = false;
}

//==============================================================================
void Skeleton::updateAugMassMatrix() const
{
  std::size_t dof = mSkelCache.mDofs.size();
  assert(
      static_cast<std::size_t>(mSkelCache.mAugM.cols()) == dof
      && static_cast<std::size_t>(mSkelCache.mAugM.rows()) == dof);
  if (dof == 0)
  {
    mSkelCache.mDirty.mMassMatrix = false;
    return;
  }

  mSkelCache.mAugM.setZero();

  for (std::size_t tree = 0; tree < mTreeCache.size(); ++tree)
  {
    const Eigen::MatrixXs& treeAugM = getAugMassMatrix(tree);
    const std::vector<DegreeOfFreedom*>& treeDofs = mTreeCache[tree].mDofs;
    std::size_t nTreeDofs = treeDofs.size();
    for (std::size_t i = 0; i < nTreeDofs; ++i)
    {
      for (std::size_t j = 0; j < nTreeDofs; ++j)
      {
        std::size_t ki = treeDofs[i]->getIndexInSkeleton();
        std::size_t kj = treeDofs[j]->getIndexInSkeleton();

        mSkelCache.mAugM(ki, kj) = treeAugM(i, j);
      }
    }
  }

  mSkelCache.mDirty.mAugMassMatrix = false;
}

//==============================================================================
void Skeleton::updateInvMassMatrix(std::size_t _treeIdx) const
{
  DataCache& cache = mTreeCache[_treeIdx];
  std::size_t dof = cache.mDofs.size();
  assert(
      static_cast<std::size_t>(cache.mInvM.cols()) == dof
      && static_cast<std::size_t>(cache.mInvM.rows()) == dof);
  if (dof == 0)
  {
    cache.mDirty.mInvMassMatrix = false;
    return;
  }

  // We don't need to set mInvM as zero matrix as long as the below is correct
  // cache.mInvM.setZero();

  // Backup the origianl internal force
  Eigen::VectorXs originalInternalForce = getControlForces();

  // Clear out the forces of the dofs in this tree so that we can set them to
  // 1.0 one at a time to build up the inverse mass matrix
  for (std::size_t i = 0; i < dof; ++i)
    cache.mDofs[i]->setControlForce(0.0);

  for (std::size_t j = 0; j < dof; ++j)
  {
    // Set the force of this DOF to 1.0 while all the rest are 0.0
    cache.mDofs[j]->setControlForce(1.0);

    // Prepare cache data
    for (std::vector<BodyNode*>::const_reverse_iterator it
         = cache.mBodyNodes.rbegin();
         it != cache.mBodyNodes.rend();
         ++it)
    {
      (*it)->updateInvMassMatrix();
    }

    // Inverse of mass matrix
    for (std::vector<BodyNode*>::const_iterator it = cache.mBodyNodes.begin();
         it != cache.mBodyNodes.end();
         ++it)
    {
      (*it)->aggregateInvMassMatrix(cache.mInvM, j);
      std::size_t localDof = (*it)->mParentJoint->getNumDofs();
      if (localDof > 0)
      {
        std::size_t iStart = (*it)->mParentJoint->getIndexInTree(0);

        if (iStart + localDof > j)
          break;
      }
    }

    // Set the force of this DOF back to 0.0
    cache.mDofs[j]->setControlForce(0.0);
  }
  cache.mInvM.triangularView<Eigen::StrictlyLower>() = cache.mInvM.transpose();

  // Restore the original internal force
  const_cast<Skeleton*>(this)->setControlForces(originalInternalForce);

  cache.mDirty.mInvMassMatrix = false;
}

//==============================================================================
void Skeleton::updateInvMassMatrix() const
{
  std::size_t dof = mSkelCache.mDofs.size();
  assert(
      static_cast<std::size_t>(mSkelCache.mInvM.cols()) == dof
      && static_cast<std::size_t>(mSkelCache.mInvM.rows()) == dof);
  if (dof == 0)
  {
    mSkelCache.mDirty.mInvMassMatrix = false;
    return;
  }

  mSkelCache.mInvM.setZero();

  for (std::size_t tree = 0; tree < mTreeCache.size(); ++tree)
  {
    const Eigen::MatrixXs& treeInvM = getInvMassMatrix(tree);
    const std::vector<DegreeOfFreedom*>& treeDofs = mTreeCache[tree].mDofs;
    std::size_t nTreeDofs = treeDofs.size();
    for (std::size_t i = 0; i < nTreeDofs; ++i)
    {
      for (std::size_t j = 0; j < nTreeDofs; ++j)
      {
        std::size_t ki = treeDofs[i]->getIndexInSkeleton();
        std::size_t kj = treeDofs[j]->getIndexInSkeleton();

        mSkelCache.mInvM(ki, kj) = treeInvM(i, j);
      }
    }
  }

  mSkelCache.mDirty.mInvMassMatrix = false;
}

//==============================================================================
void Skeleton::updateInvAugMassMatrix(std::size_t _treeIdx) const
{
  DataCache& cache = mTreeCache[_treeIdx];
  std::size_t dof = cache.mDofs.size();
  assert(
      static_cast<std::size_t>(cache.mInvAugM.cols()) == dof
      && static_cast<std::size_t>(cache.mInvAugM.rows()) == dof);
  if (dof == 0)
  {
    cache.mDirty.mInvAugMassMatrix = false;
    return;
  }

  // We don't need to set mInvM as zero matrix as long as the below is correct
  // mInvM.setZero();

  // Backup the origianl internal force
  Eigen::VectorXs originalInternalForce = getControlForces();

  // Clear out the forces of the dofs in this tree so that we can set them to
  // 1.0 one at a time to build up the inverse augmented mass matrix
  for (std::size_t i = 0; i < dof; ++i)
    cache.mDofs[i]->setControlForce(0.0);

  for (std::size_t j = 0; j < dof; ++j)
  {
    // Set the force of this DOF to 1.0 while all the rest are 0.0
    cache.mDofs[j]->setControlForce(1.0);

    // Prepare cache data
    for (std::vector<BodyNode*>::const_reverse_iterator it
         = cache.mBodyNodes.rbegin();
         it != cache.mBodyNodes.rend();
         ++it)
    {
      (*it)->updateInvAugMassMatrix();
    }

    // Inverse of augmented mass matrix
    for (std::vector<BodyNode*>::const_iterator it = cache.mBodyNodes.begin();
         it != cache.mBodyNodes.end();
         ++it)
    {
      (*it)->aggregateInvAugMassMatrix(
          cache.mInvAugM, j, mAspectProperties.mTimeStep);
      std::size_t localDof = (*it)->mParentJoint->getNumDofs();
      if (localDof > 0)
      {
        std::size_t iStart = (*it)->mParentJoint->getIndexInTree(0);

        if (iStart + localDof > j)
          break;
      }
    }

    // Set the force of this DOF back to 0.0
    cache.mDofs[j]->setControlForce(0.0);
  }
  cache.mInvAugM.triangularView<Eigen::StrictlyLower>()
      = cache.mInvAugM.transpose();

  // Restore the original internal force
  const_cast<Skeleton*>(this)->setControlForces(originalInternalForce);

  cache.mDirty.mInvAugMassMatrix = false;
}

//==============================================================================
void Skeleton::updateInvAugMassMatrix() const
{
  std::size_t dof = mSkelCache.mDofs.size();
  assert(
      static_cast<std::size_t>(mSkelCache.mInvAugM.cols()) == dof
      && static_cast<std::size_t>(mSkelCache.mInvAugM.rows()) == dof);
  if (dof == 0)
  {
    mSkelCache.mDirty.mInvAugMassMatrix = false;
    return;
  }

  mSkelCache.mInvAugM.setZero();

  for (std::size_t tree = 0; tree < mTreeCache.size(); ++tree)
  {
    const Eigen::MatrixXs& treeInvAugM = getInvAugMassMatrix(tree);
    const std::vector<DegreeOfFreedom*>& treeDofs = mTreeCache[tree].mDofs;
    std::size_t nTreeDofs = treeDofs.size();
    for (std::size_t i = 0; i < nTreeDofs; ++i)
    {
      for (std::size_t j = 0; j < nTreeDofs; ++j)
      {
        std::size_t ki = treeDofs[i]->getIndexInSkeleton();
        std::size_t kj = treeDofs[j]->getIndexInSkeleton();

        mSkelCache.mInvAugM(ki, kj) = treeInvAugM(i, j);
      }
    }
  }

  mSkelCache.mDirty.mInvAugMassMatrix = false;
}

//==============================================================================
void Skeleton::updateCoriolisForces(std::size_t _treeIdx) const
{
  DataCache& cache = mTreeCache[_treeIdx];
  std::size_t dof = cache.mDofs.size();
  assert(static_cast<std::size_t>(cache.mCvec.size()) == dof);
  if (dof == 0)
  {
    cache.mDirty.mCoriolisForces = false;
    return;
  }

  cache.mCvec.setZero();

  for (std::vector<BodyNode*>::const_iterator it = cache.mBodyNodes.begin();
       it != cache.mBodyNodes.end();
       ++it)
  {
    (*it)->updateCombinedVector();
  }

  for (std::vector<BodyNode*>::const_reverse_iterator it
       = cache.mBodyNodes.rbegin();
       it != cache.mBodyNodes.rend();
       ++it)
  {
    (*it)->aggregateCoriolisForceVector(cache.mCvec);
  }

  cache.mDirty.mCoriolisForces = false;
}

//==============================================================================
void Skeleton::updateCoriolisForces() const
{
  std::size_t dof = mSkelCache.mDofs.size();
  assert(static_cast<std::size_t>(mSkelCache.mCvec.size()) == dof);
  if (dof == 0)
  {
    mSkelCache.mDirty.mCoriolisForces = false;
    return;
  }

  mSkelCache.mCvec.setZero();

  for (std::size_t tree = 0; tree < mTreeCache.size(); ++tree)
  {
    const Eigen::VectorXs& treeCvec = getCoriolisForces(tree);
    const std::vector<DegreeOfFreedom*>& treeDofs = mTreeCache[tree].mDofs;
    std::size_t nTreeDofs = treeDofs.size();
    for (std::size_t i = 0; i < nTreeDofs; ++i)
    {
      std::size_t k = treeDofs[i]->getIndexInSkeleton();
      mSkelCache.mCvec[k] = treeCvec[i];
    }
  }

  mSkelCache.mDirty.mCoriolisForces = false;
}

//==============================================================================
void Skeleton::updateGravityForces(std::size_t _treeIdx) const
{
  DataCache& cache = mTreeCache[_treeIdx];
  std::size_t dof = cache.mDofs.size();
  assert(static_cast<std::size_t>(cache.mG.size()) == dof);
  if (dof == 0)
  {
    cache.mDirty.mGravityForces = false;
    return;
  }

  cache.mG.setZero();

  for (std::vector<BodyNode*>::const_reverse_iterator it
       = cache.mBodyNodes.rbegin();
       it != cache.mBodyNodes.rend();
       ++it)
  {
    (*it)->aggregateGravityForceVector(cache.mG, mAspectProperties.mGravity);
  }

  cache.mDirty.mGravityForces = false;
}

//==============================================================================
void Skeleton::updateGravityForces() const
{
  std::size_t dof = mSkelCache.mDofs.size();
  assert(static_cast<std::size_t>(mSkelCache.mG.size()) == dof);
  if (dof == 0)
  {
    mSkelCache.mDirty.mGravityForces = false;
    return;
  }

  mSkelCache.mG.setZero();

  for (std::size_t tree = 0; tree < mTreeCache.size(); ++tree)
  {
    const Eigen::VectorXs& treeG = getGravityForces(tree);
    std::vector<DegreeOfFreedom*>& treeDofs = mTreeCache[tree].mDofs;
    std::size_t nTreeDofs = treeDofs.size();
    for (std::size_t i = 0; i < nTreeDofs; ++i)
    {
      std::size_t k = treeDofs[i]->getIndexInSkeleton();
      mSkelCache.mG[k] = treeG[i];
    }
  }

  mSkelCache.mDirty.mGravityForces = false;
}

//==============================================================================
void Skeleton::updateCoriolisAndGravityForces(std::size_t _treeIdx) const
{
  DataCache& cache = mTreeCache[_treeIdx];
  std::size_t dof = cache.mDofs.size();
  assert(static_cast<std::size_t>(cache.mCg.size()) == dof);
  if (dof == 0)
  {
    cache.mDirty.mCoriolisAndGravityForces = false;
    return;
  }

  cache.mCg.setZero();

  for (std::vector<BodyNode*>::const_iterator it = cache.mBodyNodes.begin();
       it != cache.mBodyNodes.end();
       ++it)
  {
    (*it)->updateCombinedVector();
  }

  for (std::vector<BodyNode*>::const_reverse_iterator it
       = cache.mBodyNodes.rbegin();
       it != cache.mBodyNodes.rend();
       ++it)
  {
    (*it)->aggregateCombinedVector(cache.mCg, mAspectProperties.mGravity);
  }

  cache.mDirty.mCoriolisAndGravityForces = false;
}

//==============================================================================
void Skeleton::updateCoriolisAndGravityForces() const
{
  std::size_t dof = mSkelCache.mDofs.size();
  assert(static_cast<std::size_t>(mSkelCache.mCg.size()) == dof);
  if (dof == 0)
  {
    mSkelCache.mDirty.mCoriolisAndGravityForces = false;
    return;
  }

  mSkelCache.mCg.setZero();

  for (std::size_t tree = 0; tree < mTreeCache.size(); ++tree)
  {
    const Eigen::VectorXs& treeCg = getCoriolisAndGravityForces(tree);
    const std::vector<DegreeOfFreedom*>& treeDofs = mTreeCache[tree].mDofs;
    std::size_t nTreeDofs = treeDofs.size();
    for (std::size_t i = 0; i < nTreeDofs; ++i)
    {
      std::size_t k = treeDofs[i]->getIndexInSkeleton();
      mSkelCache.mCg[k] = treeCg[i];
    }
  }

  mSkelCache.mDirty.mCoriolisAndGravityForces = false;
}

//==============================================================================
void Skeleton::updateExternalForces(std::size_t _treeIdx) const
{
  DataCache& cache = mTreeCache[_treeIdx];
  std::size_t dof = cache.mDofs.size();
  assert(static_cast<std::size_t>(cache.mFext.size()) == dof);
  if (dof == 0)
  {
    cache.mDirty.mExternalForces = false;
    return;
  }

  // Clear external force.
  cache.mFext.setZero();

  for (std::vector<BodyNode*>::const_reverse_iterator itr
       = cache.mBodyNodes.rbegin();
       itr != cache.mBodyNodes.rend();
       ++itr)
  {
    (*itr)->aggregateExternalForces(cache.mFext);
  }

  // TODO(JS): Not implemented yet
  //  for (std::vector<SoftBodyNode*>::iterator it = mSoftBodyNodes.begin();
  //       it != mSoftBodyNodes.end(); ++it)
  //  {
  //    s_t kv = (*it)->getVertexSpringStiffness();
  //    s_t ke = (*it)->getEdgeSpringStiffness();

  //    for (int i = 0; i < (*it)->getNumPointMasses(); ++i)
  //    {
  //      PointMass* pm = (*it)->getPointMass(i);
  //      int nN = pm->getNumConnectedPointMasses();

  //      // Vertex restoring force
  //      Eigen::Vector3s Fext = -(kv + nN * ke) * pm->getPositions()
  //                             - (mTimeStep * (kv + nN*ke)) *
  //                             pm->getVelocities();

  //      // Edge restoring force
  //      for (int j = 0; j < nN; ++j)
  //      {
  //        Fext += ke * (pm->getConnectedPointMass(j)->getPositions()
  //                      + mTimeStep
  //                        * pm->getConnectedPointMass(j)->getVelocities());
  //      }

  //      // Assign
  //      int iStart = pm->getIndexInSkeleton(0);
  //      mFext.segment<3>(iStart) = Fext;
  //    }
  //  }

  cache.mDirty.mExternalForces = false;
}

//==============================================================================
void Skeleton::updateExternalForces() const
{
  std::size_t dof = mSkelCache.mDofs.size();
  assert(static_cast<std::size_t>(mSkelCache.mFext.size()) == dof);
  if (dof == 0)
  {
    mSkelCache.mDirty.mExternalForces = false;
    return;
  }

  mSkelCache.mFext.setZero();

  for (std::size_t tree = 0; tree < mTreeCache.size(); ++tree)
  {
    const Eigen::VectorXs& treeFext = getExternalForces(tree);
    const std::vector<DegreeOfFreedom*>& treeDofs = mTreeCache[tree].mDofs;
    std::size_t nTreeDofs = treeDofs.size();
    for (std::size_t i = 0; i < nTreeDofs; ++i)
    {
      std::size_t k = treeDofs[i]->getIndexInSkeleton();
      mSkelCache.mFext[k] = treeFext[i];
    }
  }

  mSkelCache.mDirty.mExternalForces = false;
}

//==============================================================================
const Eigen::VectorXs& Skeleton::computeConstraintForces(DataCache& cache) const
{
  const std::size_t dof = cache.mDofs.size();
  assert(static_cast<std::size_t>(cache.mFc.size()) == dof);

  // Body constraint impulses
  for (std::vector<BodyNode*>::reverse_iterator it = cache.mBodyNodes.rbegin();
       it != cache.mBodyNodes.rend();
       ++it)
  {
    (*it)->aggregateSpatialToGeneralized(
        cache.mFc, (*it)->getConstraintImpulse());
  }

  // Joint constraint impulses
  for (std::size_t i = 0; i < dof; ++i)
    cache.mFc[i] += cache.mDofs[i]->getConstraintImpulse();

  // Get force by dividing the impulse by the time step
  cache.mFc = cache.mFc / mAspectProperties.mTimeStep;

  return cache.mFc;
}

//==============================================================================
static void computeSupportPolygon(
    const Skeleton* skel,
    math::SupportPolygon& polygon,
    math::SupportGeometry& geometry,
    std::vector<std::size_t>& ee_indices,
    Eigen::Vector3s& axis1,
    Eigen::Vector3s& axis2,
    Eigen::Vector2s& centroid,
    std::size_t treeIndex)
{
  polygon.clear();
  geometry.clear();
  ee_indices.clear();

  const Eigen::Vector3s& up = -skel->getGravity();
  if (up.norm() == 0.0)
  {
    dtwarn << "[computeSupportPolygon] Requesting support polygon of a "
           << "Skeleton with no gravity. The result will only be an empty "
           << "set!\n";
    axis1.setZero();
    axis2.setZero();
    centroid = Eigen::Vector2s::Constant(std::nan(""));
    return;
  }

  std::vector<std::size_t> originalEE_map;
  originalEE_map.reserve(skel->getNumEndEffectors());
  for (std::size_t i = 0; i < skel->getNumEndEffectors(); ++i)
  {
    const EndEffector* ee = skel->getEndEffector(i);
    if (ee->getSupport() && ee->getSupport()->isActive()
        && (INVALID_INDEX == treeIndex || ee->getTreeIndex() == treeIndex))
    {
      const math::SupportGeometry& eeGeom = ee->getSupport()->getGeometry();
      for (const Eigen::Vector3s& v : eeGeom)
      {
        geometry.push_back(ee->getWorldTransform() * v);
        originalEE_map.push_back(ee->getIndexInSkeleton());
      }
    }
  }

  axis1 = (up - Eigen::Vector3s::UnitX()).norm() > 1e-6
              ? Eigen::Vector3s::UnitX()
              : Eigen::Vector3s::UnitY();

  axis1 = axis1 - up.dot(axis1) * up / up.dot(up);
  axis1.normalize();

  axis2 = up.normalized().cross(axis1);

  std::vector<std::size_t> vertex_indices;
  polygon = math::computeSupportPolgyon(vertex_indices, geometry, axis1, axis2);

  ee_indices.reserve(vertex_indices.size());
  for (std::size_t i = 0; i < vertex_indices.size(); ++i)
    ee_indices[i] = originalEE_map[vertex_indices[i]];

  if (polygon.size() > 0)
    centroid = math::computeCentroidOfHull(polygon);
  else
    centroid = Eigen::Vector2s::Constant(std::nan(""));
}

//==============================================================================
const math::SupportPolygon& Skeleton::getSupportPolygon() const
{
  math::SupportPolygon& polygon = mSkelCache.mSupportPolygon;

  if (!mSkelCache.mDirty.mSupport)
    return polygon;

  computeSupportPolygon(
      this,
      polygon,
      mSkelCache.mSupportGeometry,
      mSkelCache.mSupportIndices,
      mSkelCache.mSupportAxes.first,
      mSkelCache.mSupportAxes.second,
      mSkelCache.mSupportCentroid,
      INVALID_INDEX);

  mSkelCache.mDirty.mSupport = false;
  ++mSkelCache.mDirty.mSupportVersion;
  return polygon;
}

//==============================================================================
const math::SupportPolygon& Skeleton::getSupportPolygon(
    std::size_t _treeIdx) const
{
  math::SupportPolygon& polygon = mTreeCache[_treeIdx].mSupportPolygon;

  if (!mTreeCache[_treeIdx].mDirty.mSupport)
    return polygon;

  computeSupportPolygon(
      this,
      polygon,
      mTreeCache[_treeIdx].mSupportGeometry,
      mTreeCache[_treeIdx].mSupportIndices,
      mTreeCache[_treeIdx].mSupportAxes.first,
      mTreeCache[_treeIdx].mSupportAxes.second,
      mTreeCache[_treeIdx].mSupportCentroid,
      _treeIdx);

  mTreeCache[_treeIdx].mDirty.mSupport = false;
  ++mTreeCache[_treeIdx].mDirty.mSupportVersion;
  return polygon;
}

//==============================================================================
const std::vector<std::size_t>& Skeleton::getSupportIndices() const
{
  getSupportPolygon();
  return mSkelCache.mSupportIndices;
}

//==============================================================================
const std::vector<std::size_t>& Skeleton::getSupportIndices(
    std::size_t _treeIdx) const
{
  getSupportPolygon(_treeIdx);
  return mTreeCache[_treeIdx].mSupportIndices;
}

//==============================================================================
const std::pair<Eigen::Vector3s, Eigen::Vector3s>& Skeleton::getSupportAxes()
    const
{
  getSupportPolygon();
  return mSkelCache.mSupportAxes;
}

//==============================================================================
const std::pair<Eigen::Vector3s, Eigen::Vector3s>& Skeleton::getSupportAxes(
    std::size_t _treeIdx) const
{
  getSupportPolygon(_treeIdx);
  return mTreeCache[_treeIdx].mSupportAxes;
}

//==============================================================================
const Eigen::Vector2s& Skeleton::getSupportCentroid() const
{
  getSupportPolygon();
  return mSkelCache.mSupportCentroid;
}

//==============================================================================
const Eigen::Vector2s& Skeleton::getSupportCentroid(std::size_t _treeIdx) const
{
  getSupportPolygon(_treeIdx);
  return mTreeCache[_treeIdx].mSupportCentroid;
}

//==============================================================================
std::size_t Skeleton::getSupportVersion() const
{
  if (mSkelCache.mDirty.mSupport)
    return mSkelCache.mDirty.mSupportVersion + 1;

  return mSkelCache.mDirty.mSupportVersion;
}

//==============================================================================
std::size_t Skeleton::getSupportVersion(std::size_t _treeIdx) const
{
  if (mTreeCache[_treeIdx].mDirty.mSupport)
    return mTreeCache[_treeIdx].mDirty.mSupportVersion + 1;

  return mTreeCache[_treeIdx].mDirty.mSupportVersion;
}

//==============================================================================
void Skeleton::computeForwardKinematics(
    bool _updateTransforms, bool _updateVels, bool _updateAccs)
{
  if (_updateTransforms)
  {
    for (std::vector<BodyNode*>::iterator it = mSkelCache.mBodyNodes.begin();
         it != mSkelCache.mBodyNodes.end();
         ++it)
    {
      (*it)->updateTransform();
    }
  }

  if (_updateVels)
  {
    for (std::vector<BodyNode*>::iterator it = mSkelCache.mBodyNodes.begin();
         it != mSkelCache.mBodyNodes.end();
         ++it)
    {
      (*it)->updateVelocity();
      (*it)->updatePartialAcceleration();
    }
  }

  if (_updateAccs)
  {
    for (std::vector<BodyNode*>::iterator it = mSkelCache.mBodyNodes.begin();
         it != mSkelCache.mBodyNodes.end();
         ++it)
    {
      (*it)->updateAccelerationID();
    }
  }
}

//==============================================================================
void Skeleton::computeForwardDynamics()
{
  // Note: Articulated Inertias will be updated automatically when
  // getArtInertiaImplicit() is called in BodyNode::updateBiasForce()

  for (auto it = mSkelCache.mBodyNodes.rbegin();
       it != mSkelCache.mBodyNodes.rend();
       ++it)
    (*it)->updateBiasForce(
        mAspectProperties.mGravity, mAspectProperties.mTimeStep);

  // Forward recursion
  for (auto& bodyNode : mSkelCache.mBodyNodes)
  {
    bodyNode->updateAccelerationFD();
    bodyNode->updateTransmittedForceFD();
    bodyNode->updateJointForceFD(mAspectProperties.mTimeStep, true, true);
  }
}

//==============================================================================
void Skeleton::computeInverseDynamics(
    bool _withExternalForces, bool _withDampingForces, bool _withSpringForces)
{
  // Skip immobile or 0-dof skeleton
  if (getNumDofs() == 0)
    return;

  // Backward recursion
  for (auto it = mSkelCache.mBodyNodes.rbegin();
       it != mSkelCache.mBodyNodes.rend();
       ++it)
  {
    (*it)->updateTransmittedForceID(
        mAspectProperties.mGravity, _withExternalForces);
    (*it)->updateJointForceID(
        mAspectProperties.mTimeStep, _withDampingForces, _withSpringForces);
  }
}

//==============================================================================
void Skeleton::clearExternalForces()
{
  for (auto& bodyNode : mSkelCache.mBodyNodes)
    bodyNode->clearExternalForces();
}

//==============================================================================
void Skeleton::clearInternalForces()
{
  for (auto& bodyNode : mSkelCache.mBodyNodes)
    bodyNode->clearInternalForces();
}

//==============================================================================
void Skeleton::notifyArticulatedInertiaUpdate(std::size_t _treeIdx)
{
  dirtyArticulatedInertia(_treeIdx);
}

//==============================================================================
void Skeleton::dirtyArticulatedInertia(std::size_t _treeIdx)
{
  SET_FLAG(_treeIdx, mArticulatedInertia);
  SET_FLAG(_treeIdx, mMassMatrix);
  SET_FLAG(_treeIdx, mAugMassMatrix);
  SET_FLAG(_treeIdx, mInvMassMatrix);
  SET_FLAG(_treeIdx, mInvAugMassMatrix);
  SET_FLAG(_treeIdx, mCoriolisForces);
  SET_FLAG(_treeIdx, mGravityForces);
  SET_FLAG(_treeIdx, mCoriolisAndGravityForces);
}

//==============================================================================
void Skeleton::notifySupportUpdate(std::size_t _treeIdx)
{
  dirtySupportPolygon(_treeIdx);
}

//==============================================================================
void Skeleton::dirtySupportPolygon(std::size_t _treeIdx)
{
  SET_FLAG(_treeIdx, mSupport);
}

//==============================================================================
void Skeleton::clearConstraintImpulses()
{
  for (auto& bodyNode : mSkelCache.mBodyNodes)
    bodyNode->clearConstraintImpulse();
}

//==============================================================================
void Skeleton::updateBiasImpulse(BodyNode* _bodyNode)
{
  if (nullptr == _bodyNode)
  {
    dterr << "[Skeleton::updateBiasImpulse] Passed in a nullptr!\n";
    assert(false);
    return;
  }

  assert(getNumDofs() > 0);

  // This skeleton should contain _bodyNode
  assert(_bodyNode->getSkeleton().get() == this);

#ifndef NDEBUG
  // All the constraint impulse should be zero
  for (std::size_t i = 0; i < mSkelCache.mBodyNodes.size(); ++i)
    assert(
        mSkelCache.mBodyNodes[i]->mConstraintImpulse
        == Eigen::Vector6s::Zero());
#endif

  // Prepare cache data
  BodyNode* it = _bodyNode;
  while (it != nullptr)
  {
    it->updateBiasImpulse();
    it = it->getParentBodyNode();
  }
}

//==============================================================================
void Skeleton::updateBiasImpulse(
    BodyNode* _bodyNode, const Eigen::Vector6s& _imp)
{
  if (nullptr == _bodyNode)
  {
    dterr << "[Skeleton::updateBiasImpulse] Passed in a nullptr!\n";
    assert(false);
    return;
  }

  assert(getNumDofs() > 0);

  // This skeleton should contain _bodyNode
  assert(_bodyNode->getSkeleton().get() == this);

#ifndef NDEBUG
  // All the constraint impulse should be zero
  for (std::size_t i = 0; i < mSkelCache.mBodyNodes.size(); ++i)
    assert(
        mSkelCache.mBodyNodes[i]->mConstraintImpulse
        == Eigen::Vector6s::Zero());
#endif

  // Set impulse of _bodyNode
  _bodyNode->mConstraintImpulse = _imp;

  // Prepare cache data
  BodyNode* it = _bodyNode;
  while (it != nullptr)
  {
    it->updateBiasImpulse();
    it = it->getParentBodyNode();
  }

  _bodyNode->mConstraintImpulse.setZero();
}

//==============================================================================
void Skeleton::updateBiasImpulse(
    BodyNode* _bodyNode1,
    const Eigen::Vector6s& _imp1,
    BodyNode* _bodyNode2,
    const Eigen::Vector6s& _imp2)
{
  // Assertions
  if (nullptr == _bodyNode1)
  {
    dterr << "[Skeleton::updateBiasImpulse] Passed in nullptr for BodyNode1!\n";
    assert(false);
    return;
  }

  if (nullptr == _bodyNode2)
  {
    dterr << "[Skeleton::updateBiasImpulse] Passed in nullptr for BodyNode2!\n";
    assert(false);
    return;
  }

  assert(getNumDofs() > 0);

  // This skeleton should contain _bodyNode
  assert(_bodyNode1->getSkeleton().get() == this);
  assert(_bodyNode2->getSkeleton().get() == this);

#ifndef NDEBUG
  // All the constraint impulse should be zero
  for (std::size_t i = 0; i < mSkelCache.mBodyNodes.size(); ++i)
    assert(
        mSkelCache.mBodyNodes[i]->mConstraintImpulse
        == Eigen::Vector6s::Zero());
#endif

  // Set impulse to _bodyNode
  _bodyNode1->mConstraintImpulse = _imp1;
  _bodyNode2->mConstraintImpulse = _imp2;

  // Find which body is placed later in the list of body nodes in this skeleton
  std::size_t index1 = _bodyNode1->getIndexInSkeleton();
  std::size_t index2 = _bodyNode2->getIndexInSkeleton();

  std::size_t index = std::max(index1, index2);

  // Prepare cache data
  for (int i = index; 0 <= i; --i)
    mSkelCache.mBodyNodes[i]->updateBiasImpulse();

  _bodyNode1->mConstraintImpulse.setZero();
  _bodyNode2->mConstraintImpulse.setZero();
}

//==============================================================================
void Skeleton::updateBiasImpulse(
    SoftBodyNode* _softBodyNode,
    PointMass* _pointMass,
    const Eigen::Vector3s& _imp)
{
  // Assertions
  assert(_softBodyNode != nullptr);
  assert(getNumDofs() > 0);

  // This skeleton should contain _bodyNode
  assert(
      std::find(mSoftBodyNodes.begin(), mSoftBodyNodes.end(), _softBodyNode)
      != mSoftBodyNodes.end());

#ifndef NDEBUG
  // All the constraint impulse should be zero
  for (std::size_t i = 0; i < mSkelCache.mBodyNodes.size(); ++i)
    assert(
        mSkelCache.mBodyNodes[i]->mConstraintImpulse
        == Eigen::Vector6s::Zero());
#endif

  // Set impulse to _bodyNode
  Eigen::Vector3s oldConstraintImpulse = _pointMass->getConstraintImpulses();
  _pointMass->setConstraintImpulse(_imp, true);

  // Prepare cache data
  BodyNode* it = _softBodyNode;
  while (it != nullptr)
  {
    it->updateBiasImpulse();
    it = it->getParentBodyNode();
  }

  // TODO(JS): Do we need to backup and restore the original value?
  _pointMass->setConstraintImpulse(oldConstraintImpulse);
}

//==============================================================================
void Skeleton::updateVelocityChange()
{
  for (auto& bodyNode : mSkelCache.mBodyNodes)
    bodyNode->updateVelocityChangeFD();
}

//==============================================================================
void Skeleton::setImpulseApplied(bool _val)
{
  mIsImpulseApplied = _val;
}

//==============================================================================
bool Skeleton::isImpulseApplied() const
{
  return mIsImpulseApplied;
}

//==============================================================================
void Skeleton::computeImpulseForwardDynamics()
{
  // Skip immobile or 0-dof skeleton
  if (!isMobile() || getNumDofs() == 0)
    return;

  // Note: we do not need to update articulated inertias here, because they will
  // be updated when BodyNode::updateBiasImpulse() calls
  // BodyNode::getArticulatedInertia()

  // Backward recursion
  for (auto it = mSkelCache.mBodyNodes.rbegin();
       it != mSkelCache.mBodyNodes.rend();
       ++it)
    (*it)->updateBiasImpulse();

  // Forward recursion
  for (auto& bodyNode : mSkelCache.mBodyNodes)
  {
    bodyNode->updateVelocityChangeFD();
    bodyNode->updateTransmittedImpulse();
    bodyNode->updateJointImpulseFD();
    bodyNode->updateConstrainedTerms(mAspectProperties.mTimeStep);
  }
}

//==============================================================================
s_t Skeleton::computeKineticEnergy() const
{
  s_t KE = 0.0;

  for (auto* bodyNode : mSkelCache.mBodyNodes)
    KE += bodyNode->computeKineticEnergy();

  assert(KE >= 0.0 && "Kinetic energy should be positive value.");
  return KE;
}

//==============================================================================
s_t Skeleton::computePotentialEnergy() const
{
  s_t PE = 0.0;

  for (auto* bodyNode : mSkelCache.mBodyNodes)
  {
    PE += bodyNode->computePotentialEnergy(mAspectProperties.mGravity);
    PE += bodyNode->getParentJoint()->computePotentialEnergy();
  }

  return PE;
}

//==============================================================================
void Skeleton::clearCollidingBodies()
{
  for (auto i = 0u; i < getNumBodyNodes(); ++i)
  {
    auto bodyNode = getBodyNode(i);
    DART_SUPPRESS_DEPRECATED_BEGIN
    bodyNode->setColliding(false);
    DART_SUPPRESS_DEPRECATED_END

    auto softBodyNode = bodyNode->asSoftBodyNode();
    if (softBodyNode)
    {
      auto& pointMasses = softBodyNode->getPointMasses();

      for (auto pointMass : pointMasses)
        pointMass->setColliding(false);
    }
  }
}

//==============================================================================
Eigen::Vector3s Skeleton::getCOM(const Frame* _withRespectTo) const
{
  Eigen::Vector3s com = Eigen::Vector3s::Zero();

  const std::size_t numBodies = getNumBodyNodes();
  for (std::size_t i = 0; i < numBodies; ++i)
  {
    const BodyNode* bodyNode = getBodyNode(i);
    com += bodyNode->getMass() * bodyNode->getCOM(_withRespectTo);
  }

  assert(mTotalMass != 0.0);
  return com / mTotalMass;
}

//==============================================================================
// Templated function for computing different kinds of COM properties, like
// velocities and accelerations
template <
    typename PropertyType,
    PropertyType (BodyNode::*getPropertyFn)(const Frame*, const Frame*) const>
PropertyType getCOMPropertyTemplate(
    const Skeleton* _skel,
    const Frame* _relativeTo,
    const Frame* _inCoordinatesOf)
{
  PropertyType result(PropertyType::Zero());

  const std::size_t numBodies = _skel->getNumBodyNodes();
  for (std::size_t i = 0; i < numBodies; ++i)
  {
    const BodyNode* bodyNode = _skel->getBodyNode(i);
    result += bodyNode->getMass()
              * (bodyNode->*getPropertyFn)(_relativeTo, _inCoordinatesOf);
  }

  assert(_skel->getMass() != 0.0);
  return result / _skel->getMass();
}

//==============================================================================
Eigen::Vector6s Skeleton::getCOMSpatialVelocity(
    const Frame* _relativeTo, const Frame* _inCoordinatesOf) const
{
  return getCOMPropertyTemplate<
      Eigen::Vector6s,
      &BodyNode::getCOMSpatialVelocity>(this, _relativeTo, _inCoordinatesOf);
}

//==============================================================================
Eigen::Vector3s Skeleton::getCOMLinearVelocity(
    const Frame* _relativeTo, const Frame* _inCoordinatesOf) const
{
  return getCOMPropertyTemplate<
      Eigen::Vector3s,
      &BodyNode::getCOMLinearVelocity>(this, _relativeTo, _inCoordinatesOf);
}

//==============================================================================
Eigen::Vector6s Skeleton::getCOMSpatialAcceleration(
    const Frame* _relativeTo, const Frame* _inCoordinatesOf) const
{
  return getCOMPropertyTemplate<
      Eigen::Vector6s,
      &BodyNode::getCOMSpatialAcceleration>(
      this, _relativeTo, _inCoordinatesOf);
}

//==============================================================================
Eigen::Vector3s Skeleton::getCOMLinearAcceleration(
    const Frame* _relativeTo, const Frame* _inCoordinatesOf) const
{
  return getCOMPropertyTemplate<
      Eigen::Vector3s,
      &BodyNode::getCOMLinearAcceleration>(this, _relativeTo, _inCoordinatesOf);
}

//==============================================================================
// Templated function for computing different kinds of COM Jacobians and their
// derivatives
template <
    typename JacType, // JacType is the type of Jacobian we're computing
    JacType (TemplatedJacobianNode<BodyNode>::*getJacFn)(
        const Eigen::Vector3s&, const Frame*) const>
JacType getCOMJacobianTemplate(
    const Skeleton* _skel, const Frame* _inCoordinatesOf)
{
  // Initialize the Jacobian to zero
  JacType J = JacType::Zero(JacType::RowsAtCompileTime, _skel->getNumDofs());

  // Iterate through each of the Skeleton's BodyNodes
  const std::size_t numBodies = _skel->getNumBodyNodes();
  for (std::size_t i = 0; i < numBodies; ++i)
  {
    const BodyNode* bn = _skel->getBodyNode(i);

    // (bn->*getJacFn) is a function pointer to the function that gives us the
    // kind of Jacobian we want from the BodyNodes. Calling it will give us the
    // relevant Jacobian for this BodyNode
    JacType bnJ
        = bn->getMass() * (bn->*getJacFn)(bn->getLocalCOM(), _inCoordinatesOf);

    // For each column in the Jacobian of this BodyNode, we add it to the
    // appropriate column of the overall BodyNode
    for (std::size_t j = 0, end = bn->getNumDependentGenCoords(); j < end; ++j)
    {
      std::size_t idx = bn->getDependentGenCoordIndex(j);
      J.col(idx) += bnJ.col(j);
    }
  }

  assert(_skel->getMass() != 0.0);
  return J / _skel->getMass();
}

//==============================================================================
math::Jacobian Skeleton::getCOMJacobian(const Frame* _inCoordinatesOf) const
{
  return getCOMJacobianTemplate<
      math::Jacobian,
      &TemplatedJacobianNode<BodyNode>::getJacobian>(this, _inCoordinatesOf);
}

//==============================================================================
math::Jacobian Skeleton::getCOMPositionJacobian() const
{
  math::Jacobian J = math::Jacobian::Zero(6, getNumDofs());
  s_t totalMass = 0.0;
  for (const BodyNode* node : getBodyNodes())
  {
    totalMass += node->getMass();
    J += getWorldPositionJacobian(node) * node->getMass();
  }
  J /= totalMass;
  return J;
}

//==============================================================================
math::LinearJacobian Skeleton::getCOMLinearJacobian(
    const Frame* _inCoordinatesOf) const
{
  return getCOMJacobianTemplate<
      math::LinearJacobian,
      &TemplatedJacobianNode<BodyNode>::getLinearJacobian>(
      this, _inCoordinatesOf);
}

//==============================================================================
math::Jacobian Skeleton::getCOMJacobianSpatialDeriv(
    const Frame* _inCoordinatesOf) const
{
  return getCOMJacobianTemplate<
      math::Jacobian,
      &TemplatedJacobianNode<BodyNode>::getJacobianSpatialDeriv>(
      this, _inCoordinatesOf);
}

//==============================================================================
math::LinearJacobian Skeleton::getCOMLinearJacobianDeriv(
    const Frame* _inCoordinatesOf) const
{
  return getCOMJacobianTemplate<
      math::LinearJacobian,
      &TemplatedJacobianNode<BodyNode>::getLinearJacobianDeriv>(
      this, _inCoordinatesOf);
}

//==============================================================================
Skeleton::DirtyFlags::DirtyFlags()
  : mArticulatedInertia(true),
    mMassMatrix(true),
    mAugMassMatrix(true),
    mInvMassMatrix(true),
    mInvAugMassMatrix(true),
    mGravityForces(true),
    mCoriolisForces(true),
    mCoriolisAndGravityForces(true),
    mExternalForces(true),
    mDampingForces(true),
    mSupport(true),
    mParentMap(true),
    mSupportVersion(0)
{
  // Do nothing
}

} // namespace dynamics
} // namespace dart
<|MERGE_RESOLUTION|>--- conflicted
+++ resolved
@@ -1,8332 +1,8279 @@
-/*
- * Copyright (c) 2011-2019, The DART development contributors
- * All rights reserved.
- *
- * The list of contributors can be found at:
- *   https://github.com/dartsim/dart/blob/master/LICENSE
- *
- * This file is provided under the following "BSD-style" License:
- *   Redistribution and use in source and binary forms, with or
- *   without modification, are permitted provided that the following
- *   conditions are met:
- *   * Redistributions of source code must retain the above copyright
- *     notice, this list of conditions and the following disclaimer.
- *   * Redistributions in binary form must reproduce the above
- *     copyright notice, this list of conditions and the following
- *     disclaimer in the documentation and/or other materials provided
- *     with the distribution.
- *   THIS SOFTWARE IS PROVIDED BY THE COPYRIGHT HOLDERS AND
- *   CONTRIBUTORS "AS IS" AND ANY EXPRESS OR IMPLIED WARRANTIES,
- *   INCLUDING, BUT NOT LIMITED TO, THE IMPLIED WARRANTIES OF
- *   MERCHANTABILITY AND FITNESS FOR A PARTICULAR PURPOSE ARE
- *   DISCLAIMED. IN NO EVENT SHALL THE COPYRIGHT HOLDER OR
- *   CONTRIBUTORS BE LIABLE FOR ANY DIRECT, INDIRECT, INCIDENTAL,
- *   SPECIAL, EXEMPLARY, OR CONSEQUENTIAL DAMAGES (INCLUDING, BUT NOT
- *   LIMITED TO, PROCUREMENT OF SUBSTITUTE GOODS OR SERVICES; LOSS OF
- *   USE, DATA, OR PROFITS; OR BUSINESS INTERRUPTION) HOWEVER CAUSED
- *   AND ON ANY THEORY OF LIABILITY, WHETHER IN CONTRACT, STRICT
- *   LIABILITY, OR TORT (INCLUDING NEGLIGENCE OR OTHERWISE) ARISING IN
- *   ANY WAY OUT OF THE USE OF THIS SOFTWARE, EVEN IF ADVISED OF THE
- *   POSSIBILITY OF SUCH DAMAGE.
- */
-
-#include "dart/dynamics/Skeleton.hpp"
-
-#include <algorithm>
-#include <array>
-#include <queue>
-#include <string>
-#include <vector>
-
-#include "dart/common/Console.hpp"
-#include "dart/common/Deprecated.hpp"
-#include "dart/common/StlHelpers.hpp"
-#include "dart/dynamics/BallJoint.hpp"
-#include "dart/dynamics/BodyNode.hpp"
-#include "dart/dynamics/CustomJoint.hpp"
-#include "dart/dynamics/DegreeOfFreedom.hpp"
-#include "dart/dynamics/EndEffector.hpp"
-#include "dart/dynamics/EulerFreeJoint.hpp"
-#include "dart/dynamics/FreeJoint.hpp"
-#include "dart/dynamics/Joint.hpp"
-#include "dart/dynamics/Marker.hpp"
-#include "dart/dynamics/MeshShape.hpp"
-#include "dart/dynamics/PointMass.hpp"
-#include "dart/dynamics/ShapeNode.hpp"
-#include "dart/dynamics/SoftBodyNode.hpp"
-#include "dart/math/Geometry.hpp"
-#include "dart/math/Helpers.hpp"
-#include "dart/math/IKSolver.hpp"
-#include "dart/math/MathTypes.hpp"
-#include "dart/math/FiniteDifference.hpp"
-#include "dart/neural/ConstrainedGroupGradientMatrices.hpp"
-
-#define SET_ALL_FLAGS(X)                                                       \
-  for (auto& cache : mTreeCache)                                               \
-    cache.mDirty.X = true;                                                     \
-  mSkelCache.mDirty.X = true;
-
-#define SET_FLAG(Y, X)                                                         \
-  mTreeCache[Y].mDirty.X = true;                                               \
-  mSkelCache.mDirty.X = true;
-
-#define ON_ALL_TREES(X)                                                        \
-  for (std::size_t i = 0; i < mTreeCache.size(); ++i)                          \
-    X(i);
-
-#define CHECK_CONFIG_VECTOR_SIZE(V)                                            \
-  if (V.size() > 0)                                                            \
-  {                                                                            \
-    if (nonzero_size != INVALID_INDEX                                          \
-        && V.size() != static_cast<int>(nonzero_size))                         \
-    {                                                                          \
-      dterr << "[Skeleton::Configuration] Mismatch in size of vector [" << #V  \
-            << "] (expected " << nonzero_size << " | found " << V.size()       \
-            << "\n";                                                           \
-      assert(false);                                                           \
-    }                                                                          \
-    else if (nonzero_size == INVALID_INDEX)                                    \
-      nonzero_size = V.size();                                                 \
-  }
-
-namespace dart {
-namespace dynamics {
-
-namespace detail {
-
-//==============================================================================
-/// Templated function for passing each entry in a std::vector<Data> into each
-/// member of an array of Objects belonging to some Owner class.
-///
-/// The ObjectBase argument should be the base class of Object in which the
-/// setData function is defined. In many cases, ObjectBase may be the same as
-/// Object, but it is not always.
-//
-// TODO(MXG): Consider putting this in an accessible header if it might be
-// useful in other places.
-template <
-    class Owner,
-    class Object,
-    class ObjectBase,
-    class Data,
-    std::size_t (Owner::*getNumObjects)() const,
-    Object* (Owner::*getObject)(std::size_t),
-    void (ObjectBase::*setData)(const Data&)>
-void setAllMemberObjectData(Owner* owner, const std::vector<Data>& data)
-{
-  if (!owner)
-  {
-    dterr << "[setAllMemberObjectData] Attempting to set ["
-          << typeid(Data).name() << "] of every [" << typeid(Object).name()
-          << "] in a nullptr [" << typeid(Owner).name() << "]. Please report "
-          << "this as a bug!\n";
-    assert(false);
-    return;
-  }
-
-  std::size_t numObjects = (owner->*getNumObjects)();
-
-  if (data.size() != numObjects)
-  {
-    dtwarn << "[setAllMemberObjectData] Mismatch between the number of ["
-           << typeid(Object).name() << "] member objects (" << numObjects
-           << ") in the [" << typeid(Owner).name() << "] named ["
-           << owner->getName() << "] (" << owner << ") and the number of ["
-           << typeid(Object).name() << "] which is (" << data.size()
-           << ") while setting [" << typeid(Data).name() << "]\n"
-           << " -- We will set (" << std::min(numObjects, data.size())
-           << ") of them.\n";
-    numObjects = std::min(numObjects, data.size());
-  }
-
-  for (std::size_t i = 0; i < numObjects; ++i)
-    ((owner->*getObject)(i)->*setData)(data[i]);
-}
-
-//==============================================================================
-/// Templated function for aggregating a std::vector<Data> out of each member of
-/// an array of Objects belonging to some Owner class.
-///
-/// The ObjectBase argument should be the base class of Object in which the
-/// getData function is defined. In many cases, ObjectBase may be the same as
-/// Object, but it is not always.
-//
-// TODO(MXG): Consider putting this in an accessible header if it might be
-// useful in other places.
-template <
-    class Owner,
-    class Object,
-    class ObjectBase,
-    class Data,
-    std::size_t (Owner::*getNumObjects)() const,
-    const Object* (Owner::*getObject)(std::size_t) const,
-    Data (ObjectBase::*getData)() const>
-std::vector<Data> getAllMemberObjectData(const Owner* owner)
-{
-  if (!owner)
-  {
-    dterr << "[getAllMemberObjectData] Attempting to get the ["
-          << typeid(Data).name() << "] from every [" << typeid(Object).name()
-          << "] in a nullptr [" << typeid(Owner).name() << "]. Please report "
-          << "this as a bug!\n";
-    assert(false);
-    return std::vector<Data>();
-  }
-
-  const std::size_t numObjects = (owner->*getNumObjects)();
-  std::vector<Data> data;
-  data.reserve(numObjects);
-
-  for (std::size_t i = 0; i < numObjects; ++i)
-    data.push_back(((owner->*getObject)(i)->*getData)());
-
-  return data;
-}
-
-//==============================================================================
-SkeletonAspectProperties::SkeletonAspectProperties(
-    const std::string& _name,
-    bool _isMobile,
-    const Eigen::Vector3s& _gravity,
-    s_t _timeStep,
-    bool _enabledSelfCollisionCheck,
-    bool _enableAdjacentBodyCheck)
-  : mName(_name),
-    mIsMobile(_isMobile),
-    mGravity(_gravity),
-    mTimeStep(_timeStep),
-    mEnabledSelfCollisionCheck(_enabledSelfCollisionCheck),
-    mEnabledAdjacentBodyCheck(_enableAdjacentBodyCheck)
-{
-  // Do nothing
-}
-
-//==============================================================================
-void setAllBodyNodeStates(Skeleton* skel, const BodyNodeStateVector& states)
-{
-  setAllMemberObjectData<
-      Skeleton,
-      BodyNode,
-      common::Composite,
-      common::Composite::State,
-      &Skeleton::getNumBodyNodes,
-      &Skeleton::getBodyNode,
-      &common::Composite::setCompositeState>(skel, states);
-}
-
-//==============================================================================
-BodyNodeStateVector getAllBodyNodeStates(const Skeleton* skel)
-{
-  return getAllMemberObjectData<
-      Skeleton,
-      BodyNode,
-      common::Composite,
-      common::Composite::State,
-      &Skeleton::getNumBodyNodes,
-      &Skeleton::getBodyNode,
-      &common::Composite::getCompositeState>(skel);
-}
-
-//==============================================================================
-void setAllBodyNodeProperties(
-    Skeleton* skel, const BodyNodePropertiesVector& properties)
-{
-  setAllMemberObjectData<
-      Skeleton,
-      BodyNode,
-      common::Composite,
-      common::Composite::Properties,
-      &Skeleton::getNumBodyNodes,
-      &Skeleton::getBodyNode,
-      &common::Composite::setCompositeProperties>(skel, properties);
-}
-
-//==============================================================================
-BodyNodePropertiesVector getAllBodyNodeProperties(const Skeleton* skel)
-{
-  return getAllMemberObjectData<
-      Skeleton,
-      BodyNode,
-      common::Composite,
-      common::Composite::Properties,
-      &Skeleton::getNumBodyNodes,
-      &Skeleton::getBodyNode,
-      &common::Composite::getCompositeProperties>(skel);
-}
-
-//==============================================================================
-void setAllJointStates(Skeleton* skel, const BodyNodeStateVector& states)
-{
-  setAllMemberObjectData<
-      Skeleton,
-      Joint,
-      common::Composite,
-      common::Composite::State,
-      &Skeleton::getNumJoints,
-      &Skeleton::getJoint,
-      &common::Composite::setCompositeState>(skel, states);
-}
-
-//==============================================================================
-BodyNodeStateVector getAllJointStates(const Skeleton* skel)
-{
-  return getAllMemberObjectData<
-      Skeleton,
-      Joint,
-      common::Composite,
-      common::Composite::State,
-      &Skeleton::getNumJoints,
-      &Skeleton::getJoint,
-      &common::Composite::getCompositeState>(skel);
-}
-
-//==============================================================================
-void setAllJointProperties(
-    Skeleton* skel, const BodyNodePropertiesVector& properties)
-{
-  setAllMemberObjectData<
-      Skeleton,
-      Joint,
-      common::Composite,
-      common::Composite::Properties,
-      &Skeleton::getNumJoints,
-      &Skeleton::getJoint,
-      &common::Composite::setCompositeProperties>(skel, properties);
-}
-
-//==============================================================================
-BodyNodePropertiesVector getAllJointProperties(const Skeleton* skel)
-{
-  return getAllMemberObjectData<
-      Skeleton,
-      Joint,
-      common::Composite,
-      common::Composite::Properties,
-      &Skeleton::getNumJoints,
-      &Skeleton::getJoint,
-      &common::Composite::getCompositeProperties>(skel);
-}
-
-} // namespace detail
-
-//==============================================================================
-Skeleton::Configuration::Configuration(
-    const Eigen::VectorXs& positions,
-    const Eigen::VectorXs& velocities,
-    const Eigen::VectorXs& accelerations,
-    const Eigen::VectorXs& forces,
-    const Eigen::VectorXs& commands)
-  : mPositions(positions),
-    mVelocities(velocities),
-    mAccelerations(accelerations),
-    mControlForces(forces),
-    mCommands(commands)
-{
-  std::size_t nonzero_size = INVALID_INDEX;
-
-  CHECK_CONFIG_VECTOR_SIZE(positions);
-  CHECK_CONFIG_VECTOR_SIZE(velocities);
-  CHECK_CONFIG_VECTOR_SIZE(accelerations);
-  CHECK_CONFIG_VECTOR_SIZE(forces);
-  CHECK_CONFIG_VECTOR_SIZE(commands);
-
-  if (nonzero_size != INVALID_INDEX)
-  {
-    for (std::size_t i = 0; i < nonzero_size; ++i)
-      mIndices.push_back(i);
-  }
-}
-
-//==============================================================================
-Skeleton::Configuration::Configuration(
-    const std::vector<std::size_t>& indices,
-    const Eigen::VectorXs& positions,
-    const Eigen::VectorXs& velocities,
-    const Eigen::VectorXs& accelerations,
-    const Eigen::VectorXs& forces,
-    const Eigen::VectorXs& commands)
-  : mIndices(indices),
-    mPositions(positions),
-    mVelocities(velocities),
-    mAccelerations(accelerations),
-    mControlForces(forces),
-    mCommands(commands)
-{
-  std::size_t nonzero_size = indices.size();
-
-  CHECK_CONFIG_VECTOR_SIZE(positions);
-  CHECK_CONFIG_VECTOR_SIZE(velocities);
-  CHECK_CONFIG_VECTOR_SIZE(accelerations);
-  CHECK_CONFIG_VECTOR_SIZE(forces);
-  CHECK_CONFIG_VECTOR_SIZE(commands);
-}
-
-//==============================================================================
-#define RETURN_IF_CONFIG_VECTOR_IS_INEQ(V)                                     \
-  if (V.size() != other.V.size())                                              \
-    return false;                                                              \
-  if (V != other.V)                                                            \
-    return false;
-
-//==============================================================================
-bool Skeleton::Configuration::operator==(const Configuration& other) const
-{
-  if (mIndices != other.mIndices)
-    return false;
-
-  RETURN_IF_CONFIG_VECTOR_IS_INEQ(mPositions);
-  RETURN_IF_CONFIG_VECTOR_IS_INEQ(mVelocities);
-  RETURN_IF_CONFIG_VECTOR_IS_INEQ(mAccelerations);
-  RETURN_IF_CONFIG_VECTOR_IS_INEQ(mControlForces);
-  RETURN_IF_CONFIG_VECTOR_IS_INEQ(mCommands);
-
-  return true;
-}
-
-//==============================================================================
-bool Skeleton::Configuration::operator!=(const Configuration& other) const
-{
-  return !(*this == other);
-}
-
-//==============================================================================
-SkeletonPtr Skeleton::create(const std::string& _name)
-{
-  return create(AspectPropertiesData(_name));
-}
-
-//==============================================================================
-SkeletonPtr Skeleton::create(const AspectPropertiesData& properties)
-{
-  SkeletonPtr skel(new Skeleton(properties));
-  skel->setPtr(skel);
-  return skel;
-}
-
-//==============================================================================
-SkeletonPtr Skeleton::getPtr()
-{
-  return mPtr.lock();
-}
-
-//==============================================================================
-ConstSkeletonPtr Skeleton::getPtr() const
-{
-  return mPtr.lock();
-}
-
-//==============================================================================
-SkeletonPtr Skeleton::getSkeleton()
-{
-  return mPtr.lock();
-}
-
-//==============================================================================
-ConstSkeletonPtr Skeleton::getSkeleton() const
-{
-  return mPtr.lock();
-}
-
-//==============================================================================
-std::mutex& Skeleton::getMutex() const
-{
-  return mMutex;
-}
-
-//==============================================================================
-std::unique_ptr<common::LockableReference> Skeleton::getLockableReference()
-    const
-{
-  return std::make_unique<common::SingleLockableReference<std::mutex>>(
-      mPtr, mMutex);
-}
-
-//==============================================================================
-Skeleton::~Skeleton()
-{
-  for (BodyNode* bn : mSkelCache.mBodyNodes)
-    delete bn;
-}
-
-//==============================================================================
-SkeletonPtr Skeleton::clone() const
-{
-  return cloneSkeleton(getName());
-}
-
-//==============================================================================
-SkeletonPtr Skeleton::clone(const std::string& cloneName) const
-{
-  return cloneSkeleton(cloneName);
-}
-
-//==============================================================================
-SkeletonPtr Skeleton::cloneSkeleton() const
-{
-  return cloneSkeleton(getName());
-}
-
-//==============================================================================
-SkeletonPtr Skeleton::cloneSkeleton(const std::string& cloneName) const
-{
-  SkeletonPtr skelClone = Skeleton::create(cloneName);
-
-  for (std::size_t i = 0; i < getNumBodyNodes(); ++i)
-  {
-    // Create a clone of the parent Joint
-    Joint* joint = getJoint(i)->clone();
-
-    // Identify the original parent BodyNode
-    const BodyNode* originalParent = getBodyNode(i)->getParentBodyNode();
-
-    // Grab the parent BodyNode clone (using its name, which is guaranteed to be
-    // unique), or use nullptr if this is a root BodyNode
-    BodyNode* parentClone
-        = (originalParent == nullptr)
-              ? nullptr
-              : skelClone->getBodyNode(originalParent->getName());
-
-    if ((nullptr != originalParent) && (nullptr == parentClone))
-    {
-      dterr << "[Skeleton::clone] Failed to find a clone of BodyNode named ["
-            << originalParent->getName() << "] which is needed as the parent "
-            << "of the BodyNode named [" << getBodyNode(i)->getName()
-            << "] and should already have been created. Please report this as "
-            << "a bug!\n";
-    }
-
-    BodyNode* newBody = getBodyNode(i)->clone(parentClone, joint, false);
-
-    skelClone->registerBodyNode(newBody);
-  }
-
-  // Clone over the nodes in such a way that their indexing will match up with
-  // the original
-  for (const auto& nodeType : mNodeMap)
-  {
-    for (const auto& node : nodeType.second)
-    {
-      const BodyNode* originalBn = node->getBodyNodePtr();
-      BodyNode* newBn = skelClone->getBodyNode(originalBn->getName());
-      node->cloneNode(newBn)->attach();
-    }
-  }
-
-  skelClone->setProperties(getAspectProperties());
-  skelClone->setName(cloneName);
-  skelClone->setState(getState());
-
-  // Fix mimic joint references
-  for (std::size_t i = 0; i < getNumJoints(); ++i)
-  {
-    Joint* joint = skelClone->getJoint(i);
-    if (joint->getActuatorType() == Joint::MIMIC)
-    {
-      const Joint* mimicJoint
-          = skelClone->getJoint(joint->getMimicJoint()->getName());
-      if (mimicJoint)
-      {
-        joint->setMimicJoint(
-            mimicJoint, joint->getMimicMultiplier(), joint->getMimicOffset());
-      }
-      else
-      {
-        dterr << "[Skeleton::clone] Failed to clone mimic joint successfully: "
-              << "Unable to find the mimic joint ["
-              << joint->getMimicJoint()->getName()
-              << "] in the cloned Skeleton. Please report this as a bug!\n";
-      }
-    }
-  }
-
-  return skelClone;
-}
-
-//==============================================================================
-MetaSkeletonPtr Skeleton::cloneMetaSkeleton(const std::string& cloneName) const
-{
-  return cloneSkeleton(cloneName);
-}
-
-//==============================================================================
-#define SET_CONFIG_VECTOR(V)                                                   \
-  if (configuration.m##V.size() > 0)                                           \
-  {                                                                            \
-    if (static_cast<int>(configuration.mIndices.size())                        \
-        != configuration.m##V.size())                                          \
-    {                                                                          \
-      dterr << "[Skeleton::setConfiguration] Mismatch in size of vector ["     \
-            << #V << "] (expected " << configuration.mIndices.size()           \
-            << " | found " << configuration.m##V.size() << "\n";               \
-      assert(false);                                                           \
-    }                                                                          \
-    else                                                                       \
-      set##V(configuration.mIndices, configuration.m##V);                      \
-  }
-
-//==============================================================================
-void Skeleton::setConfiguration(const Configuration& configuration)
-{
-  SET_CONFIG_VECTOR(Positions);
-  SET_CONFIG_VECTOR(Velocities);
-  SET_CONFIG_VECTOR(Accelerations);
-  SET_CONFIG_VECTOR(ControlForces);
-  SET_CONFIG_VECTOR(Commands);
-}
-
-//==============================================================================
-Skeleton::Configuration Skeleton::getConfiguration(int flags) const
-{
-  std::vector<std::size_t> indices;
-  for (std::size_t i = 0; i < getNumDofs(); ++i)
-    indices.push_back(i);
-
-  return getConfiguration(indices, flags);
-}
-
-//==============================================================================
-Skeleton::Configuration Skeleton::getConfiguration(
-    const std::vector<std::size_t>& indices, int flags) const
-{
-  Configuration config(indices);
-  if (flags == CONFIG_NOTHING)
-    return config;
-
-  if ((flags & CONFIG_POSITIONS) == CONFIG_POSITIONS)
-    config.mPositions = getPositions(indices);
-
-  if ((flags & CONFIG_VELOCITIES) == CONFIG_VELOCITIES)
-    config.mVelocities = getVelocities(indices);
-
-  if ((flags & CONFIG_ACCELERATIONS) == CONFIG_ACCELERATIONS)
-    config.mAccelerations = getAccelerations(indices);
-
-  if ((flags & CONFIG_FORCES) == CONFIG_FORCES)
-    config.mControlForces = getControlForces(indices);
-
-  if ((flags & CONFIG_COMMANDS) == CONFIG_COMMANDS)
-    config.mCommands = getCommands(indices);
-
-  return config;
-}
-
-//==============================================================================
-void Skeleton::setState(const State& state)
-{
-  setCompositeState(state);
-}
-
-//==============================================================================
-Skeleton::State Skeleton::getState() const
-{
-  return getCompositeState();
-}
-
-//==============================================================================
-void Skeleton::setProperties(const Properties& properties)
-{
-  setCompositeProperties(properties);
-}
-
-//==============================================================================
-Skeleton::Properties Skeleton::getProperties() const
-{
-  return getCompositeProperties();
-}
-
-//==============================================================================
-void Skeleton::setProperties(const AspectProperties& properties)
-{
-  setAspectProperties(properties);
-}
-
-//==============================================================================
-void Skeleton::setAspectProperties(const AspectProperties& properties)
-{
-  setName(properties.mName);
-  setMobile(properties.mIsMobile);
-  setGravity(properties.mGravity);
-  setTimeStep(properties.mTimeStep);
-  setSelfCollisionCheck(properties.mEnabledSelfCollisionCheck);
-  setAdjacentBodyCheck(properties.mEnabledAdjacentBodyCheck);
-}
-
-//==============================================================================
-const Skeleton::AspectProperties& Skeleton::getSkeletonProperties() const
-{
-  return mAspectProperties;
-}
-
-//==============================================================================
-const std::string& Skeleton::setName(const std::string& _name)
-{
-  if (_name == mAspectProperties.mName && !_name.empty())
-    return mAspectProperties.mName;
-
-  const std::string oldName = mAspectProperties.mName;
-  mAspectProperties.mName = _name;
-
-  mNameMgrForBodyNodes.setManagerName(
-      "Skeleton::BodyNode | " + mAspectProperties.mName);
-  mNameMgrForSoftBodyNodes.setManagerName(
-      "Skeleton::SoftBodyNode | " + mAspectProperties.mName);
-  mNameMgrForJoints.setManagerName(
-      "Skeleton::Joint | " + mAspectProperties.mName);
-  mNameMgrForDofs.setManagerName(
-      "Skeleton::DegreeOfFreedom | " + mAspectProperties.mName);
-
-  for (auto& mgr : mNodeNameMgrMap)
-    mgr.second.setManagerName(
-        std::string("Skeleton::") + mgr.first.name() + " | "
-        + mAspectProperties.mName);
-
-  ConstMetaSkeletonPtr me = mPtr.lock();
-  mNameChangedSignal.raise(me, oldName, mAspectProperties.mName);
-
-  return mAspectProperties.mName;
-}
-
-//==============================================================================
-const std::string& Skeleton::getName() const
-{
-  return mAspectProperties.mName;
-}
-
-//==============================================================================
-const std::string& Skeleton::addEntryToBodyNodeNameMgr(BodyNode* _newNode)
-{
-  _newNode->BodyNode::mAspectProperties.mName
-      = mNameMgrForBodyNodes.issueNewNameAndAdd(_newNode->getName(), _newNode);
-
-  return _newNode->BodyNode::mAspectProperties.mName;
-}
-
-//==============================================================================
-const std::string& Skeleton::addEntryToJointNameMgr(
-    Joint* _newJoint, bool _updateDofNames)
-{
-  _newJoint->mAspectProperties.mName
-      = mNameMgrForJoints.issueNewNameAndAdd(_newJoint->getName(), _newJoint);
-
-  if (_updateDofNames)
-    _newJoint->updateDegreeOfFreedomNames();
-
-  return _newJoint->mAspectProperties.mName;
-}
-
-//==============================================================================
-void Skeleton::addEntryToSoftBodyNodeNameMgr(SoftBodyNode* _newNode)
-{
-  // Note: This doesn't need the same checks as BodyNode and Joint, because
-  // its name has already been resolved against all the BodyNodes, which
-  // includes all SoftBodyNodes.
-  mNameMgrForSoftBodyNodes.addName(_newNode->getName(), _newNode);
-}
-
-//==============================================================================
-void Skeleton::enableSelfCollision(bool enableAdjacentBodyCheck)
-{
-  enableSelfCollisionCheck();
-  setAdjacentBodyCheck(enableAdjacentBodyCheck);
-}
-
-//==============================================================================
-void Skeleton::disableSelfCollision()
-{
-  disableSelfCollisionCheck();
-  setAdjacentBodyCheck(false);
-}
-
-//==============================================================================
-void Skeleton::setSelfCollisionCheck(bool enable)
-{
-  mAspectProperties.mEnabledSelfCollisionCheck = enable;
-}
-
-//==============================================================================
-bool Skeleton::getSelfCollisionCheck() const
-{
-  return mAspectProperties.mEnabledSelfCollisionCheck;
-}
-
-//==============================================================================
-void Skeleton::enableSelfCollisionCheck()
-{
-  setSelfCollisionCheck(true);
-}
-
-//==============================================================================
-void Skeleton::disableSelfCollisionCheck()
-{
-  setSelfCollisionCheck(false);
-}
-
-//==============================================================================
-bool Skeleton::isEnabledSelfCollisionCheck() const
-{
-  return getSelfCollisionCheck();
-}
-
-//==============================================================================
-void Skeleton::setAdjacentBodyCheck(bool enable)
-{
-  mAspectProperties.mEnabledAdjacentBodyCheck = enable;
-}
-
-//==============================================================================
-bool Skeleton::getAdjacentBodyCheck() const
-{
-  return mAspectProperties.mEnabledAdjacentBodyCheck;
-}
-
-//==============================================================================
-void Skeleton::enableAdjacentBodyCheck()
-{
-  setAdjacentBodyCheck(true);
-}
-
-//==============================================================================
-void Skeleton::disableAdjacentBodyCheck()
-{
-  setAdjacentBodyCheck(false);
-}
-
-//==============================================================================
-bool Skeleton::isEnabledAdjacentBodyCheck() const
-{
-  return getAdjacentBodyCheck();
-}
-
-//==============================================================================
-void Skeleton::setMobile(bool _isMobile)
-{
-  mAspectProperties.mIsMobile = _isMobile;
-}
-
-//==============================================================================
-bool Skeleton::isMobile() const
-{
-  return mAspectProperties.mIsMobile;
-}
-
-//==============================================================================
-void Skeleton::setTimeStep(s_t _timeStep)
-{
-  assert(_timeStep > 0.0);
-  mAspectProperties.mTimeStep = _timeStep;
-
-  for (std::size_t i = 0; i < mTreeCache.size(); ++i)
-    dirtyArticulatedInertia(i);
-}
-
-//==============================================================================
-s_t Skeleton::getTimeStep() const
-{
-  return mAspectProperties.mTimeStep;
-}
-
-//==============================================================================
-void Skeleton::setGravity(const Eigen::Vector3s& _gravity)
-{
-  mAspectProperties.mGravity = _gravity;
-  SET_ALL_FLAGS(mGravityForces);
-  SET_ALL_FLAGS(mCoriolisAndGravityForces);
-  ON_ALL_TREES(dirtySupportPolygon);
-}
-
-//==============================================================================
-const Eigen::Vector3s& Skeleton::getGravity() const
-{
-  return mAspectProperties.mGravity;
-}
-
-//==============================================================================
-std::size_t Skeleton::getNumBodyNodes() const
-{
-  return mSkelCache.mBodyNodes.size();
-}
-
-//==============================================================================
-std::size_t Skeleton::getNumRigidBodyNodes() const
-{
-  return mSkelCache.mBodyNodes.size() - mSoftBodyNodes.size();
-}
-
-//==============================================================================
-std::size_t Skeleton::getNumSoftBodyNodes() const
-{
-  return mSoftBodyNodes.size();
-}
-
-//==============================================================================
-std::size_t Skeleton::getNumTrees() const
-{
-  return mTreeCache.size();
-}
-
-//==============================================================================
-BodyNode* Skeleton::getRootBodyNode(std::size_t _treeIdx)
-{
-  if (mTreeCache.size() > _treeIdx)
-    return mTreeCache[_treeIdx].mBodyNodes[0];
-
-  if (mTreeCache.size() == 0)
-  {
-    dterr << "[Skeleton::getRootBodyNode] Requested a root BodyNode from a "
-          << "Skeleton with no BodyNodes!\n";
-    assert(false);
-  }
-  else
-  {
-    dterr << "[Skeleton::getRootBodyNode] Requested invalid root BodyNode "
-          << "index (" << _treeIdx << ")! Must be less than "
-          << mTreeCache.size() << ".\n";
-    assert(false);
-  }
-
-  return nullptr;
-}
-
-//==============================================================================
-const BodyNode* Skeleton::getRootBodyNode(std::size_t _treeIdx) const
-{
-  return const_cast<Skeleton*>(this)->getRootBodyNode(_treeIdx);
-}
-
-//==============================================================================
-Joint* Skeleton::getRootJoint(std::size_t treeIdx)
-{
-  auto rootBodyNode = getRootBodyNode(treeIdx);
-
-  if (rootBodyNode)
-    return rootBodyNode->getParentJoint();
-
-  return nullptr;
-}
-
-//==============================================================================
-const Joint* Skeleton::getRootJoint(std::size_t treeIdx) const
-{
-  return const_cast<Skeleton*>(this)->getRootJoint(treeIdx);
-}
-
-//==============================================================================
-BodyNode* Skeleton::getBodyNode(std::size_t _idx)
-{
-  return common::getVectorObjectIfAvailable<BodyNode*>(
-      _idx, mSkelCache.mBodyNodes);
-}
-
-//==============================================================================
-const BodyNode* Skeleton::getBodyNode(std::size_t _idx) const
-{
-  return common::getVectorObjectIfAvailable<BodyNode*>(
-      _idx, mSkelCache.mBodyNodes);
-}
-
-//==============================================================================
-SoftBodyNode* Skeleton::getSoftBodyNode(std::size_t _idx)
-{
-  return common::getVectorObjectIfAvailable<SoftBodyNode*>(
-      _idx, mSoftBodyNodes);
-}
-
-//==============================================================================
-const SoftBodyNode* Skeleton::getSoftBodyNode(std::size_t _idx) const
-{
-  return common::getVectorObjectIfAvailable<SoftBodyNode*>(
-      _idx, mSoftBodyNodes);
-}
-
-//==============================================================================
-BodyNode* Skeleton::getBodyNode(const std::string& _name)
-{
-  return mNameMgrForBodyNodes.getObject(_name);
-}
-
-//==============================================================================
-const BodyNode* Skeleton::getBodyNode(const std::string& _name) const
-{
-  return mNameMgrForBodyNodes.getObject(_name);
-}
-
-//==============================================================================
-SoftBodyNode* Skeleton::getSoftBodyNode(const std::string& _name)
-{
-  return mNameMgrForSoftBodyNodes.getObject(_name);
-}
-
-//==============================================================================
-const SoftBodyNode* Skeleton::getSoftBodyNode(const std::string& _name) const
-{
-  return mNameMgrForSoftBodyNodes.getObject(_name);
-}
-
-//==============================================================================
-template <class T>
-static std::vector<const T*>& convertToConstPtrVector(
-    const std::vector<T*>& vec, std::vector<const T*>& const_vec)
-{
-  const_vec.resize(vec.size());
-  for (std::size_t i = 0; i < vec.size(); ++i)
-    const_vec[i] = vec[i];
-  return const_vec;
-}
-
-//==============================================================================
-const std::vector<BodyNode*>& Skeleton::getBodyNodes()
-{
-  return mSkelCache.mBodyNodes;
-}
-
-//==============================================================================
-const std::vector<const BodyNode*>& Skeleton::getBodyNodes() const
-{
-  return convertToConstPtrVector<BodyNode>(
-      mSkelCache.mBodyNodes, mSkelCache.mConstBodyNodes);
-}
-
-//==============================================================================
-std::vector<BodyNode*> Skeleton::getBodyNodes(const std::string& name)
-{
-  auto bodyNode = getBodyNode(name);
-
-  if (bodyNode)
-    return {bodyNode};
-  else
-    return std::vector<BodyNode*>();
-}
-
-//==============================================================================
-std::vector<const BodyNode*> Skeleton::getBodyNodes(
-    const std::string& name) const
-{
-  const auto bodyNode = getBodyNode(name);
-
-  if (bodyNode)
-    return {bodyNode};
-  else
-    return std::vector<const BodyNode*>();
-}
-
-//==============================================================================
-bool Skeleton::hasBodyNode(const BodyNode* bodyNode) const
-{
-  return std::find(
-             mSkelCache.mBodyNodes.begin(),
-             mSkelCache.mBodyNodes.end(),
-             bodyNode)
-         != mSkelCache.mBodyNodes.end();
-}
-
-//==============================================================================
-template <class ObjectT, std::size_t (ObjectT::*getIndexInSkeleton)() const>
-static std::size_t templatedGetIndexOf(
-    const Skeleton* _skel,
-    const ObjectT* _obj,
-    const std::string& _type,
-    bool _warning)
-{
-  if (nullptr == _obj)
-  {
-    if (_warning)
-    {
-      dterr << "[Skeleton::getIndexOf] Requesting the index of a nullptr "
-            << _type << " within the Skeleton [" << _skel->getName() << "] ("
-            << _skel << ")!\n";
-      assert(false);
-    }
-    return INVALID_INDEX;
-  }
-
-  if (_skel == _obj->getSkeleton().get())
-    return (_obj->*getIndexInSkeleton)();
-
-  if (_warning)
-  {
-    dterr << "[Skeleton::getIndexOf] Requesting the index of a " << _type
-          << " [" << _obj->getName() << "] (" << _obj
-          << ") from a Skeleton that it does "
-          << "not belong to!\n";
-    assert(false);
-  }
-
-  return INVALID_INDEX;
-}
-
-//==============================================================================
-std::size_t Skeleton::getIndexOf(const BodyNode* _bn, bool _warning) const
-{
-  return templatedGetIndexOf<BodyNode, &BodyNode::getIndexInSkeleton>(
-      this, _bn, "BodyNode", _warning);
-}
-
-//==============================================================================
-const std::vector<BodyNode*>& Skeleton::getTreeBodyNodes(std::size_t _treeIdx)
-{
-  if (_treeIdx >= mTreeCache.size())
-  {
-    std::size_t count = mTreeCache.size();
-    dterr << "[Skeleton::getTreeBodyNodes] Requesting an invalid tree ("
-          << _treeIdx << ") "
-          << (count > 0
-                  ? (std::string("when the max tree index is (")
-                     + std::to_string(count - 1) + ")\n")
-                  : std::string("when there are no trees in this Skeleton\n"));
-    assert(false);
-  }
-
-  return mTreeCache[_treeIdx].mBodyNodes;
-}
-
-//==============================================================================
-std::vector<const BodyNode*> Skeleton::getTreeBodyNodes(
-    std::size_t _treeIdx) const
-{
-  return convertToConstPtrVector<BodyNode>(
-      mTreeCache[_treeIdx].mBodyNodes, mTreeCache[_treeIdx].mConstBodyNodes);
-}
-
-//==============================================================================
-std::size_t Skeleton::getNumJoints() const
-{
-  // The number of joints and body nodes are identical
-  return getNumBodyNodes();
-}
-
-//==============================================================================
-Joint* Skeleton::getJoint(std::size_t _idx)
-{
-  BodyNode* bn = common::getVectorObjectIfAvailable<BodyNode*>(
-      _idx, mSkelCache.mBodyNodes);
-  if (bn)
-    return bn->getParentJoint();
-
-  return nullptr;
-}
-
-//==============================================================================
-const Joint* Skeleton::getJoint(std::size_t _idx) const
-{
-  return const_cast<Skeleton*>(this)->getJoint(_idx);
-}
-
-//==============================================================================
-Joint* Skeleton::getJoint(const std::string& name)
-{
-  return mNameMgrForJoints.getObject(name);
-}
-
-//==============================================================================
-const Joint* Skeleton::getJoint(const std::string& name) const
-{
-  return mNameMgrForJoints.getObject(name);
-}
-
-//==============================================================================
-std::vector<Joint*> Skeleton::getJoints()
-{
-  const auto& bodyNodes = getBodyNodes();
-
-  std::vector<Joint*> joints;
-  joints.reserve(bodyNodes.size());
-  for (const auto& bodyNode : bodyNodes)
-    joints.emplace_back(bodyNode->getParentJoint());
-
-  return joints;
-}
-
-//==============================================================================
-std::vector<const Joint*> Skeleton::getJoints() const
-{
-  const auto& bodyNodes = getBodyNodes();
-
-  std::vector<const Joint*> joints;
-  joints.reserve(bodyNodes.size());
-  for (const auto& bodyNode : bodyNodes)
-    joints.emplace_back(bodyNode->getParentJoint());
-
-  return joints;
-}
-
-//==============================================================================
-std::vector<Joint*> Skeleton::getJoints(const std::string& name)
-{
-  auto joint = getJoint(name);
-
-  if (joint)
-    return {joint};
-  else
-    return std::vector<Joint*>();
-}
-
-//==============================================================================
-std::vector<const Joint*> Skeleton::getJoints(const std::string& name) const
-{
-  const auto joint = getJoint(name);
-
-  if (joint)
-    return {joint};
-  else
-    return std::vector<const Joint*>();
-}
-
-//==============================================================================
-bool Skeleton::hasJoint(const Joint* joint) const
-{
-  return std::find_if(
-             mSkelCache.mBodyNodes.begin(),
-             mSkelCache.mBodyNodes.end(),
-             [&joint](const BodyNode* bodyNode) {
-               return bodyNode->getParentJoint() == joint;
-             })
-         != mSkelCache.mBodyNodes.end();
-}
-
-//==============================================================================
-std::size_t Skeleton::getIndexOf(const Joint* _joint, bool _warning) const
-{
-  return templatedGetIndexOf<Joint, &Joint::getJointIndexInSkeleton>(
-      this, _joint, "Joint", _warning);
-}
-
-//==============================================================================
-std::size_t Skeleton::getNumDofs() const
-{
-  return mSkelCache.mDofs.size();
-}
-
-//==============================================================================
-std::size_t Skeleton::getNumDofs(std::size_t treeIndex) const
-{
-  return mTreeCache[treeIndex].mDofs.size();
-}
-
-//==============================================================================
-DegreeOfFreedom* Skeleton::getDof(std::size_t _idx)
-{
-  return common::getVectorObjectIfAvailable<DegreeOfFreedom*>(
-      _idx, mSkelCache.mDofs);
-}
-
-//==============================================================================
-const DegreeOfFreedom* Skeleton::getDof(std::size_t _idx) const
-{
-  return common::getVectorObjectIfAvailable<DegreeOfFreedom*>(
-      _idx, mSkelCache.mDofs);
-}
-
-//==============================================================================
-DegreeOfFreedom* Skeleton::getDof(const std::string& _name)
-{
-  return mNameMgrForDofs.getObject(_name);
-}
-
-//==============================================================================
-const DegreeOfFreedom* Skeleton::getDof(const std::string& _name) const
-{
-  return mNameMgrForDofs.getObject(_name);
-}
-
-//==============================================================================
-const std::vector<DegreeOfFreedom*>& Skeleton::getDofs()
-{
-  return mSkelCache.mDofs;
-}
-
-//==============================================================================
-std::vector<const DegreeOfFreedom*> Skeleton::getDofs() const
-{
-  return convertToConstPtrVector<DegreeOfFreedom>(
-      mSkelCache.mDofs, mSkelCache.mConstDofs);
-}
-
-//==============================================================================
-std::size_t Skeleton::getIndexOf(
-    const DegreeOfFreedom* _dof, bool _warning) const
-{
-  return templatedGetIndexOf<
-      DegreeOfFreedom,
-      &DegreeOfFreedom::getIndexInSkeleton>(
-      this, _dof, "DegreeOfFreedom", _warning);
-}
-
-//==============================================================================
-const std::vector<DegreeOfFreedom*>& Skeleton::getTreeDofs(std::size_t _treeIdx)
-{
-  return mTreeCache[_treeIdx].mDofs;
-}
-
-//==============================================================================
-const std::vector<const DegreeOfFreedom*>& Skeleton::getTreeDofs(
-    std::size_t _treeIdx) const
-{
-  return convertToConstPtrVector<DegreeOfFreedom>(
-      mTreeCache[_treeIdx].mDofs, mTreeCache[_treeIdx].mConstDofs);
-}
-
-//==============================================================================
-bool Skeleton::checkIndexingConsistency() const
-{
-  bool consistent = true;
-
-  // Check each BodyNode in the Skeleton cache
-  for (std::size_t i = 0; i < mSkelCache.mBodyNodes.size(); ++i)
-  {
-    const BodyNode* bn = mSkelCache.mBodyNodes[i];
-    if (bn->mIndexInSkeleton != i)
-    {
-      dterr << "[Skeleton::checkIndexingConsistency] BodyNode named ["
-            << bn->getName() << "] in Skeleton [" << getName() << "] is "
-            << "mistaken about its index in the Skeleton (" << i << " | "
-            << bn->mIndexInSkeleton << "). Please report this as a bug!"
-            << std::endl;
-      consistent = false;
-      assert(false);
-    }
-
-    const BodyNode* nameEntryForBodyNode = getBodyNode(bn->getName());
-    if (nameEntryForBodyNode != bn)
-    {
-      dterr << "[Skeleton::checkIndexingConsistency] Skeleton named ["
-            << getName() << "] (" << this << ") is mistaken about the name of "
-            << "BodyNode [" << bn->getName() << "] (" << bn << "). The name "
-            << "instead maps to [" << nameEntryForBodyNode->getName() << "] ("
-            << nameEntryForBodyNode << "). Please report this as a bug!"
-            << std::endl;
-      consistent = false;
-      assert(false);
-    }
-
-    const Joint* joint = bn->getParentJoint();
-    const Joint* nameEntryForJoint = getJoint(joint->getName());
-    if (nameEntryForJoint != joint)
-    {
-      dterr << "[Skeleton::checkIndexingConsistency] Skeleton named ["
-            << getName() << "] (" << this << ") is mistaken about the name of "
-            << "Joint [" << joint->getName() << "] (" << joint << "). The name "
-            << "instead maps to [" << nameEntryForJoint->getName() << "] ("
-            << nameEntryForJoint << "). Please report this as a bug!"
-            << std::endl;
-      consistent = false;
-      assert(false);
-    }
-
-    const BodyNode::NodeMap& nodeMap = bn->mNodeMap;
-    for (const auto& nodeType : nodeMap)
-    {
-      const std::vector<Node*>& nodes = nodeType.second;
-      for (std::size_t k = 0; k < nodes.size(); ++k)
-      {
-        const Node* node = nodes[k];
-        if (node->getBodyNodePtr() != bn)
-        {
-          dterr << "[Skeleton::checkIndexingConsistency] Node named ["
-                << node->getName() << "] (" << node << ") in Skeleton ["
-                << getName() << "] (" << this << ") is mistaken about its "
-                << "BodyNode [" << node->getBodyNodePtr()->getName() << "] ("
-                << node->getBodyNodePtr() << "). Please report this as a bug!"
-                << std::endl;
-          consistent = false;
-          assert(false);
-        }
-
-        if (node->mIndexInBodyNode != k)
-        {
-          dterr << "[Skeleton::checkIndexingConsistency] Node named ["
-                << node->getName() << "] (" << node << ") in Skeleton ["
-                << getName() << "] (" << this << ") is mistaken about its "
-                << "index in its BodyNode (" << k << "|"
-                << node->mIndexInBodyNode << "). Please report this as a bug!"
-                << std::endl;
-          consistent = false;
-          assert(false);
-        }
-
-        // TODO(MXG): Consider checking Node names here
-      }
-    }
-  }
-
-  // Check DegreesOfFreedom indexing
-  for (std::size_t i = 0; i < getNumDofs(); ++i)
-  {
-    const DegreeOfFreedom* dof = getDof(i);
-    if (dof->getIndexInSkeleton() != i)
-    {
-      dterr << "[Skeleton::checkIndexingConsistency] DegreeOfFreedom named ["
-            << dof->getName() << "] (" << dof << ") in Skeleton [" << getName()
-            << "] (" << this << ") is mistaken about its index "
-            << "in its Skeleton (" << i << "|" << dof->getIndexInSkeleton()
-            << "). Please report this as a bug!" << std::endl;
-      consistent = false;
-      assert(false);
-    }
-
-    const DegreeOfFreedom* nameEntryForDof = getDof(dof->getName());
-    if (nameEntryForDof != dof)
-    {
-      dterr << "[Skeleton::checkIndexingConsistency] Skeleton named ["
-            << getName() << "] (" << this << ") is mistaken about the name of "
-            << "DegreeOfFreedom [" << dof->getName() << "] (" << dof << "). "
-            << "The name instead maps to [" << nameEntryForDof->getName()
-            << "] (" << nameEntryForDof << "). Please report this as a bug!"
-            << std::endl;
-      consistent = false;
-      assert(false);
-    }
-  }
-
-  // Check each Node in the Skeleton-scope NodeMap
-  {
-    const Skeleton::NodeMap& nodeMap = mNodeMap;
-    for (const auto& nodeType : nodeMap)
-    {
-      const std::vector<Node*>& nodes = nodeType.second;
-      for (std::size_t k = 0; k < nodes.size(); ++k)
-      {
-        const Node* node = nodes[k];
-        if (node->getSkeleton().get() != this)
-        {
-          dterr << "[Skeleton::checkIndexingConsistency] Node named ["
-                << node->getName() << "] (" << node << ") in Skeleton ["
-                << getName() << "] (" << this << ") is mistaken about its "
-                << "Skeleton [" << node->getSkeleton()->getName() << "] ("
-                << node->getSkeleton() << "). Please report this as a bug!"
-                << std::endl;
-          consistent = false;
-          assert(false);
-        }
-
-        if (node->mIndexInSkeleton != k)
-        {
-          dterr << "[Skeleton::checkIndexingConsistency] Node named ["
-                << node->getName() << "] (" << node << ") in Skeleton ["
-                << getName() << "] (" << this << ") is mistaken about its "
-                << "index in its Skeleton (" << k << "|"
-                << node->mIndexInSkeleton << "). Please report this as a bug!"
-                << std::endl;
-          consistent = false;
-          assert(false);
-        }
-      }
-    }
-  }
-
-  // Check each BodyNode in each Tree cache
-  for (std::size_t i = 0; i < mTreeCache.size(); ++i)
-  {
-    const DataCache& cache = mTreeCache[i];
-    for (std::size_t j = 0; j < cache.mBodyNodes.size(); ++j)
-    {
-      const BodyNode* bn = cache.mBodyNodes[j];
-      if (bn->mTreeIndex != i)
-      {
-        dterr << "[Skeleton::checkIndexingConsistency] BodyNode named ["
-              << bn->getName() << "] in Skeleton [" << getName() << "] is "
-              << "mistaken about its tree's index (" << i << "|"
-              << bn->mTreeIndex << "). Please report this as a bug!"
-              << std::endl;
-        consistent = false;
-        assert(false);
-      }
-
-      if (bn->mIndexInTree != j)
-      {
-        dterr << "[Skeleton::checkIndexingConsistency] BodyNode named ["
-              << bn->getName() << "] (" << bn << ") in Skeleton [" << getName()
-              << "] (" << this << ") is mistaken about its index "
-              << "in the tree (" << j << "|" << bn->mIndexInTree << "). Please "
-              << "report this as a bug!" << std::endl;
-        consistent = false;
-        assert(false);
-      }
-    }
-
-    for (std::size_t j = 0; j < cache.mDofs.size(); ++j)
-    {
-      const DegreeOfFreedom* dof = cache.mDofs[j];
-      if (dof->getTreeIndex() != i)
-      {
-        dterr << "[Skeleton::checkIndexingConsistency] DegreeOfFreedom named ["
-              << dof->getName() << "] (" << dof << ") in Skeleton ["
-              << getName() << "] (" << this << ") is mistaken about its tree's "
-              << "index (" << i << "|" << dof->getTreeIndex() << "). Please "
-              << "report this as a bug!" << std::endl;
-        consistent = false;
-        assert(false);
-      }
-    }
-  }
-
-  // Check that the Tree cache and the number of Tree NodeMaps match up
-  if (mTreeCache.size() != mTreeNodeMaps.size())
-  {
-    consistent = false;
-    dterr << "[Skeleton::checkIndexingConsistency] Skeleton named ["
-          << getName() << "] (" << this << ") has inconsistent tree cache "
-          << " and tree Node map sizes (" << mTreeCache.size() << "|"
-          << mTreeNodeMaps.size() << "). Please report this as a bug!"
-          << std::endl;
-    assert(false);
-  }
-
-  // Check each Node in the NodeMap of each Tree
-  for (std::size_t i = 0; i < mTreeNodeMaps.size(); ++i)
-  {
-    const NodeMap& nodeMap = mTreeNodeMaps[i];
-
-    for (const auto& nodeType : nodeMap)
-    {
-      const std::vector<Node*>& nodes = nodeType.second;
-      for (std::size_t k = 0; k < nodes.size(); ++k)
-      {
-        const Node* node = nodes[k];
-        if (node->getBodyNodePtr()->mTreeIndex != i)
-        {
-          dterr << "[Skeleton::checkIndexingConsistency] Node named ["
-                << node->getName() << "] (" << node << ") in Skeleton ["
-                << getName() << "] (" << this << ") is mistaken about its "
-                << "Tree Index (" << i << "|"
-                << node->getBodyNodePtr()->mTreeIndex << "). Please report "
-                << "this as a bug!" << std::endl;
-          consistent = false;
-          assert(false);
-        }
-
-        if (node->mIndexInTree != k)
-        {
-          dterr << "[Skeleton::checkIndexingConsistency] Node named ["
-                << node->getName() << "] (" << node << ") in Skeleton ["
-                << getName() << "] (" << this << ") is mistaken about its "
-                << "index in its tree (" << k << "|" << node->mIndexInTree
-                << "). Please report this as a bug!" << std::endl;
-          consistent = false;
-          assert(false);
-        }
-      }
-    }
-  }
-
-  return consistent;
-}
-
-//==============================================================================
-/// This returns a square (N x N) matrix, filled with 1s and 0s. This can be
-/// interpreted as:
-///
-/// getParentMap(i,j) == 1: Dof[i] is a parent of Dof[j]
-/// getParentMap(i,j) == 0: Dof[i] is NOT a parent of Dof[j]
-///
-/// This is computed in bulk, and cached in the skeleton.
-const Eigen::MatrixXi& Skeleton::getParentMap()
-{
-  if (mSkelCache.mDirty.mParentMap)
-  {
-    mSkelCache.mParentMap = Eigen::MatrixXi::Zero(getNumDofs(), getNumDofs());
-    for (int row = 0; row < getNumDofs(); row++)
-    {
-      /*
-      dynamics::DegreeOfFreedom* rowDof = getDof(row);
-      for (int col = 0; col < getNumDofs(); col++) {
-        dynamics::DegreeOfFreedom* colDof = getDof(col);
-        if (rowDof->isParentOf(colDof)) {
-          mSkelCache.mParentMap(row, col) = 1;
-        }
-      }
-      */
-      dynamics::DegreeOfFreedom* dof = getDof(row);
-      dynamics::Joint* joint = dof->getJoint();
-      std::vector<dynamics::Joint*> visit;
-      visit.push_back(joint);
-      while (visit.size() > 0)
-      {
-        dynamics::Joint* cursor = visit.back();
-        visit.pop_back();
-
-        dynamics::BodyNode* cursorChildBodyNode = cursor->getChildBodyNode();
-        for (int i = 0; i < cursorChildBodyNode->getNumChildJoints(); i++)
-        {
-          dynamics::Joint* childJoint = cursorChildBodyNode->getChildJoint(i);
-          visit.push_back(childJoint);
-
-          for (int j = 0; j < childJoint->getNumDofs(); j++)
-          {
-            mSkelCache.mParentMap(row, childJoint->getIndexInSkeleton(j)) = 1;
-          }
-        }
-      }
-    }
-    mSkelCache.mDirty.mParentMap = false;
-  }
-  return mSkelCache.mParentMap;
-}
-
-//==============================================================================
-DART_BAKE_SPECIALIZED_NODE_SKEL_DEFINITIONS(Skeleton, Marker)
-
-//==============================================================================
-DART_BAKE_SPECIALIZED_NODE_SKEL_DEFINITIONS(Skeleton, ShapeNode)
-
-//==============================================================================
-DART_BAKE_SPECIALIZED_NODE_SKEL_DEFINITIONS(Skeleton, EndEffector)
-
-//==============================================================================
-void Skeleton::clearGradientConstraintMatrices()
-{
-  mSkelCache.mGradientConstraintMatrices = nullptr;
-}
-
-//==============================================================================
-std::shared_ptr<neural::ConstrainedGroupGradientMatrices>
-Skeleton::getGradientConstraintMatrices()
-{
-  return mSkelCache.mGradientConstraintMatrices;
-}
-
-//==============================================================================
-void Skeleton::setGradientConstraintMatrices(
-    std::shared_ptr<neural::ConstrainedGroupGradientMatrices> gradientMatrices)
-{
-  mSkelCache.mGradientConstraintMatrices = gradientMatrices;
-}
-
-//==============================================================================
-Eigen::MatrixXs Skeleton::getJacobianOfC(neural::WithRespectTo* wrt)
-{
-  const int dofs = static_cast<int>(getNumDofs());
-  Eigen::MatrixXs DCg_Dp = Eigen::MatrixXs::Zero(dofs, dofs);
-
-  if (wrt == neural::WithRespectTo::FORCE)
-  {
-    return DCg_Dp;
-  }
-  else if (
-      wrt == neural::WithRespectTo::POSITION
-      || wrt == neural::WithRespectTo::VELOCITY)
-  {
-    std::vector<BodyNode*>& bodyNodes = mSkelCache.mBodyNodes;
-
-#ifdef DART_DEBUG_ANALYTICAL_DERIV
-    mDiffC.init(bodyNodes.size(), getNumDofs());
-#endif
-
-    for (BodyNode* bodyNode : bodyNodes)
-    {
-      bodyNode->computeJacobianOfCForward(wrt);
-    }
-
-    for (int i = bodyNodes.size() - 1; i >= 0; i--)
-    {
-      BodyNode* bodyNode = bodyNodes[i];
-      bodyNode->computeJacobianOfCBackward(
-          wrt, DCg_Dp, mAspectProperties.mGravity);
-    }
-
-#ifdef DART_DEBUG_ANALYTICAL_DERIV
-    mDiffC.print();
-#endif
-
-    return DCg_Dp;
-  }
-  else
-  {
-    return finiteDifferenceJacobianOfC(wrt);
-  }
-}
-
-//==============================================================================
-Eigen::MatrixXs Skeleton::getJacobianOfM(
-    const Eigen::VectorXs& x, neural::WithRespectTo* wrt)
-{
-  const int dofs = static_cast<int>(getNumDofs());
-  Eigen::MatrixXs DM_Dq = Eigen::MatrixXs::Zero(dofs, dofs);
-
-  if (wrt == neural::WithRespectTo::VELOCITY
-      || wrt == neural::WithRespectTo::FORCE)
-  {
-    return DM_Dq;
-  }
-  else if (wrt == neural::WithRespectTo::POSITION)
-  {
-    const auto old_ddq = getAccelerations();
-    setAccelerations(x);
-
-    std::vector<BodyNode*>& bodyNodes = mSkelCache.mBodyNodes;
-
-    for (BodyNode* bodyNode : bodyNodes)
-    {
-      bodyNode->computeJacobianOfMForward(wrt);
-    }
-
-    for (int i = bodyNodes.size() - 1; i >= 0; i--)
-    {
-      BodyNode* bodyNode = bodyNodes[i];
-      bodyNode->computeJacobianOfMBackward(wrt, DM_Dq);
-    }
-
-    setAccelerations(old_ddq);
-
-    return DM_Dq;
-  }
-  else
-  {
-    // other than pos/vel/force such as mass
-    return finiteDifferenceJacobianOfM(x, wrt);
-  }
-}
-
-//==============================================================================
-Eigen::MatrixXs Skeleton::getJacobianOfID(
-    const Eigen::VectorXs& x, neural::WithRespectTo* wrt)
-{
-  const auto old_ddq = getAccelerations();
-  setAccelerations(x);
-
-  Eigen::MatrixXs DID_Dq = getJacobianOfM(x, wrt) + getJacobianOfC(wrt);
-
-  setAccelerations(old_ddq);
-
-  return DID_Dq;
-}
-
-#ifdef DART_DEBUG_ANALYTICAL_DERIV
-
-//==============================================================================
-void Skeleton::DiffMinv::Data::init()
-{
-  AI.setZero();
-  AB.setZero();
-  psi.setZero(0, 0);
-}
-
-//==============================================================================
-void Skeleton::DiffMinv::init(size_t numBodies, size_t numDofs)
-{
-  nodes.resize(numBodies);
-  for (auto& node : nodes)
-  {
-    node.data.init();
-    node.derivs.resize(numDofs);
-    for (auto& deriv : node.derivs)
-    {
-      deriv.init();
-    }
-  }
-
-  nodes_numeric.resize(numBodies);
-  for (auto& node : nodes_numeric)
-  {
-    node.data.init();
-    node.derivs.resize(numDofs);
-    for (auto& deriv : node.derivs)
-    {
-      deriv.init();
-    }
-  }
-}
-
-//==============================================================================
-void Skeleton::DiffMinv::print()
-{
-  std::cout << "[Diff DMinv_Dq]\n\n";
-
-  std::cout << "<<<< BACKWARD >>>>\n\n";
-
-  if (nodes.empty())
-  {
-    return;
-  }
-
-  for (int i = static_cast<int>(nodes.size() - 1); i >= 0; --i)
-  {
-    const auto& node = nodes[static_cast<size_t>(i)];
-    const auto& data = node.data;
-
-    const auto& node_numeric = nodes_numeric[static_cast<size_t>(i)];
-    // const auto& data_numeric = node_numeric.data;
-
-    std::cout << "<<< i: " << i + 1 << ">>>\n\n";
-
-    std::cout << "S[" << i + 1 << "]    : " << data.S.transpose() << "\n";
-    //    std::cout << "AI[" << i+1 << "]:\n" << data.AI << "\n";
-    std::cout << "AIS[" << i + 1 << "]  : " << (data.AI * data.S).transpose()
-              << "\n";
-    std::cout << "AB[" << i + 1 << "]   : " << data.AB.transpose() << "\n";
-    std::cout << "psi[" << i + 1 << "]  : " << data.psi << "\n";
-    //    std::cout << "Pi[" << i+1 << "]:\n" << data.Pi << "\n";
-    std::cout << "alpha[" << i + 1 << "]: " << data.alpha.transpose() << "\n";
-    std::cout << "beta[" << i + 1 << "] : " << data.beta.transpose() << "\n";
-
-    std::cout << "\n";
-
-    for (auto j = 0u; j < node.derivs.size(); ++j)
-    {
-      const auto& deriv = node.derivs[j];
-      const auto& deriv_numeric = node_numeric.derivs[j];
-      std::cout << "DAI[" << i + 1 << "," << j + 1 << "]   :\n"
-                << deriv.AI << "\n";
-      std::cout << "DAI_num[" << i + 1 << "," << j + 1 << "]   :\n"
-                << deriv_numeric.AI << "\n";
-      std::cout << "DAB[" << i + 1 << "," << j + 1
-                << "]   : " << deriv.AB.transpose() << "\n";
-      std::cout << "DAB_num[" << i + 1 << "," << j + 1
-                << "]   : " << deriv_numeric.AB.transpose() << "\n";
-      std::cout << "Dpsi[" << i + 1 << "," << j + 1 << "]  : " << deriv.psi
-                << "\n";
-      std::cout << "Dpsi_num[" << i + 1 << "," << j + 1
-                << "]  : " << deriv_numeric.psi << "\n";
-      std::cout << "DPi[" << i + 1 << "," << j + 1 << "]   :\n"
-                << deriv.Pi << "\n";
-      std::cout << "Dalpha[" << i + 1 << "," << j + 1
-                << "]: " << deriv.alpha.transpose() << "\n";
-      std::cout << "Dalpha_num[" << i + 1 << "," << j + 1
-                << "]: " << deriv_numeric.alpha.transpose() << "\n";
-      std::cout << "Dbeta[" << i + 1 << "," << j + 1
-                << "] : " << deriv.beta.transpose() << "\n";
-      std::cout << "Dbeta_num[" << i + 1 << "," << j + 1
-                << "] : " << deriv_numeric.beta.transpose() << "\n";
-      std::cout << "\n";
-    }
-
-    std::cout << "\n";
-  }
-
-  std::cout << "<<<< FORWARD >>>>\n\n";
-
-  for (auto i = 0u; i < nodes.size(); ++i)
-  {
-    const auto& node = nodes[i];
-    const auto& data = node.data;
-
-    std::cout << "<<< i: " << i + 1 << ">>>\n\n";
-
-    std::cout << "ddq[" << i + 1 << "]:" << data.ddq.transpose() << "\n";
-    std::cout << "dV[" << i + 1 << "]:" << data.dV.transpose() << "\n";
-
-    //    for (auto j = 0u; j < node.derivs.size(); ++j)
-    //    {
-    //      const auto& deriv = node.derivs[j];
-    //    }
-  }
-
-  std::cout << std::endl << std::endl;
-}
-
-#endif
-
-//==============================================================================
-/// This gives the unconstrained Jacobian of M^{-1}f
-Eigen::MatrixXs Skeleton::getJacobianOfMinv(
-    const Eigen::VectorXs& f, neural::WithRespectTo* wrt)
-{
-  return getJacobianOfMinv_ID(f, wrt);
-  // We no longer use the direct Jacobian, because it's both incorrect _and_
-  // slower than doing the inverse-dynamics approach, so probably not worth
-  // fixing.
-  /*
-  if (useID)
-    return getJacobianOfMinv_ID(f, wrt);
-  else
-    return getJacobianOfMinv_Direct(f, wrt);
-  */
-}
-
-//==============================================================================
-Eigen::MatrixXs Skeleton::getJacobianOfMinv_ID(
-    const Eigen::VectorXs& f, neural::WithRespectTo* wrt)
-{
-  if (getNumDofs() == 0)
-  {
-    return Eigen::MatrixXs::Zero(0, wrt->dim(this));
-  }
-  if (wrt == neural::WithRespectTo::VELOCITY
-      || wrt == neural::WithRespectTo::FORCE)
-  {
-    const int dofs = static_cast<int>(getNumDofs());
-    return Eigen::MatrixXs::Zero(dofs, dofs);
-  }
-  else if (wrt == neural::WithRespectTo::POSITION)
-  {
-    const Eigen::MatrixXs& Minv = getInvMassMatrix();
-    const Eigen::MatrixXs& DMddq_Dq = getJacobianOfM(Minv * f, wrt);
-    return -Minv * DMddq_Dq;
-  }
-  else
-  {
-    return finiteDifferenceJacobianOfMinv(f, wrt);
-  }
-}
-
-//==============================================================================
-Eigen::MatrixXs Skeleton::getJacobianOfMinv_Direct(
-    const Eigen::VectorXs& f, neural::WithRespectTo* wrt)
-{
-  // TODO: explore correcting and debugging this method.
-  assert(
-      false
-      && "We should never be calling this method, it's not completely "
-         "correct.");
-
-  const int dofs = static_cast<int>(getNumDofs());
-  Eigen::MatrixXs DMinvX_Dp = Eigen::MatrixXs::Zero(dofs, dofs);
-
-  if (wrt == neural::WithRespectTo::VELOCITY
-      || wrt == neural::WithRespectTo::FORCE)
-  {
-    return DMinvX_Dp;
-  }
-  else if (wrt == neural::WithRespectTo::POSITION)
-  {
-    std::vector<BodyNode*>& bodyNodes = mSkelCache.mBodyNodes;
-
-#ifdef DART_DEBUG_ANALYTICAL_DERIV
-    mDiffMinv.init(bodyNodes.size(), getNumDofs());
-#endif
-
-    const Eigen::VectorXs oldForces = getControlForces();
-    setControlForces(f);
-
-    // Backward iteration
-    for (auto it = bodyNodes.rbegin(); it != bodyNodes.rend(); ++it)
-    {
-      BodyNode* bodyNode = *it;
-      bodyNode->computeJacobianOfMinvXInit();
-      bodyNode->computeJacobianOfMinvXBackward();
-    }
-
-    // Forward iteration
-    for (BodyNode* bodyNode : bodyNodes)
-    {
-      bodyNode->computeJacobianOfMinvXForward(DMinvX_Dp);
-    }
-
-#ifdef DART_DEBUG_ANALYTICAL_DERIV
-    // Verification
-    if (!bodyNodes.empty())
-    {
-      const s_t EPS = 1e-7;
-      const size_t numDofs = getNumDofs();
-      Eigen::VectorXs start = getPositions();
-      for (size_t i = 0; i < numDofs; ++i)
-      {
-        Eigen::VectorXs tweaked = start;
-        tweaked[static_cast<int>(i)] += EPS;
-        setPositions(tweaked);
-
-        for (int j = static_cast<int>(bodyNodes.size()) - 1; j >= 0; --j)
-        {
-          auto& node = mDiffMinv.nodes_numeric[j];
-
-          BodyNode* bodyNode = bodyNodes[static_cast<size_t>(j)];
-          Joint* joint = bodyNode->getParentJoint();
-          const math::Jacobian S = joint->getRelativeJacobian();
-          bodyNode->updateInvMassMatrix();
-          const math::Inertia& AI = bodyNode->getArticulatedInertia();
-          const Eigen::Vector6s& AB = bodyNode->mInvM_c;
-          const Eigen::VectorXs& alpha = joint->getAlpha();
-          const Eigen::Vector6s& beta = joint->computeBeta(AI, AB);
-          Eigen::MatrixXs psi = (S.transpose() * AI * S).inverse();
-          node.derivs[i].AI = AI;
-          node.derivs[i].AB = AB;
-          node.derivs[i].alpha = alpha;
-          node.derivs[i].beta = beta;
-          node.derivs[i].psi = psi;
-        }
-
-        tweaked = start;
-        tweaked[static_cast<int>(i)] -= EPS;
-        setPositions(tweaked);
-
-        for (int j = static_cast<int>(bodyNodes.size()) - 1; j >= 0; --j)
-        {
-          auto& node = mDiffMinv.nodes_numeric[j];
-
-          BodyNode* bodyNode = bodyNodes[static_cast<size_t>(j)];
-          Joint* joint = bodyNode->getParentJoint();
-          const math::Jacobian S = joint->getRelativeJacobian();
-          bodyNode->updateInvMassMatrix();
-          const math::Inertia& AI = bodyNode->getArticulatedInertia();
-          const Eigen::Vector6s& AB = bodyNode->mInvM_c;
-          const Eigen::VectorXs& alpha = joint->getAlpha();
-          const Eigen::Vector6s& beta = joint->computeBeta(AI, AB);
-          Eigen::MatrixXs psi = (S.transpose() * AI * S).inverse();
-          node.derivs[i].AI = (node.derivs[i].AI - AI) / (2 * EPS);
-          node.derivs[i].AB = (node.derivs[i].AB - AB) / (2 * EPS);
-          node.derivs[i].alpha = (node.derivs[i].alpha - alpha) / (2 * EPS);
-          node.derivs[i].beta = (node.derivs[i].beta - beta) / (2 * EPS);
-          node.derivs[i].psi = (node.derivs[i].psi - psi) / (2 * EPS);
-        }
-      }
-
-      setPositions(start);
-    }
-    //  mDiffMinv.print();
-#endif
-
-    setControlForces(oldForces);
-
-    return DMinvX_Dp;
-  }
-  else
-  {
-    return finiteDifferenceJacobianOfMinv(f, wrt);
-  }
-}
-
-//==============================================================================
-Eigen::MatrixXs Skeleton::getJacobianOfDampSpring(neural::WithRespectTo* wrt)
-{
-  s_t dt = getTimeStep();
-  size_t nDofs = getNumDofs();
-  Eigen::MatrixXs damp_coeff = getDampingCoeffVector().asDiagonal();
-  Eigen::MatrixXs spring_stiff = getSpringStiffVector().asDiagonal();
-  if (wrt == neural::WithRespectTo::VELOCITY)
-  {
-    Eigen::MatrixXs jacobian = damp_coeff + dt * spring_stiff;
-    return jacobian;
-  }
-  else if (wrt == neural::WithRespectTo::POSITION)
-  {
-    Eigen::MatrixXs jacobian = spring_stiff;
-    return jacobian;
-  }
-  else
-  {
-    Eigen::MatrixXs jacobian = Eigen::MatrixXs::Zero(nDofs, nDofs);
-    return jacobian;
-  }
-}
-
-//==============================================================================
-Eigen::MatrixXs Skeleton::getJacobianOfFD(neural::WithRespectTo* wrt)
-{
-  const auto& tau = getControlForces();
-  const auto& Cg = getCoriolisAndGravityForces();
-  const auto& Minv = getInvMassMatrix();
-  const auto& spring_force = getSpringForce();
-  const auto& damping_force = getDampingForce();
-
-  const auto& DMinv_Dp
-      = getJacobianOfMinv(tau - Cg - damping_force - spring_force, wrt);
-  const auto& DC_Dp = getJacobianOfC(wrt);
-  const auto& D_damp_spring = getJacobianOfDampSpring(wrt);
-
-  return DMinv_Dp - Minv * DC_Dp - Minv * D_damp_spring;
-}
-
-//==============================================================================
-Eigen::MatrixXs Skeleton::getUnconstrainedVelJacobianWrt(
-    s_t dt, neural::WithRespectTo* wrt)
-{
-  Eigen::VectorXs tau = getControlForces();
-  Eigen::VectorXs C = getCoriolisAndGravityForces() - getExternalForces();
-
-  Eigen::MatrixXs Minv = getInvMassMatrix();
-  Eigen::MatrixXs dC = getJacobianOfC(wrt);
-
-  if (wrt == neural::WithRespectTo::POSITION)
-  {
-    Eigen::MatrixXs dM = getJacobianOfMinv(
-        dt * (tau - C - getDampingForce() - getSpringForce()), wrt);
-    return dM - Minv * dt * dC;
-  }
-  else
-  {
-    return -Minv * dt * dC;
-  }
-}
-
-//==============================================================================
-Eigen::MatrixXs Skeleton::getVelCJacobian()
-{
-  // TOOD(keenon): replace with the GEAR approach
-  // return finiteDifferenceVelCJacobian();
-  return getJacobianOfC(neural::WithRespectTo::VELOCITY);
-}
-
-#ifdef DART_DEBUG_ANALYTICAL_DERIV
-//==============================================================================
-void Skeleton::DiffC::Data::init()
-{
-  // Do nothing
-}
-
-//==============================================================================
-void Skeleton::DiffC::init(size_t numBodies, size_t numDofs)
-{
-  nodes.resize(numBodies);
-  for (auto& node : nodes)
-  {
-    node.data.init();
-    node.derivs.resize(numDofs);
-    for (auto& deriv : node.derivs)
-    {
-      deriv.init();
-    }
-  }
-
-  nodes_numeric.resize(numBodies);
-  for (auto& node : nodes_numeric)
-  {
-    node.data.init();
-    node.derivs.resize(numDofs);
-    for (auto& deriv : node.derivs)
-    {
-      deriv.init();
-    }
-  }
-}
-
-//==============================================================================
-void Skeleton::DiffC::print()
-{
-  std::cout << "[Diff DC_Dq]\n\n";
-
-  std::cout << "<<<< FORWARD >>>>\n\n";
-
-  if (nodes.empty())
-  {
-    return;
-  }
-
-  for (auto i = 0u; i < nodes.size(); ++i)
-  {
-    const auto& node = nodes[static_cast<size_t>(i)];
-    const auto& data = node.data;
-
-    const auto& node_numeric = nodes_numeric[static_cast<size_t>(i)];
-    const auto& data_numeric = node_numeric.data;
-
-    std::cout << "<<< i: " << i + 1 << ">>>\n\n";
-
-    std::cout << "S[" << i + 1 << "]    : " << data.S.transpose() << "\n";
-    std::cout << "dV[" << i + 1 << "] : " << data.dV.transpose() << "\n";
-    std::cout << "F[" << i + 1 << "] : " << data.F.transpose() << "\n";
-    std::cout << "tau[" << i + 1 << "] : " << data.tau.transpose() << "\n";
-
-    std::cout << "\n";
-
-    for (auto j = 0u; j < node.derivs.size(); ++j)
-    {
-      const auto& deriv = node.derivs[j];
-      const auto& deriv_numeric = node_numeric.derivs[j];
-      std::cout << "DdV[" << i + 1 << "," << j + 1
-                << "] : " << deriv.dV.transpose() << "\n";
-      std::cout << "DdV_num[" << i + 1 << "," << j + 1
-                << "] : " << deriv_numeric.dV.transpose() << "\n";
-      std::cout << "\n";
-    }
-
-    std::cout << "\n";
-  }
-
-  std::cout << "<<<< BACKWARD >>>>\n\n";
-
-  for (int i = static_cast<int>(nodes.size() - 1); i >= 0; --i)
-  {
-    const auto& node = nodes[i];
-    const auto& data = node.data;
-
-    std::cout << "<<< i: " << i + 1 << ">>>\n\n";
-
-    std::cout << "F[" << i + 1 << "]:" << data.F.transpose() << "\n";
-
-    //    for (auto j = 0u; j < node.derivs.size(); ++j)
-    //    {
-    //      const auto& deriv = node.derivs[j];
-    //    }
-  }
-
-  std::cout << std::endl << std::endl;
-}
-#endif
-
-//==============================================================================
-Eigen::MatrixXs Skeleton::finiteDifferenceJacobianOfM(
-    const Eigen::VectorXs& x, neural::WithRespectTo* wrt, bool useRidders)
-{
-  std::size_t n = getNumDofs();
-  std::size_t m = wrt->dim(this);
-  Eigen::MatrixXs result(n, m);
-  Eigen::VectorXs originalWrt = wrt->get(this);
-
-  s_t eps = useRidders ? 1e-3 : 5e-7;
-  math::finiteDifference(
-    [&](/* in*/ s_t eps,
-        /* in*/ int dof,
-        /*out*/ Eigen::VectorXs& perturbed) {
-      Eigen::VectorXs tweakedWrt = originalWrt;
-      tweakedWrt(dof) += eps;
-      wrt->set(this, tweakedWrt);
-      mSkelCache.mDirty.mMassMatrix = true;
-      perturbed = getMassMatrix() * x;
-      return true;
-    },
-    result,
-    eps,
-    useRidders);
-
-  // Reset everything how we left it
-  wrt->set(this, originalWrt);
-  mSkelCache.mDirty.mMassMatrix = true;
-  getMassMatrix();
-  
-  return result;
-}
-
-//==============================================================================
-Eigen::MatrixXs Skeleton::finiteDifferenceJacobianOfC(
-    neural::WithRespectTo* wrt, bool useRidders)
-{
-  std::size_t n = getNumDofs();
-  std::size_t m = wrt->dim(this);
-  Eigen::MatrixXs result(n, m);
-  Eigen::VectorXs originalWrt = wrt->get(this);
-
-  s_t eps = useRidders ? 1e-3 : 1e-7;
-  math::finiteDifference(
-    [&](/* in*/ s_t eps,
-        /* in*/ int dof,
-        /*out*/ Eigen::VectorXs& perturbed) {
-      Eigen::VectorXs tweakedWrt = originalWrt;
-      tweakedWrt(dof) += eps;
-      wrt->set(this, tweakedWrt);
-      perturbed = getCoriolisAndGravityForces() - getExternalForces();
-      return true;
-    },
-    result,
-    eps,
-    useRidders);
-
-  // Reset everything how we left it
-  wrt->set(this, originalWrt);
-
-  return result;
-}
-
-//==============================================================================
-Eigen::MatrixXs Skeleton::finiteDifferenceJacobianOfID(
-    const Eigen::VectorXs& f, neural::WithRespectTo* wrt, bool useRidders)
-{
-  std::size_t n = getNumDofs();
-  std::size_t m = wrt->dim(this);
-  Eigen::MatrixXs result(n, m);
-  Eigen::VectorXs originalWrt = wrt->get(this);
-
-  const Eigen::VectorXs old_ddq = getAccelerations();
-  setAccelerations(f);
-
-  s_t eps = useRidders ? 1e-3 : 5e-7;
-  math::finiteDifference(
-    [&](/* in*/ s_t eps,
-        /* in*/ int dof,
-        /*out*/ Eigen::VectorXs& perturbed) {
-      Eigen::VectorXs tweakedWrt = originalWrt;
-      tweakedWrt(dof) += eps;
-      wrt->set(this, tweakedWrt);
-      computeInverseDynamics();
-      perturbed = getControlForces();
-      return true;
-    },
-    result,
-    eps,
-    useRidders);
-
-  // Reset everything how we left it
-  wrt->set(this, originalWrt);
-  setAccelerations(old_ddq);
-
-  return result;
-}
-
-//==============================================================================
-Eigen::MatrixXs Skeleton::finiteDifferenceJacobianOfMinv(
-    const Eigen::VectorXs& f, neural::WithRespectTo* wrt, bool useRidders)
-{
-  std::size_t n = getNumDofs();
-  std::size_t m = wrt->dim(this);
-  Eigen::MatrixXs result(n, m);
-  Eigen::VectorXs originalWrt = wrt->get(this);
-
-  s_t eps = useRidders ? 1e-3 : 5e-7;
-  math::finiteDifference(
-    [&](/* in*/ s_t eps,
-        /* in*/ int dof,
-        /*out*/ Eigen::VectorXs& perturbed) {
-      Eigen::VectorXs tweakedWrt = originalWrt;
-      tweakedWrt(dof) += eps;
-      wrt->set(this, tweakedWrt);
-      perturbed = multiplyByImplicitInvMassMatrix(f);
-      return true;
-    },
-    result,
-    eps,
-    useRidders);
-
-  // Reset everything how we left it
-  wrt->set(this, originalWrt);
-
-  return result;
-}
-
-//==============================================================================
-Eigen::VectorXs Skeleton::getDynamicsForces()
-{
-  computeForwardDynamics();
-  std::size_t n = getNumDofs();
-  Eigen::VectorXs forces = Eigen::VectorXs(n);
-  int cursor = 0;
-  for (std::size_t i = 0; i < mSkelCache.mBodyNodes.size(); ++i)
-  {
-    Eigen::VectorXs jointForces = mSkelCache.mBodyNodes[i]
-                                      ->getParentJoint()
-                                      ->getRelativeJacobian()
-                                      .transpose()
-                                  * mSkelCache.mBodyNodes[i]->getBodyForce();
-    forces.segment(cursor, jointForces.size()) = jointForces;
-    cursor += jointForces.size();
-  }
-  return forces;
-}
-
-//==============================================================================
-/// This gets a random pose that's valid within joint limits
-Eigen::VectorXs Skeleton::getRandomPose()
-{
-  Eigen::VectorXs pose = Eigen::VectorXs::Random(getNumDofs());
-  for (int i = 0; i < getNumDofs(); i++)
-  {
-    s_t upperLimit = getDof(i)->getPositionUpperLimit();
-    if (upperLimit == std::numeric_limits<s_t>::infinity())
-    {
-      upperLimit = 5.0;
-    }
-    s_t lowerLimit = getDof(i)->getPositionLowerLimit();
-    if (lowerLimit == -1 * std::numeric_limits<s_t>::infinity())
-    {
-      lowerLimit = -5.0;
-    }
-    s_t withinBounds
-        = (((pose(i) + 1.0) / 2.0) * (upperLimit - lowerLimit)) + lowerLimit;
-    pose(i) = withinBounds;
-  }
-  /*
-  for (int i = 0; i < getNumJoints(); i++)
-  {
-    if (getJoint(i)->getType() == FreeJoint::getStaticType())
-    {
-      // TODO: random generate a decent SO3 rotation
-      pose.segment<3>(getJoint(i)->getDof(0)->getIndexInSkeleton()).setZero();
-    }
-    if (getJoint(i)->getType() == BallJoint::getStaticType())
-    {
-      // TODO: random generate a decent SO3 rotation
-      pose.segment<3>(getJoint(i)->getDof(0)->getIndexInSkeleton()).setZero();
-    }
-  }
-  */
-
-#ifndef NDEBUG
-  Eigen::VectorXs oldPose = getPositions();
-  setPositions(pose);
-  clampPositionsToLimits();
-  Eigen::VectorXs clampedPos = getPositions();
-  assert(clampedPos == pose);
-  setPositions(oldPose);
-#endif
-
-  return pose;
-}
-
-//==============================================================================
-Eigen::MatrixXs Skeleton::finiteDifferenceVelCJacobian(bool useRidders)
-{
-  std::size_t n = getNumDofs();
-  Eigen::MatrixXs result(n, n);
-  Eigen::VectorXs originalVel = getVelocities();
-
-  s_t eps = useRidders ? 1e-3 : 1e-6;
-  math::finiteDifference(
-    [&](/* in*/ s_t eps,
-        /* in*/ int dof,
-        /*out*/ Eigen::VectorXs& perturbed) {
-      Eigen::VectorXs tweakedVel = originalVel;
-      tweakedVel(dof) += eps;
-      setVelocities(tweakedVel);
-      perturbed = getCoriolisAndGravityForces();
-      return true;
-    },
-    result,
-    eps,
-    useRidders);
-
-  // Reset everything how we left it
-  setVelocities(originalVel);
-
-  // DEBUGGING
-  // TODO: delete?
-#ifndef NDEBUG
-  // Get baseline C(pos, vel)
-  Eigen::VectorXs baseline = getCoriolisAndGravityForces();
-  s_t EPS = 1e-6;
-  for (std::size_t i = 0; i < n; i++)
-  {
-    Eigen::VectorXs tweakedVel = originalVel;
-    tweakedVel(i) += EPS;
-    setVelocities(tweakedVel);
-    Eigen::VectorXs perturbedPos = getCoriolisAndGravityForces();
-    tweakedVel = originalVel;
-    tweakedVel(i) -= EPS;
-    setVelocities(tweakedVel);
-    Eigen::VectorXs perturbedNeg = getCoriolisAndGravityForces();
-
-
-    if (perturbedPos == perturbedNeg && perturbedPos != baseline)
-    {
-      // std::cout << "Got a mysteriously broken coriolis force result" <<
-      // std::endl;
-
-      // Set positive vel change
-
-      tweakedVel = originalVel;
-      tweakedVel(i) += EPS;
-      setVelocities(tweakedVel);
-
-      DataCache& cache = mTreeCache[0];
-      std::size_t dof = cache.mDofs.size();
-      Eigen::VectorXs mCg = Eigen::VectorXs::Zero(dof);
-      assert(static_cast<std::size_t>(mCg.size()) == dof);
-
-      mCg.setZero();
-
-      std::vector<Eigen::Vector6s> posVecs;
-
-      for (std::vector<BodyNode*>::const_iterator it = cache.mBodyNodes.begin();
-           it != cache.mBodyNodes.end();
-           ++it)
-      {
-        (*it)->updateCombinedVector();
-      }
-
-      for (std::vector<BodyNode*>::const_reverse_iterator it
-           = cache.mBodyNodes.rbegin();
-           it != cache.mBodyNodes.rend();
-           ++it)
-      {
-        Eigen::Vector6s V = (*it)->getSpatialVelocity();
-        const Eigen::Matrix6s& mI
-            = (*it)->mAspectProperties.mInertia.getSpatialTensor();
-        posVecs.push_back(math::dad(V, mI * V));
-        (*it)->aggregateCombinedVector(mCg, mAspectProperties.mGravity);
-      }
-
-      // Set negative vel change
-
-      tweakedVel = originalVel;
-      tweakedVel(i) -= EPS;
-      setVelocities(tweakedVel);
-
-      Eigen::VectorXs mCg2 = Eigen::VectorXs::Zero(dof);
-      assert(static_cast<std::size_t>(mCg2.size()) == dof);
-
-      mCg2.setZero();
-
-      std::vector<Eigen::Vector6s> negVecs;
-
-      for (std::vector<BodyNode*>::const_iterator it = cache.mBodyNodes.begin();
-           it != cache.mBodyNodes.end();
-           ++it)
-      {
-        (*it)->updateCombinedVector();
-      }
-
-      for (std::vector<BodyNode*>::const_reverse_iterator it
-           = cache.mBodyNodes.rbegin();
-           it != cache.mBodyNodes.rend();
-           ++it)
-      {
-        Eigen::Vector6s V = (*it)->getSpatialVelocity();
-        const Eigen::Matrix6s& mI
-            = (*it)->mAspectProperties.mInertia.getSpatialTensor();
-        negVecs.push_back(math::dad(V, mI * V));
-        (*it)->aggregateCombinedVector(mCg2, mAspectProperties.mGravity);
-      }
-
-      // TODO: negVecs and posVecs are the same, cause math::dad() is *=-1
-      // idempotent in V std::cout << "mCg pos: " << std::endl << mCg <<
-      // std::endl; std::cout << "mCg neg: " << std::endl << mCg2 << std::endl;
-    }
-  }
-  // Reset everything how we left it
-  setVelocities(originalVel);
-#endif
-
-  return result;
-}
-
-//==============================================================================
-Eigen::MatrixXs Skeleton::finiteDifferenceJacobianOfFD(
-    neural::WithRespectTo* wrt, bool useRidders)
-{
-  std::size_t n = getNumDofs();
-  std::size_t m = wrt->dim(this);
-  Eigen::MatrixXs result(n, m);
-  Eigen::VectorXs originalWrt = wrt->get(this);
-
-  s_t eps = useRidders ? 1e-3 : 5e-7;
-  math::finiteDifference(
-    [&](/* in*/ s_t eps,
-        /* in*/ int dof,
-        /*out*/ Eigen::VectorXs& perturbed) {
-      Eigen::VectorXs tweakedWrt = originalWrt;
-      tweakedWrt(dof) += eps;
-      wrt->set(this, tweakedWrt);
-      computeForwardDynamics();
-      perturbed = getAccelerations();
-      return true;
-    },
-    result,
-    eps,
-    useRidders);
-
-  // Reset everything how we left it
-  wrt->set(this, originalWrt);
-  computeForwardDynamics();
-
-  return result;
-}
-
-//==============================================================================
-Eigen::VectorXs Skeleton::getControlForceUpperLimits()
-{
-  std::size_t n = getNumDofs();
-  Eigen::VectorXs limits(n);
-  for (std::size_t i = 0; i < n; i++)
-  {
-    auto dof = getDof(i);
-    limits[i] = dof->getControlForceUpperLimit();
-  }
-  return limits;
-}
-
-//==============================================================================
-Eigen::VectorXs Skeleton::getControlForceLowerLimits()
-{
-  std::size_t n = getNumDofs();
-  Eigen::VectorXs limits(n);
-  for (std::size_t i = 0; i < n; i++)
-  {
-    auto dof = getDof(i);
-    limits[i] = dof->getControlForceLowerLimit();
-  }
-  return limits;
-}
-
-//==============================================================================
-Eigen::VectorXs Skeleton::getPositionUpperLimits()
-{
-  std::size_t n = getNumDofs();
-  Eigen::VectorXs limits(n);
-  for (std::size_t i = 0; i < n; i++)
-  {
-    auto dof = getDof(i);
-    limits[i] = dof->getPositionUpperLimit();
-  }
-  return limits;
-}
-
-//==============================================================================
-Eigen::VectorXs Skeleton::getPositionLowerLimits()
-{
-  std::size_t n = getNumDofs();
-  Eigen::VectorXs limits(n);
-  for (std::size_t i = 0; i < n; i++)
-  {
-    auto dof = getDof(i);
-    limits[i] = dof->getPositionLowerLimit();
-  }
-  return limits;
-}
-
-//==============================================================================
-Eigen::VectorXs Skeleton::getVelocityUpperLimits()
-{
-  std::size_t n = getNumDofs();
-  Eigen::VectorXs limits(n);
-  for (std::size_t i = 0; i < n; i++)
-  {
-    auto dof = getDof(i);
-    limits[i] = dof->getVelocityUpperLimit();
-  }
-  return limits;
-}
-
-//==============================================================================
-Eigen::VectorXs Skeleton::getVelocityLowerLimits()
-{
-  std::size_t n = getNumDofs();
-  Eigen::VectorXs limits(n);
-  for (std::size_t i = 0; i < n; i++)
-  {
-    auto dof = getDof(i);
-    limits[i] = dof->getVelocityLowerLimit();
-  }
-  return limits;
-}
-
-//==============================================================================
-std::size_t Skeleton::getLinkCOMDims()
-{
-  return 3 * getNumBodyNodes();
-}
-
-//==============================================================================
-std::size_t Skeleton::getLinkMOIDims()
-{
-  return 6 * getNumBodyNodes();
-}
-
-//==============================================================================
-std::size_t Skeleton::getLinkMassesDims()
-{
-  return getNumBodyNodes();
-}
-
-//==============================================================================
-Eigen::VectorXs Skeleton::getLinkCOMs()
-{
-  Eigen::VectorXs inertias = Eigen::VectorXs::Zero(getLinkCOMDims());
-  std::size_t cursor = 0;
-  for (std::size_t i = 0; i < getNumBodyNodes(); i++)
-  {
-    const Inertia& inertia = getBodyNode(i)->getInertia();
-    inertias(cursor++) = inertia.COM_X;
-    inertias(cursor++) = inertia.COM_Y;
-    inertias(cursor++) = inertia.COM_Z;
-  }
-  return inertias;
-}
-
-//==============================================================================
-Eigen::VectorXs Skeleton::getLinkMOIs()
-{
-  Eigen::VectorXs inertias = Eigen::VectorXs::Zero(getLinkMOIDims());
-  std::size_t cursor = 0;
-  for (std::size_t i = 0; i < getNumBodyNodes(); i++)
-  {
-    const Inertia& inertia = getBodyNode(i)->getInertia();
-    inertias(cursor++) = inertia.I_XX;
-    inertias(cursor++) = inertia.I_YY;
-    inertias(cursor++) = inertia.I_ZZ;
-    inertias(cursor++) = inertia.I_XY;
-    inertias(cursor++) = inertia.I_XZ;
-    inertias(cursor++) = inertia.I_YZ;
-  }
-  return inertias;
-}
-
-//==============================================================================
-Eigen::VectorXs Skeleton::getLinkMasses()
-{
-  Eigen::VectorXs masses = Eigen::VectorXs::Zero(getLinkMassesDims());
-  for (std::size_t i = 0; i < getNumBodyNodes(); i++)
-  {
-    masses(i) = getBodyNode(i)->getMass();
-  }
-  return masses;
-}
-
-//==============================================================================
-void Skeleton::setControlForceUpperLimits(Eigen::VectorXs limits)
-{
-  for (std::size_t i = 0; i < getNumDofs(); i++)
-  {
-    getDof(i)->setControlForceUpperLimit(limits[i]);
-  }
-}
-
-//==============================================================================
-void Skeleton::setControlForceLowerLimits(Eigen::VectorXs limits)
-{
-  for (std::size_t i = 0; i < getNumDofs(); i++)
-  {
-    getDof(i)->setControlForceLowerLimit(limits[i]);
-  }
-}
-
-//==============================================================================
-void Skeleton::setPositionUpperLimits(Eigen::VectorXs limits)
-{
-  for (std::size_t i = 0; i < getNumDofs(); i++)
-  {
-    getDof(i)->setPositionUpperLimit(limits[i]);
-  }
-}
-
-//==============================================================================
-void Skeleton::setPositionLowerLimits(Eigen::VectorXs limits)
-{
-  for (std::size_t i = 0; i < getNumDofs(); i++)
-  {
-    getDof(i)->setPositionLowerLimit(limits[i]);
-  }
-}
-
-//==============================================================================
-void Skeleton::setVelocityUpperLimits(Eigen::VectorXs limits)
-{
-  for (std::size_t i = 0; i < getNumDofs(); i++)
-  {
-    getDof(i)->setVelocityUpperLimit(limits[i]);
-  }
-}
-
-//==============================================================================
-void Skeleton::setVelocityLowerLimits(Eigen::VectorXs limits)
-{
-  for (std::size_t i = 0; i < getNumDofs(); i++)
-  {
-    getDof(i)->setVelocityLowerLimit(limits[i]);
-  }
-}
-
-//==============================================================================
-void Skeleton::setLinkCOMs(Eigen::VectorXs coms)
-{
-  std::size_t cursor = 0;
-  for (std::size_t i = 0; i < getNumBodyNodes(); i++)
-  {
-    const Inertia& inertia = getBodyNode(i)->getInertia();
-    s_t COM_X = coms(cursor++);
-    s_t COM_Y = coms(cursor++);
-    s_t COM_Z = coms(cursor++);
-    Inertia newInertia(
-        inertia.MASS,
-        COM_X,
-        COM_Y,
-        COM_Z,
-        inertia.I_XX,
-        inertia.I_YY,
-        inertia.I_ZZ,
-        inertia.I_XY,
-        inertia.I_XZ,
-        inertia.I_YZ);
-    getBodyNode(i)->setInertia(newInertia);
-  }
-}
-
-//==============================================================================
-void Skeleton::setLinkMOIs(Eigen::VectorXs mois)
-{
-  std::size_t cursor = 0;
-  for (std::size_t i = 0; i < getNumBodyNodes(); i++)
-  {
-    const Inertia& inertia = getBodyNode(i)->getInertia();
-    s_t I_XX = mois(cursor++);
-    s_t I_YY = mois(cursor++);
-    s_t I_ZZ = mois(cursor++);
-    s_t I_XY = mois(cursor++);
-    s_t I_XZ = mois(cursor++);
-    s_t I_YZ = mois(cursor++);
-    Inertia newInertia(
-        inertia.MASS,
-        inertia.COM_X,
-        inertia.COM_Y,
-        inertia.COM_Z,
-        I_XX,
-        I_YY,
-        I_ZZ,
-        I_XY,
-        I_XZ,
-        I_YZ);
-    getBodyNode(i)->setInertia(newInertia);
-  }
-}
-
-//==============================================================================
-void Skeleton::setLinkMasses(Eigen::VectorXs masses)
-{
-  for (std::size_t i = 0; i < getNumBodyNodes(); i++)
-  {
-    getBodyNode(i)->setMass(masses(i));
-  }
-}
-
-//==============================================================================
-// This returns a vector of all the link scales for all the links in the
-// skeleton concatenated into a flat vector
-Eigen::VectorXs Skeleton::getLinkScales()
-{
-  Eigen::VectorXs scales = Eigen::VectorXs::Zero(getNumBodyNodes() * 3);
-  for (int i = 0; i < getNumBodyNodes(); i++)
-  {
-    scales.segment<3>(i * 3) = getBodyNode(i)->getScale();
-  }
-  return scales;
-}
-
-//==============================================================================
-// Sets all the link scales for the skeleton, from a flat vector
-void Skeleton::setLinkScales(Eigen::VectorXs scales)
-{
-  for (int i = 0; i < getNumBodyNodes(); i++)
-  {
-    getBodyNode(i)->setScale(scales.segment<3>(i * 3));
-  }
-}
-
-//==============================================================================
-// This sets all the positions of the joints to within their limit range, if
-// they're currently outside it.
-void Skeleton::clampPositionsToLimits()
-{
-  for (int i = 0; i < getNumDofs(); i++)
-  {
-    auto* dof = getDof(i);
-    if (dof->getPosition() > dof->getPositionUpperLimit())
-    {
-      dof->setPosition(dof->getPositionUpperLimit());
-    }
-    if (dof->getPosition() < dof->getPositionLowerLimit())
-    {
-      dof->setPosition(dof->getPositionLowerLimit());
-    }
-  }
-
-  for (int i = 0; i < getNumJoints(); i++)
-  {
-    // Wrap all the exponential coordinates around to a minimum set
-    if (getJoint(i)->getType() == FreeJoint::getStaticType())
-    {
-      Eigen::Vector6s pos = getJoint(i)->getPositions();
-      pos.head<3>() = math::logMap(math::expMapRot(pos.head<3>()));
-      getJoint(i)->setPositions(pos);
-    }
-    if (getJoint(i)->getType() == BallJoint::getStaticType())
-    {
-      Eigen::Vector3s pos = getJoint(i)->getPositions();
-      pos = math::logMap(math::expMapRot(pos));
-      getJoint(i)->setPositions(pos);
-    }
-  }
-}
-
-//==============================================================================
-const std::vector<std::vector<dynamics::BodyNode*>>&
-Skeleton::getBodyScaleGroups() const
-{
-  return mBodyScaleGroups;
-}
-
-//==============================================================================
-const std::vector<dynamics::BodyNode*>& Skeleton::getBodyScaleGroup(
-    int index) const
-{
-  return mBodyScaleGroups[index];
-}
-
-//==============================================================================
-/// This creates scale groups for any body nodes that may've been added since
-/// we last interacted with the body scale group APIs
-void Skeleton::ensureBodyScaleGroups()
-{
-  if (mBodyScaleGroups.size() == 0)
-  {
-    // Add scale groups, one per body
-    mBodyScaleGroups.reserve(getNumBodyNodes());
-    for (int i = 0; i < getNumBodyNodes(); i++)
-    {
-      std::vector<dynamics::BodyNode*> singleGroup;
-      singleGroup.push_back(getBodyNode(i));
-      mBodyScaleGroups.push_back(singleGroup);
-    }
-  }
-}
-
-//==============================================================================
-/// This returns the index of the group that this body node corresponds to
-int Skeleton::getScaleGroupIndex(dynamics::BodyNode* bodyNode)
-{
-  ensureBodyScaleGroups();
-  for (int i = 0; i < mBodyScaleGroups.size(); i++)
-  {
-    for (int j = 0; j < mBodyScaleGroups[i].size(); j++)
-    {
-      if (mBodyScaleGroups[i][j]->getName() == bodyNode->getName())
-        return i;
-    }
-  }
-  return -1;
-}
-
-//==============================================================================
-/// This takes two scale groups and merges their contents into a single group.
-/// After this operation, there is one fewer scale group.
-void Skeleton::mergeScaleGroups(dynamics::BodyNode* a, dynamics::BodyNode* b)
-{
-  mergeScaleGroupsByIndex(getScaleGroupIndex(a), getScaleGroupIndex(b));
-}
-
-//==============================================================================
-/// This gets the scale upper bound for the first body in a group, by index
-Eigen::Vector3s Skeleton::getScaleGroupUpperBound(int groupIndex)
-{
-  Eigen::Vector3s result
-      = mBodyScaleGroups[groupIndex][0]->getScaleUpperBound();
-  for (int i = 0; i < mBodyScaleGroups[groupIndex].size(); i++)
-  {
-    Eigen::Vector3s localBound
-        = mBodyScaleGroups[groupIndex][i]->getScaleUpperBound();
-    result = result.cwiseMin(localBound);
-  }
-  return result;
-}
-
-//==============================================================================
-/// This gets the scale lower bound for the first body in a group, by index
-Eigen::Vector3s Skeleton::getScaleGroupLowerBound(int groupIndex)
-{
-  Eigen::Vector3s result
-      = mBodyScaleGroups[groupIndex][0]->getScaleLowerBound();
-  for (int i = 0; i < mBodyScaleGroups[groupIndex].size(); i++)
-  {
-    Eigen::Vector3s localBound
-        = mBodyScaleGroups[groupIndex][i]->getScaleLowerBound();
-    result = result.cwiseMax(localBound);
-  }
-  return result;
-}
-
-//==============================================================================
-/// This takes two scale groups and merges their contents into a single group.
-/// After this operation, there is one fewer scale group.
-void Skeleton::mergeScaleGroupsByIndex(int a, int b)
-{
-  // This is a no-op if both groups are already the same
-  if (a == b)
-    return;
-  assert(a != -1);
-  assert(b != -1);
-
-  ensureBodyScaleGroups();
-  std::vector<dynamics::BodyNode*>& groupA = mBodyScaleGroups[a];
-  std::vector<dynamics::BodyNode*>& groupB = mBodyScaleGroups[b];
-  // Remove the element further back in the array
-  if (a > b)
-  {
-    // Transfer all elems from A to B
-    for (dynamics::BodyNode*& node : groupA)
-      groupB.push_back(node);
-    // Then erase A
-    mBodyScaleGroups.erase(mBodyScaleGroups.begin() + a);
-  }
-  else
-  {
-    // Transfer all elems from B to A
-    for (dynamics::BodyNode*& node : groupB)
-      groupA.push_back(node);
-    // Then erase B
-    mBodyScaleGroups.erase(mBodyScaleGroups.begin() + b);
-  }
-}
-
-//==============================================================================
-/// This returns the number of scaling groups (groups with an equal-scale
-/// constraint) that there are in the model.
-int Skeleton::getNumScaleGroups()
-{
-  ensureBodyScaleGroups();
-  return mBodyScaleGroups.size();
-}
-
-//==============================================================================
-/// This sets the scales of all the body nodes according to their group
-/// membership. The `scale` vector is expected to be 3 times the size of the
-/// number of groups.
-void Skeleton::setGroupScales(Eigen::VectorXs scale)
-{
-  ensureBodyScaleGroups();
-  assert(mBodyScaleGroups.size() * 3 == scale.size());
-  for (int i = 0; i < mBodyScaleGroups.size(); i++)
-  {
-    for (dynamics::BodyNode* node : mBodyScaleGroups[i])
-    {
-      node->setScale(scale.segment<3>(i * 3));
-    }
-  }
-}
-
-//==============================================================================
-/// This gets the scales of the first body in each scale group.
-Eigen::VectorXs Skeleton::getGroupScales()
-{
-  ensureBodyScaleGroups();
-  Eigen::VectorXs groups = Eigen::VectorXs::Zero(getNumScaleGroups() * 3);
-  for (int i = 0; i < mBodyScaleGroups.size(); i++)
-  {
-    assert(mBodyScaleGroups[i].size() > 0);
-    groups.segment<3>(i * 3) = mBodyScaleGroups[i][0]->getScale();
-  }
-  return groups;
-}
-
-//==============================================================================
-/// This returns the Jacobian of the joint positions wrt the scales of the
-/// groups
-Eigen::MatrixXs Skeleton::getJointWorldPositionsJacobianWrtGroupScales(
-    const std::vector<const dynamics::Joint*>& joints)
-{
-  Eigen::MatrixXs individualBodiesJac
-      = getJointWorldPositionsJacobianWrtBodyScales(joints);
-  Eigen::MatrixXs J = Eigen::MatrixXs::Zero(
-      individualBodiesJac.rows(), getNumScaleGroups() * 3);
-  for (int i = 0; i < mBodyScaleGroups.size(); i++)
-  {
-    for (dynamics::BodyNode* node : mBodyScaleGroups[i])
-    {
-      J.block(0, i * 3, J.rows(), 3) += individualBodiesJac.block(
-          0, node->getIndexInSkeleton() * 3, J.rows(), 3);
-    }
-  }
-  return J;
-}
-
-//==============================================================================
-/// This returns the Jacobian of the joint positions wrt the scales of the
-/// groups
-Eigen::MatrixXs
-Skeleton::finiteDifferenceJointWorldPositionsJacobianWrtGroupScales(
-    const std::vector<const dynamics::Joint*>& joints)
-{
-<<<<<<< HEAD
-  Eigen::MatrixXs jac
-      = Eigen::MatrixXs::Zero(joints.size() * 3, getNumScaleGroups() * 3);
-
-  Eigen::VectorXs original = getGroupScales();
-
-  const double EPS = 1e-7;
-  for (int i = 0; i < getNumScaleGroups() * 3; i++)
-  {
-    Eigen::VectorXs perturbed = original;
-    perturbed(i) += EPS;
-    setGroupScales(perturbed);
-    Eigen::VectorXs plus = getJointWorldPositions(joints);
-
-    perturbed = original;
-    perturbed(i) -= EPS;
-    setGroupScales(perturbed);
-    Eigen::VectorXs minus = getJointWorldPositions(joints);
-
-    jac.col(i) = (plus - minus) / (2 * EPS);
-  }
-=======
-  Eigen::MatrixXs result(joints.size() * 3, getNumScaleGroups());
-  Eigen::VectorXs original = getGroupScales();
-
-  s_t eps = 1e-7;
-  math::finiteDifference(
-    [&](/* in*/ s_t eps,
-        /* in*/ int dof,
-        /*out*/ Eigen::VectorXs& perturbed) {
-      Eigen::VectorXs tweaked = original;
-      tweaked(dof) += eps;
-      setGroupScales(tweaked);
-      perturbed = getJointWorldPositions(joints);
-      return true;
-    },
-    result,
-    eps,
-    false);
->>>>>>> ba98ba6d
-
-  // Reset everything how we left it
-  setGroupScales(original);
-
-  return result;
-}
-
-//==============================================================================
-/// This returns the Jacobian relating changes in body scales to changes in
-/// marker world positions.
-Eigen::MatrixXs Skeleton::getMarkerWorldPositionsJacobianWrtGroupScales(
-    const std::vector<std::pair<const dynamics::BodyNode*, Eigen::Vector3s>>&
-        markers)
-{
-  Eigen::MatrixXs individualBodiesJac
-      = getMarkerWorldPositionsJacobianWrtBodyScales(markers);
-  Eigen::MatrixXs J = Eigen::MatrixXs::Zero(
-      individualBodiesJac.rows(), getNumScaleGroups() * 3);
-  for (int i = 0; i < mBodyScaleGroups.size(); i++)
-  {
-    for (dynamics::BodyNode* node : mBodyScaleGroups[i])
-    {
-      J.block(0, i * 3, J.rows(), 3) += individualBodiesJac.block(
-          0, node->getIndexInSkeleton() * 3, J.rows(), 3);
-    }
-  }
-  return J;
-}
-
-//==============================================================================
-/// This returns the Jacobian relating changes in body scales to changes in
-/// marker world positions.
-Eigen::MatrixXs
-Skeleton::finiteDifferenceMarkerWorldPositionsJacobianWrtGroupScales(
-    const std::vector<std::pair<const dynamics::BodyNode*, Eigen::Vector3s>>&
-        markers)
-{
-  Eigen::MatrixXs jac
-      = Eigen::MatrixXs::Zero(markers.size() * 3, getNumScaleGroups() * 3);
-
-  Eigen::VectorXs original = getGroupScales();
-
-  const double EPS = 1e-7;
-  for (int i = 0; i < getNumScaleGroups() * 3; i++)
-  {
-    Eigen::VectorXs perturbed = original;
-    perturbed(i) += EPS;
-    setGroupScales(perturbed);
-    Eigen::VectorXs plus = getMarkerWorldPositions(markers);
-
-    perturbed = original;
-    perturbed(i) -= EPS;
-    setGroupScales(perturbed);
-    Eigen::VectorXs minus = getMarkerWorldPositions(markers);
-
-    jac.col(i) = (plus - minus) / (2 * EPS);
-  }
-
-  setGroupScales(original);
-
-  return jac;
-}
-
-//==============================================================================
-/// This gets the Jacobian of leftMultiply.transpose()*J with respect to group
-/// scales
-Eigen::MatrixXs
-Skeleton::getMarkerWorldPositionsSecondJacobianWrtJointWrtGroupScales(
-    const std::vector<std::pair<const dynamics::BodyNode*, Eigen::Vector3s>>&
-        markers,
-    Eigen::VectorXs leftMultiply)
-{
-  Eigen::MatrixXs individualBodiesJac
-      = getMarkerWorldPositionsSecondJacobianWrtJointWrtBodyScale(
-          markers, leftMultiply);
-  Eigen::MatrixXs J = Eigen::MatrixXs::Zero(
-      individualBodiesJac.rows(), getNumScaleGroups() * 3);
-  for (int i = 0; i < mBodyScaleGroups.size(); i++)
-  {
-    for (dynamics::BodyNode* node : mBodyScaleGroups[i])
-    {
-      J.block(0, i * 3, J.rows(), 3) += individualBodiesJac.block(
-          0, node->getIndexInSkeleton() * 3, J.rows(), 3);
-    }
-  }
-  return J;
-}
-
-//==============================================================================
-/// This gets the Jacobian of leftMultiply.transpose()*J with respect to group
-/// scales
-Eigen::MatrixXs Skeleton::
-    finiteDifferenceMarkerWorldPositionsSecondJacobianWrtJointWrtGroupScales(
-        const std::vector<
-            std::pair<const dynamics::BodyNode*, Eigen::Vector3s>>& markers,
-        Eigen::VectorXs leftMultiply)
-{
-  Eigen::MatrixXs result
-      = Eigen::MatrixXs::Zero(getNumDofs(), getNumScaleGroups() * 3);
-
-  const s_t EPS = 1e-7;
-
-  Eigen::VectorXs original = getGroupScales();
-  for (int i = 0; i < getNumScaleGroups() * 3; i++)
-  {
-    Eigen::VectorXs perturbed = original;
-    perturbed(i) += EPS;
-    setGroupScales(perturbed);
-
-    Eigen::VectorXs plus
-        = leftMultiply.transpose()
-          * getMarkerWorldPositionsJacobianWrtJointPositions(markers);
-
-    perturbed = original;
-    perturbed(i) -= EPS;
-    setGroupScales(perturbed);
-    Eigen::VectorXs minus
-        = leftMultiply.transpose()
-          * getMarkerWorldPositionsJacobianWrtJointPositions(markers);
-
-    result.col(i) = (plus - minus) / (2 * EPS);
-  }
-
-  setGroupScales(original);
-
-  return result;
-}
-
-//==============================================================================
-// This creates a fresh skeleton, which is a copy of this one EXCEPT that
-// EulerJoints are BallJoints, and EulerFreeJoints are FreeJoints. This means
-// the configuration spaces are different, so you need to use
-// `convertPositionsToBallSpace()` and `convertPositionsFromBallSpace()` to
-// transform positions to and from the new skeleton's configuration.
-std::shared_ptr<dynamics::Skeleton> Skeleton::convertSkeletonToBallJoints()
-{
-  std::shared_ptr<dynamics::Skeleton> copy = dynamics::Skeleton::create();
-
-  for (int i = 0; i < getNumJoints(); i++)
-  {
-    dynamics::Joint* joint = getJoint(i);
-    dynamics::BodyNode* body = joint->getChildBodyNode();
-    dynamics::BodyNode* parent
-        = joint->getParentBodyNode() == nullptr
-              ? nullptr
-              : copy->getBodyNode(joint->getParentBodyNode()->getName());
-
-    if (joint->getType() == EulerFreeJoint::getStaticType())
-    {
-      dynamics::FreeJoint::Properties props;
-      props.mName = joint->getName();
-      auto pair = cloneBodyNodeTree<dynamics::FreeJoint>(
-          body, copy, parent, props, false);
-      pair.first->copyTransformsFrom(joint);
-    }
-    else if (joint->getType() == EulerJoint::getStaticType())
-    {
-      dynamics::BallJoint::Properties props;
-      props.mName = joint->getName();
-      auto pair = cloneBodyNodeTree<dynamics::BallJoint>(
-          body, copy, parent, props, false);
-      pair.first->copyTransformsFrom(joint);
-    }
-    else
-    {
-      // Copy nodes to the new tree
-      auto pair = cloneBodyNodeTree(nullptr, body, copy, parent, false);
-      (void)pair;
-      assert(
-          pair.first->getParentScale()
-          == body->getParentJoint()->getParentScale());
-      assert(
-          pair.first->getChildScale()
-          == body->getParentJoint()->getChildScale());
-    }
-  }
-
-  // Verify the memory structure of the copy is correct
-
-#ifndef NDEBUG
-  assert(copy->getNumBodyNodes() == getNumBodyNodes());
-  for (int i = 0; i < copy->getNumBodyNodes(); i++)
-  {
-    dynamics::BodyNode* body = copy->getBodyNode(i);
-    assert(body != getBodyNode(i));
-    if (i > 0)
-    {
-      dynamics::Joint* parentJoint = body->getParentJoint();
-      assert(parentJoint != nullptr);
-    }
-  }
-  assert(copy->getNumJoints() == getNumJoints());
-  for (int i = 0; i < copy->getNumJoints(); i++)
-  {
-    dynamics::Joint* joint = copy->getJoint(i);
-    assert(joint != nullptr);
-    assert(joint != getJoint(i));
-    assert(joint->getName() == getJoint(i)->getName());
-    assert(
-        joint->getTransformFromChildBodyNode().matrix()
-        == getJoint(i)->getTransformFromChildBodyNode().matrix());
-    assert(
-        joint->getTransformFromParentBodyNode().matrix()
-        == getJoint(i)->getTransformFromParentBodyNode().matrix());
-  }
-#endif
-
-  return copy;
-}
-
-//==============================================================================
-// This converts the position vector from Euler space to Ball space for any
-// joints that need to be converted. This needs to be called on a skeleton
-// with EulerJoints and/or EulerFreeJoints or it will just return the passed
-// in vector unchanged.
-Eigen::VectorXs Skeleton::convertPositionsToBallSpace(Eigen::VectorXs pos)
-{
-  Eigen::VectorXs translated = pos;
-  int cursor = 0;
-  for (int i = 0; i < getNumJoints(); i++)
-  {
-    dynamics::Joint* joint = getJoint(i);
-    if (joint->getType() == EulerFreeJoint::getStaticType())
-    {
-      dynamics::EulerFreeJoint* eulerFreeJoint
-          = static_cast<dynamics::EulerFreeJoint*>(joint);
-      Eigen::Isometry3s T = EulerJoint::convertToTransform(
-          translated.segment<3>(cursor),
-          eulerFreeJoint->getAxisOrder(),
-          eulerFreeJoint->getFlipAxisMap());
-      translated.segment<3>(cursor) = math::logMap(T.linear());
-    }
-    else if (joint->getType() == EulerJoint::getStaticType())
-    {
-      dynamics::EulerJoint* eulerJoint
-          = static_cast<dynamics::EulerJoint*>(joint);
-      Eigen::Isometry3s T = EulerJoint::convertToTransform(
-          translated.segment<3>(cursor),
-          eulerJoint->getAxisOrder(),
-          eulerJoint->getFlipAxisMap());
-      translated.segment<3>(cursor) = math::logMap(T.linear());
-    }
-    cursor += joint->getNumDofs();
-  }
-  assert(cursor == translated.size());
-  return translated;
-}
-
-//==============================================================================
-// This converts the position vector from Ball space to Euler space for any
-// joints that need to be converted. This needs to be called on a skeleton
-// with EulerJoints and/or EulerFreeJoints or it will just return the passed
-// in vector unchanged.
-Eigen::VectorXs Skeleton::convertPositionsFromBallSpace(Eigen::VectorXs pos)
-{
-  Eigen::VectorXs translated = pos;
-  int cursor = 0;
-  for (int i = 0; i < getNumJoints(); i++)
-  {
-    dynamics::Joint* joint = getJoint(i);
-    if (joint->getType() == EulerFreeJoint::getStaticType())
-    {
-      dynamics::EulerFreeJoint* eulerFreeJoint
-          = static_cast<dynamics::EulerFreeJoint*>(joint);
-      Eigen::Matrix3s R = math::expMapRot(translated.segment<3>(cursor));
-      if (eulerFreeJoint->getAxisOrder() == EulerJoint::AxisOrder::XYZ)
-      {
-        translated.segment<3>(cursor) = math::matrixToEulerXYZ(R).cwiseProduct(
-            eulerFreeJoint->getFlipAxisMap());
-      }
-      else if (eulerFreeJoint->getAxisOrder() == EulerJoint::AxisOrder::XZY)
-      {
-        translated.segment<3>(cursor) = math::matrixToEulerXZY(R).cwiseProduct(
-            eulerFreeJoint->getFlipAxisMap());
-      }
-      else if (eulerFreeJoint->getAxisOrder() == EulerJoint::AxisOrder::ZXY)
-      {
-        translated.segment<3>(cursor) = math::matrixToEulerZXY(R).cwiseProduct(
-            eulerFreeJoint->getFlipAxisMap());
-      }
-      else if (eulerFreeJoint->getAxisOrder() == EulerJoint::AxisOrder::ZYX)
-      {
-        translated.segment<3>(cursor) = math::matrixToEulerZYX(R).cwiseProduct(
-            eulerFreeJoint->getFlipAxisMap());
-      }
-      else
-      {
-        assert(false && "Unsupported AxisOrder when decoding EulerFreeJoint");
-      }
-      // Do our best to pick an equivalent set of EulerAngles that's within
-      // joint bounds, if one exists
-      translated.segment<3>(cursor) = math::attemptToClampEulerAnglesToBounds(
-          translated.segment<3>(cursor),
-          eulerFreeJoint->getPositionUpperLimits().head<3>(),
-          eulerFreeJoint->getPositionLowerLimits().head<3>());
-    }
-    else if (joint->getType() == EulerJoint::getStaticType())
-    {
-      dynamics::EulerJoint* eulerJoint
-          = static_cast<dynamics::EulerJoint*>(joint);
-      Eigen::Matrix3s R = math::expMapRot(translated.segment<3>(cursor));
-      if (eulerJoint->getAxisOrder() == EulerJoint::AxisOrder::XYZ)
-      {
-        translated.segment<3>(cursor) = math::matrixToEulerXYZ(R).cwiseProduct(
-            eulerJoint->getFlipAxisMap());
-      }
-      else if (eulerJoint->getAxisOrder() == EulerJoint::AxisOrder::XZY)
-      {
-        translated.segment<3>(cursor) = math::matrixToEulerXZY(R).cwiseProduct(
-            eulerJoint->getFlipAxisMap());
-      }
-      else if (eulerJoint->getAxisOrder() == EulerJoint::AxisOrder::ZXY)
-      {
-        translated.segment<3>(cursor) = math::matrixToEulerZXY(R).cwiseProduct(
-            eulerJoint->getFlipAxisMap());
-      }
-      else if (eulerJoint->getAxisOrder() == EulerJoint::AxisOrder::ZYX)
-      {
-        translated.segment<3>(cursor) = math::matrixToEulerZYX(R).cwiseProduct(
-            eulerJoint->getFlipAxisMap());
-      }
-      else
-      {
-        assert(false && "Unsupported AxisOrder when decoding EulerJoint");
-      }
-      // Do our best to pick an equivalent set of EulerAngles that's within
-      // joint bounds, if one exists
-      translated.segment<3>(cursor) = math::attemptToClampEulerAnglesToBounds(
-          translated.segment<3>(cursor),
-          eulerJoint->getPositionUpperLimits(),
-          eulerJoint->getPositionLowerLimits());
-    }
-    cursor += joint->getNumDofs();
-  }
-  return translated;
-}
-
-//==============================================================================
-/// This returns the concatenated 3-vectors for world positions of each joint
-/// in 3D world space, for the registered source joints.
-Eigen::VectorXs Skeleton::getJointWorldPositions(
-    const std::vector<const dynamics::Joint*>& joints) const
-{
-  Eigen::VectorXs sourcePositions = Eigen::VectorXs::Zero(joints.size() * 3);
-  for (int i = 0; i < joints.size(); i++)
-  {
-    sourcePositions.segment<3>(i * 3)
-        = (joints[i]->getChildBodyNode()->getWorldTransform()
-           * joints[i]->getTransformFromChildBodyNode())
-              .translation();
-  }
-  return sourcePositions;
-}
-
-//==============================================================================
-/// This returns the concatenated 3-vectors for world angle of each joint's
-/// child space in 3D world space, for the registered joints.
-Eigen::VectorXs Skeleton::getJointWorldAngles(
-    const std::vector<const dynamics::Joint*>& joints) const
-{
-  Eigen::VectorXs sourceAngles = Eigen::VectorXs::Zero(joints.size() * 3);
-  for (int i = 0; i < joints.size(); i++)
-  {
-    sourceAngles.segment<3>(i * 3) = math::logMap(
-        joints[i]->getChildBodyNode()->getWorldTransform().linear());
-  }
-  return sourceAngles;
-}
-
-//==============================================================================
-/// This returns the Jacobian relating changes in source skeleton joint
-/// positions to changes in source joint world positions.
-Eigen::MatrixXs Skeleton::getJointWorldPositionsJacobianWrtJointPositions(
-    const std::vector<const dynamics::Joint*>& joints) const
-{
-  Eigen::MatrixXs jac = Eigen::MatrixXs::Zero(joints.size() * 3, getNumDofs());
-
-  for (int i = 0; i < joints.size(); i++)
-  {
-    math::Jacobian bodyJac = getWorldPositionJacobian(
-        joints[i]->getChildBodyNode(),
-        joints[i]->getTransformFromChildBodyNode().translation());
-    jac.block(3 * i, 0, 3, bodyJac.cols() - 1)
-        = bodyJac.block(3, 0, 3, bodyJac.cols() - 1);
-  }
-
-  return jac;
-}
-
-//==============================================================================
-/// This returns the Jacobian relating changes in source skeleton joint
-/// positions to changes in source joint world positions.
-Eigen::MatrixXs
-Skeleton::finiteDifferenceJointWorldPositionsJacobianWrtJointPositions(
-    const std::vector<const dynamics::Joint*>& joints)
-{
-  Eigen::MatrixXs result(joints.size() * 3, getNumDofs());
-  Eigen::VectorXs originalPos = getPositions();
-
-  s_t eps = 1e-7;
-  math::finiteDifference(
-    [&](/* in*/ s_t eps,
-        /* in*/ int dof,
-        /*out*/ Eigen::VectorXs& perturbed) {
-      Eigen::VectorXs tweakedPos = originalPos;
-      tweakedPos(dof) += eps;
-      setPositions(tweakedPos);
-      perturbed = getJointWorldPositions(joints);
-      return true;
-    },
-    result,
-    eps,
-    false);
-
-  // Reset everything how we left it
-  setPositions(originalPos);
-
-  return result;
-}
-
-//==============================================================================
-/// This returns the Jacobian relating changes in source skeleton joint
-/// positions to changes in source joint world positions.
-Eigen::MatrixXs Skeleton::getJointWorldPositionsJacobianWrtJointChildAngles(
-    const std::vector<const dynamics::Joint*>& joints) const
-{
-  Eigen::MatrixXs jac = Eigen::MatrixXs::Zero(joints.size() * 3, getNumDofs());
-
-  for (int i = 0; i < joints.size(); i++)
-  {
-    math::Jacobian bodyJac
-        = getWorldPositionJacobian(joints[i]->getChildBodyNode());
-    jac.block(3 * i, 0, 3, bodyJac.cols())
-        = bodyJac.block(0, 0, 3, bodyJac.cols());
-  }
-
-  return jac;
-}
-
-//==============================================================================
-/// This returns the Jacobian relating changes in source skeleton joint
-/// positions to changes in source joint world positions.
-Eigen::MatrixXs
-Skeleton::finiteDifferenceJointWorldPositionsJacobianWrtJointChildAngles(
-    const std::vector<const dynamics::Joint*>& joints)
-{
-  Eigen::MatrixXs result(joints.size() * 3, getNumDofs());
-  Eigen::VectorXs originalPos = getPositions();
-
-  s_t eps = 1e-7;
-  math::finiteDifference(
-    [&](/* in*/ s_t eps,
-        /* in*/ int dof,
-        /*out*/ Eigen::VectorXs& perturbed) {
-      Eigen::VectorXs tweakedPos = originalPos;
-      tweakedPos(dof) += eps;
-      setPositions(tweakedPos);
-      perturbed = getJointWorldAngles(joints);
-      return true;
-    },
-    result,
-    eps,
-    false);
-
-  // Reset everything how we left it
-  setPositions(originalPos);
-
-  return result;
-}
-
-//==============================================================================
-/// This returns the Jacobian relating changes in source skeleton body scales
-/// to changes in source joint world positions.
-Eigen::MatrixXs Skeleton::getJointWorldPositionsJacobianWrtBodyScales(
-    const std::vector<const dynamics::Joint*>& joints)
-{
-  Eigen::MatrixXs jac
-      = Eigen::MatrixXs::Zero(joints.size() * 3, getNumBodyNodes() * 3);
-
-  const Eigen::MatrixXi& parentMap = getParentMap();
-  // Scaling a body will cause the joint offsets to scale, which will move the
-  // downstream joint positions by those vectors
-  for (int i = 0; i < getNumBodyNodes(); i++)
-  {
-    dynamics::BodyNode* bodyNode = getBodyNode(i);
-    Eigen::Matrix3s R = bodyNode->getWorldTransform().linear();
-
-    Eigen::Vector3s parentOffset = bodyNode->getParentJoint()
-                                       ->getTransformFromChildBodyNode()
-                                       .translation();
-
-    for (int axis = 0; axis < 3; axis++)
-    {
-      Eigen::Vector3s worldParentOffset = -R.col(axis) * parentOffset(axis);
-
-      for (int j = 0; j < joints.size(); j++)
-      {
-        int sourceJointDof = joints[j]->getDof(0)->getIndexInSkeleton();
-        for (int k = 0; k < bodyNode->getNumChildJoints(); k++)
-        {
-          dynamics::Joint* childJoint = bodyNode->getChildJoint(k);
-          if (childJoint == joints[j]
-              || parentMap(
-                  childJoint->getDof(0)->getIndexInSkeleton(), sourceJointDof))
-          {
-            // This is the child joint
-
-            Eigen::Vector3s childOffset
-                = Eigen::Vector3s::Unit(axis)
-                  * childJoint->getTransformFromParentBodyNode().translation()(
-                      axis);
-            Eigen::Vector3s worldChildOffset = R * childOffset;
-            jac.block(j * 3, i * 3 + axis, 3, 1)
-                = (worldParentOffset + worldChildOffset)
-                  / bodyNode->getScale()(axis);
-
-            break;
-          }
-        }
-      }
-    }
-  }
-
-  return jac;
-}
-
-//==============================================================================
-/// This returns the Jacobian relating changes in source skeleton body scales
-/// to changes in source joint world positions.
-Eigen::MatrixXs
-Skeleton::finiteDifferenceJointWorldPositionsJacobianWrtBodyScales(
-    const std::vector<const dynamics::Joint*>& joints)
-{
-<<<<<<< HEAD
-  Eigen::MatrixXs jac
-      = Eigen::MatrixXs::Zero(joints.size() * 3, getNumBodyNodes() * 3);
-
-  const double EPS = 1e-7;
-  for (int i = 0; i < getNumBodyNodes(); i++)
-  {
-    Eigen::Vector3s originalScale = getBodyNode(i)->getScale();
-    for (int axis = 0; axis < 3; axis++)
-    {
-      Eigen::Vector3s perturbed = originalScale;
-      perturbed(axis) += EPS;
-      getBodyNode(i)->setScale(perturbed);
-      Eigen::VectorXs plus = getJointWorldPositions(joints);
-
-      perturbed = originalScale;
-      perturbed(axis) -= EPS;
-      getBodyNode(i)->setScale(perturbed);
-      Eigen::VectorXs minus = getJointWorldPositions(joints);
-
-      getBodyNode(i)->setScale(originalScale);
-
-      jac.col(i * 3 + axis) = (plus - minus) / (2 * EPS);
-    }
-  }
-
-  return jac;
-=======
-  Eigen::MatrixXs result(joints.size() * 3, getNumBodyNodes());
-
-  s_t eps = 1e-7;
-  math::finiteDifference(
-    [&](/* in*/ s_t eps,
-        /* in*/ int dof,
-        /*out*/ Eigen::VectorXs& perturbed) {
-      s_t originalScale = getBodyNode(dof)->getScale();
-      getBodyNode(dof)->setScale(originalScale + eps);
-      perturbed = getJointWorldPositions(joints);
-      getBodyNode(dof)->setScale(originalScale);
-      return true;
-    },
-    result,
-    eps,
-    false);
-
-  return result;
->>>>>>> ba98ba6d
-}
-
-//==============================================================================
-/// These are a set of bodies, and offsets in local body space where markers
-/// are mounted on the body
-std::map<std::string, Eigen::Vector3s> Skeleton::getMarkerMapWorldPositions(
-    const std::map<
-        std::string,
-        std::pair<const dynamics::BodyNode*, Eigen::Vector3s>>& markers)
-{
-  std::map<std::string, Eigen::Vector3s> returnMap;
-  for (auto markerPair : markers)
-  {
-    returnMap[markerPair.first]
-        = markerPair.second.first->getWorldTransform()
-          * markerPair.second.first->getScale().cwiseProduct(
-              markerPair.second.second);
-  }
-  return returnMap;
-}
-
-//==============================================================================
-/// These are a set of bodies, and offsets in local body space where markers
-/// are mounted on the body
-Eigen::VectorXs Skeleton::getMarkerWorldPositions(
-    const std::vector<std::pair<const dynamics::BodyNode*, Eigen::Vector3s>>&
-        markers)
-{
-  Eigen::VectorXs positions = Eigen::VectorXs::Zero(markers.size() * 3);
-  for (int i = 0; i < markers.size(); i++)
-  {
-    positions.segment<3>(i * 3)
-        = markers[i].first->getWorldTransform()
-          * markers[i].first->getScale().cwiseProduct(markers[i].second);
-  }
-  return positions;
-}
-
-//==============================================================================
-/// This returns the Jacobian relating changes in source skeleton joint
-/// positions to changes in source joint world positions.
-Eigen::MatrixXs Skeleton::getMarkerWorldPositionsJacobianWrtJointPositions(
-    const std::vector<std::pair<const dynamics::BodyNode*, Eigen::Vector3s>>&
-        markers) const
-{
-  Eigen::MatrixXs jac = Eigen::MatrixXs::Zero(markers.size() * 3, getNumDofs());
-
-  for (int i = 0; i < markers.size(); i++)
-  {
-    math::Jacobian bodyJac = getWorldPositionJacobian(
-        markers[i].first,
-        markers[i].first->getScale().cwiseProduct(markers[i].second));
-    jac.block(3 * i, 0, 3, bodyJac.cols())
-        = bodyJac.block(3, 0, 3, bodyJac.cols());
-  }
-
-  return jac;
-}
-
-//==============================================================================
-/// This returns the Jacobian relating changes in source skeleton joint
-/// positions to changes in source joint world positions.
-Eigen::MatrixXs
-Skeleton::finiteDifferenceMarkerWorldPositionsJacobianWrtJointPositions(
-    const std::vector<std::pair<const dynamics::BodyNode*, Eigen::Vector3s>>&
-        markers)
-{
-  Eigen::MatrixXs result(markers.size() * 3, getNumDofs());
-  Eigen::VectorXs originalPos = getPositions();
-
-  s_t eps = 1e-7;
-  math::finiteDifference(
-    [&](/* in*/ s_t eps,
-        /* in*/ int dof,
-        /*out*/ Eigen::VectorXs& perturbed) {
-      Eigen::VectorXs tweakedPos = originalPos;
-      tweakedPos(dof) += eps;
-      setPositions(tweakedPos);
-      perturbed = getMarkerWorldPositions(markers);
-      return true;
-    },
-    result,
-    eps,
-    false);
-
-  // Reset everything how we left it
-  setPositions(originalPos);
-
-  return result;
-}
-
-//==============================================================================
-/// This returns the Jacobian relating changes in body scales to changes in
-/// marker world positions.
-Eigen::MatrixXs Skeleton::getMarkerWorldPositionsJacobianWrtBodyScales(
-    const std::vector<std::pair<const dynamics::BodyNode*, Eigen::Vector3s>>&
-        markers)
-{
-  Eigen::MatrixXs jac
-      = Eigen::MatrixXs::Zero(markers.size() * 3, getNumBodyNodes() * 3);
-
-  const Eigen::MatrixXi& parentMap = getParentMap();
-  // Scaling a body will cause the joint offsets to scale, which will move the
-  // downstream joint positions by those vectors
-  for (int i = 0; i < getNumBodyNodes(); i++)
-  {
-    dynamics::BodyNode* bodyNode = getBodyNode(i);
-    Eigen::Matrix3s R = bodyNode->getWorldTransform().linear();
-
-    Eigen::Vector3s parentOffset = bodyNode->getParentJoint()
-                                       ->getTransformFromChildBodyNode()
-                                       .translation();
-
-    // Each body can scale along 3 distinct axis
-    for (int axis = 0; axis < 3; axis++)
-    {
-      Eigen::Vector3s worldParentOffset = -R.col(axis) * parentOffset(axis);
-
-      // Now begin iterating rows, for each marker
-      for (int j = 0; j < markers.size(); j++)
-      {
-        int sourceJointDof = markers[j]
-                                 .first->getParentJoint()
-                                 ->getDof(0)
-                                 ->getIndexInSkeleton();
-
-        // If this marker is directly attached to the body node we're scaling,
-        // we need to account for that
-        if (markers[j].first == bodyNode)
-        {
-          jac.block(j * 3, i * 3 + axis, 3, 1)
-              = R.col(axis) * markers[j].second(axis)
-                + (worldParentOffset / bodyNode->getScale()(axis));
-        }
-        else
-        {
-          // Check if this marker is a child of the body we're scaling
-          for (int k = 0; k < bodyNode->getNumChildJoints(); k++)
-          {
-            dynamics::Joint* childJoint = bodyNode->getChildJoint(k);
-            if (childJoint == markers[j].first->getParentJoint()
-                || parentMap(
-                    childJoint->getDof(0)->getIndexInSkeleton(),
-                    sourceJointDof))
-            {
-              // This is the child joint
-              Eigen::Vector3s childOffset
-                  = Eigen::Vector3s::Unit(axis)
-                    * childJoint->getTransformFromParentBodyNode()
-                          .translation()(axis);
-
-              Eigen::Vector3s worldChildOffset = R * childOffset;
-              jac.block(j * 3, i * 3 + axis, 3, 1)
-                  = (worldParentOffset + worldChildOffset)
-                    / bodyNode->getScale()(axis);
-
-              break;
-            }
-          }
-        }
-      }
-    }
-  }
-
-  return jac;
-}
-
-//==============================================================================
-/// This returns the Jacobian relating changes in body scales to changes in
-/// marker world positions.
-Eigen::MatrixXs
-Skeleton::finiteDifferenceMarkerWorldPositionsJacobianWrtBodyScales(
-    const std::vector<std::pair<const dynamics::BodyNode*, Eigen::Vector3s>>&
-        markers)
-{
-  Eigen::MatrixXs jac
-      = Eigen::MatrixXs::Zero(markers.size() * 3, getNumBodyNodes() * 3);
-
-  const double EPS = 1e-7;
-  for (int i = 0; i < getNumBodyNodes(); i++)
-  {
-    Eigen::Vector3s originalScale = getBodyNode(i)->getScale();
-
-    for (int axis = 0; axis < 3; axis++)
-    {
-      Eigen::Vector3s perturbed = originalScale;
-
-      perturbed(axis) += EPS;
-      getBodyNode(i)->setScale(perturbed);
-      Eigen::VectorXs plus = getMarkerWorldPositions(markers);
-
-      perturbed = originalScale;
-      perturbed(axis) -= EPS;
-      getBodyNode(i)->setScale(perturbed);
-      Eigen::VectorXs minus = getMarkerWorldPositions(markers);
-
-      getBodyNode(i)->setScale(originalScale);
-
-      jac.col(i * 3 + axis) = (plus - minus) / (2 * EPS);
-    }
-  }
-
-  return jac;
-}
-
-//==============================================================================
-/// This returns the Jacobian relating changes in marker offsets to changes in
-/// marker world positions.
-Eigen::MatrixXs Skeleton::getMarkerWorldPositionsJacobianWrtMarkerOffsets(
-    const std::vector<std::pair<const dynamics::BodyNode*, Eigen::Vector3s>>&
-        markers) const
-{
-  Eigen::MatrixXs jac
-      = Eigen::MatrixXs::Zero(markers.size() * 3, markers.size() * 3);
-
-  for (int i = 0; i < markers.size(); i++)
-  {
-    jac.block<3, 3>(i * 3, i * 3)
-        = markers[i].first->getWorldTransform().linear();
-    jac.block<3, 1>(i * 3, i * 3) *= markers[i].first->getScale()(0);
-    jac.block<3, 1>(i * 3, i * 3 + 1) *= markers[i].first->getScale()(1);
-    jac.block<3, 1>(i * 3, i * 3 + 2) *= markers[i].first->getScale()(2);
-  }
-
-  return jac;
-}
-
-//==============================================================================
-/// This returns the Jacobian relating changes in marker offsets to changes in
-/// marker world positions.
-Eigen::MatrixXs
-Skeleton::finiteDifferenceMarkerWorldPositionsJacobianWrtMarkerOffsets(
-    const std::vector<std::pair<const dynamics::BodyNode*, Eigen::Vector3s>>&
-        markers)
-{
-  Eigen::MatrixXs jac
-      = Eigen::MatrixXs::Zero(markers.size() * 3, markers.size() * 3);
-
-  const double EPS = 1e-7;
-  for (int i = 0; i < markers.size(); i++)
-  {
-    for (int j = 0; j < 3; j++)
-    {
-      std::vector<std::pair<const dynamics::BodyNode*, Eigen::Vector3s>>
-          perturbedMarkers;
-      for (auto pair : markers)
-      {
-        perturbedMarkers.emplace_back(pair.first, pair.second);
-      }
-      perturbedMarkers[i].second(j) = markers[i].second(j) + EPS;
-      Eigen::VectorXs plus = getMarkerWorldPositions(perturbedMarkers);
-
-      perturbedMarkers[i].second(j) = markers[i].second(j) - EPS;
-      Eigen::VectorXs minus = getMarkerWorldPositions(perturbedMarkers);
-
-      jac.col(i * 3 + j) = (plus - minus) / (2 * EPS);
-    }
-  }
-
-  return jac;
-}
-
-//==============================================================================
-/// This gets the gradient of the ||f(q) - x|| function with respect to q
-Eigen::VectorXs Skeleton::getMarkerWorldPositionDiffToGoalGradientWrtJointPos(
-    const std::vector<std::pair<const dynamics::BodyNode*, Eigen::Vector3s>>&
-        markers,
-    Eigen::VectorXs goal)
-{
-  Eigen::VectorXs worldPos = getMarkerWorldPositions(markers);
-  Eigen::VectorXs diff = worldPos - goal;
-  Eigen::MatrixXs J = getMarkerWorldPositionsJacobianWrtJointPositions(markers);
-  return 2 * J.transpose() * diff;
-}
-
-//==============================================================================
-/// This gets the gradient of the ||f(q) - x|| function with respect to q
-Eigen::VectorXs
-Skeleton::finiteDifferenceMarkerWorldPositionDiffToGoalGradientWrtJointPos(
-    const std::vector<std::pair<const dynamics::BodyNode*, Eigen::Vector3s>>&
-        markers,
-    Eigen::VectorXs goal)
-{
-  Eigen::VectorXs result = Eigen::VectorXs::Zero(getNumDofs());
-
-  const s_t EPS = 1e-7;
-  Eigen::VectorXs originalPos = getPositions();
-
-  for (int i = 0; i < getNumDofs(); i++)
-  {
-    Eigen::VectorXs perturbed = originalPos;
-    perturbed(i) += EPS;
-    setPositions(perturbed);
-
-    s_t plus = (getMarkerWorldPositions(markers) - goal).squaredNorm();
-
-    perturbed = originalPos;
-    perturbed(i) -= EPS;
-    setPositions(perturbed);
-
-    s_t minus = (getMarkerWorldPositions(markers) - goal).squaredNorm();
-
-    result(i) = (plus - minus) / (2 * EPS);
-  }
-
-  setPositions(originalPos);
-
-  return result;
-}
-
-//==============================================================================
-/// This should be equivalent to
-/// `getMarkerWorldPositionsJacobianWrtJointPositions`, just slower. This is
-/// here so there's a simple non-recursive formula for the Jacobian to take
-/// derivatives against.
-Eigen::MatrixXs
-Skeleton::getScrewsMarkerWorldPositionsJacobianWrtJointPositions(
-    const std::vector<std::pair<const dynamics::BodyNode*, Eigen::Vector3s>>&
-        markers)
-{
-  Eigen::MatrixXs jac = Eigen::MatrixXs::Zero(markers.size() * 3, getNumDofs());
-
-  Eigen::VectorXs worldMarkers = getMarkerWorldPositions(markers);
-  const Eigen::MatrixXi& parentMap = getParentMap();
-
-  for (int j = 0; j < getNumDofs(); j++)
-  {
-    const dynamics::Joint* parentJoint = getDof(j)->getJoint();
-    Eigen::Vector6s screw = parentJoint->getWorldAxisScrewForPosition(
-        getDof(j)->getIndexInJoint());
-    int parentJointDof = j;
-    for (int i = 0; i < markers.size(); i++)
-    {
-      const dynamics::Joint* sourceJoint = markers[i].first->getParentJoint();
-      int sourceJointDof = sourceJoint->getDof(0)->getIndexInSkeleton();
-
-      /// getParentMap(i,j) == 1: Dof[i] is a parent of Dof[j]
-      /// getParentMap(i,j) == 0: Dof[i] is NOT a parent of Dof[j]
-      if (parentMap(parentJointDof, sourceJointDof) == 1
-          || sourceJoint == parentJoint)
-      {
-        jac.block<3, 1>(i * 3, j) = math::gradientWrtTheta(
-            screw, worldMarkers.segment<3>(i * 3), 0.0);
-      }
-    }
-  }
-
-  return jac;
-}
-
-//==============================================================================
-/// This gets the derivative of the Jacobian of the markers wrt joint
-/// positions, with respect to a single joint index
-Eigen::MatrixXs
-Skeleton::getMarkerWorldPositionsDerivativeOfJacobianWrtJointsWrtJoints(
-    const std::vector<std::pair<const dynamics::BodyNode*, Eigen::Vector3s>>&
-        markers,
-    int index)
-{
-  Eigen::MatrixXs jac = Eigen::MatrixXs::Zero(markers.size() * 3, getNumDofs());
-
-  Eigen::VectorXs worldMarkers = getMarkerWorldPositions(markers);
-  const Eigen::MatrixXi& parentMap = getParentMap();
-
-  // Differentiating the whole mess wrt this joint
-  dynamics::Joint* rootJoint = getDof(index)->getJoint();
-  Eigen::Vector6s rootScrew = rootJoint->getWorldAxisScrewForPosition(
-      getDof(index)->getIndexInJoint());
-  int rootJointDof = index;
-
-  for (int j = 0; j < getNumDofs(); j++)
-  {
-    dynamics::Joint* parentJoint = getDof(j)->getJoint();
-    Eigen::Vector6s screw = parentJoint->getWorldAxisScrewForPosition(
-        getDof(j)->getIndexInJoint());
-    int parentJointDof = j;
-    for (int i = 0; i < markers.size(); i++)
-    {
-      const dynamics::Joint* sourceJoint = markers[i].first->getParentJoint();
-      int sourceJointDof = sourceJoint->getDof(0)->getIndexInSkeleton();
-
-      /// getParentMap(i,j) == 1: Dof[i] is a parent of Dof[j]
-      /// getParentMap(i,j) == 0: Dof[i] is NOT a parent of Dof[j]
-      if (parentMap(parentJointDof, sourceJointDof) == 1
-          || sourceJoint == parentJoint)
-      {
-        // The original value in this cell is the following
-
-        /*
-        jac.block<3, 1>(i * 3, j) = math::gradientWrtTheta(
-            screw, worldMarkers.segment<3>(i * 3), 0.0);
-        */
-
-        // There's a special case if the root is the parent of both the DOF for
-        // this column of the Jac, _and_ of the marker. That means that all
-        // we're doing is rotating (and translating, but that's irrelevant) the
-        // joint-marker system. So all we need is the gradient of the rotation.
-        if (parentMap(rootJointDof, parentJointDof) == 1)
-        {
-          Eigen::Vector3s originalJac = math::gradientWrtTheta(
-              screw, worldMarkers.segment<3>(i * 3), 0.0);
-          jac.block<3, 1>(i * 3, j) = math::gradientWrtThetaPureRotation(
-              rootScrew.head<3>(), originalJac, 0);
-        }
-        else
-        {
-          // We'll use the sum-product rule, so we need to individually
-          // differentiate both terms (`screw` and `markerPos`) wrt the root
-          // joint's theta term.
-
-          // Make `screwGrad` hold the gradient of the screw with respect to
-          // root
-
-          Eigen::Vector6s screwGrad = Eigen::Vector6s::Zero();
-
-          if (rootJoint == parentJoint)
-          {
-            int axisIndex = getDof(j)->getIndexInJoint();
-            int rotateIndex = getDof(index)->getIndexInJoint();
-            screwGrad = parentJoint->getScrewAxisGradientForPosition(
-                axisIndex, rotateIndex);
-          }
-          else
-          {
-            // Otherwise rotating the root joint doesn't effect parentJoint's
-            // screw
-            screwGrad.setZero();
-          }
-
-          // `screwGrad` now holds the gradient of the screw with respect to
-          // root.
-
-          // Now we need the marker position's gradient wrt the root axis
-
-          Eigen::Vector3s markerGradWrtRoot = Eigen::Vector3s::Zero();
-
-          if (parentMap(rootJointDof, sourceJointDof) == 1
-              || (rootJoint == sourceJoint))
-          {
-            markerGradWrtRoot = math::gradientWrtTheta(
-                rootScrew, worldMarkers.segment<3>(i * 3), 0.0);
-          }
-
-          // Now we just need to apply the product rule to get the final
-          // result
-
-          Eigen::Vector3s partA = math::gradientWrtTheta(
-              screwGrad, worldMarkers.segment<3>(i * 3), 0.0);
-          Eigen::Vector3s partB = math::gradientWrtThetaPureRotation(
-              screw.head<3>(), markerGradWrtRoot, 0.0);
-
-          jac.block<3, 1>(i * 3, j) = partA + partB;
-        }
-      }
-    }
-  }
-
-  return jac;
-}
-
-//==============================================================================
-/// This gets the derivative of the Jacobian of the markers wrt joint
-/// positions, with respect to a single joint index
-Eigen::MatrixXs Skeleton::
-    finiteDifferenceMarkerWorldPositionsDerivativeOfJacobianWrtJointsWrtJoints(
-        const std::vector<
-            std::pair<const dynamics::BodyNode*, Eigen::Vector3s>>& markers,
-        int index)
-{
-  s_t originalPos = getPosition(index);
-  const s_t EPS = 1e-7;
-
-  setPosition(index, originalPos + EPS);
-  Eigen::MatrixXs plus
-      = getMarkerWorldPositionsJacobianWrtJointPositions(markers);
-
-  setPosition(index, originalPos - EPS);
-  Eigen::MatrixXs minus
-      = getMarkerWorldPositionsJacobianWrtJointPositions(markers);
-
-  setPosition(index, originalPos);
-  return (plus - minus) / (2 * EPS);
-}
-
-//==============================================================================
-/// This gets the Jacobian of J.transpose()*leftMultiply with respect to joint
-/// positions, holding leftMultiply constant
-Eigen::MatrixXs
-Skeleton::getMarkerWorldPositionsSecondJacobianWrtJointWrtJointPositions(
-    const std::vector<std::pair<const dynamics::BodyNode*, Eigen::Vector3s>>&
-        markers,
-    Eigen::VectorXs leftMultiply)
-{
-  Eigen::MatrixXs result = Eigen::MatrixXs::Zero(getNumDofs(), getNumDofs());
-
-  // The left multiply means we're taking a weighted combination of rows, to get
-  // a single row. That's our new vector. Then we're treating that vector as a
-  // column vector, and building a Jacobian of how that vector changes as we
-  // change joint positions.
-
-  for (int col = 0; col < getNumDofs(); col++)
-  {
-    result.col(col)
-        = getMarkerWorldPositionsDerivativeOfJacobianWrtJointsWrtJoints(
-              markers, col)
-              .transpose()
-          * leftMultiply;
-  }
-
-  return result;
-}
-
-//==============================================================================
-/// This gets the Jacobian of J.transpose()*leftMultiply with respect to joint
-/// positions, holding leftMultiply constant
-Eigen::MatrixXs Skeleton::
-    finiteDifferenceMarkerWorldPositionsSecondJacobianWrtJointWrtJointPositions(
-        const std::vector<
-            std::pair<const dynamics::BodyNode*, Eigen::Vector3s>>& markers,
-        Eigen::VectorXs leftMultiply)
-{
-  Eigen::MatrixXs result = Eigen::MatrixXs::Zero(getNumDofs(), getNumDofs());
-
-  const s_t EPS = 1e-7;
-  Eigen::VectorXs originalPos = getPositions();
-
-  for (int i = 0; i < getNumDofs(); i++)
-  {
-    Eigen::VectorXs perturbed = originalPos;
-    perturbed(i) += EPS;
-    setPositions(perturbed);
-
-    Eigen::VectorXs plus
-        = leftMultiply.transpose()
-          * getMarkerWorldPositionsJacobianWrtJointPositions(markers);
-
-    perturbed = originalPos;
-    perturbed(i) -= EPS;
-    setPositions(perturbed);
-
-    Eigen::VectorXs minus
-        = leftMultiply.transpose()
-          * getMarkerWorldPositionsJacobianWrtJointPositions(markers);
-
-    result.col(i) = (plus - minus) / (2 * EPS);
-  }
-
-  setPositions(originalPos);
-
-  return result;
-}
-
-//==============================================================================
-/// This gets the derivative of the Jacobian of the markers wrt joint
-/// positions, with respect to a single body scaling
-Eigen::MatrixXs
-Skeleton::getMarkerWorldPositionsDerivativeOfJacobianWrtJointsWrtBodyScale(
-    const std::vector<std::pair<const dynamics::BodyNode*, Eigen::Vector3s>>&
-        markers,
-    int index,
-    int axis,
-    const Eigen::MatrixXs& markerWrtScaleJac)
-{
-  dynamics::BodyNode* scaleBody = getBodyNode(index);
-  dynamics::Joint* scaleJoint = scaleBody->getParentJoint();
-  int scaleJointDof = scaleJoint->getDof(0)->getIndexInSkeleton();
-  int markerGradCol = index * 3 + axis;
-
-  Eigen::MatrixXs jac = Eigen::MatrixXs::Zero(markers.size() * 3, getNumDofs());
-
-  Eigen::VectorXs worldMarkers = getMarkerWorldPositions(markers);
-  const Eigen::MatrixXi& parentMap = getParentMap();
-
-  for (int j = 0; j < getNumDofs(); j++)
-  {
-    const dynamics::Joint* parentJoint = getDof(j)->getJoint();
-    Eigen::Vector6s screw = parentJoint->getWorldAxisScrewForPosition(
-        getDof(j)->getIndexInJoint());
-    int parentJointDof = j;
-    for (int i = 0; i < markers.size(); i++)
-    {
-      const dynamics::Joint* sourceJoint = markers[i].first->getParentJoint();
-      int sourceJointDof = sourceJoint->getDof(0)->getIndexInSkeleton();
-
-      /// getParentMap(i,j) == 1: Dof[i] is a parent of Dof[j]
-      /// getParentMap(i,j) == 0: Dof[i] is NOT a parent of Dof[j]
-      if (parentMap(parentJointDof, sourceJointDof) == 1
-          || sourceJoint == parentJoint)
-      {
-        bool isScalingBodyParentOfMarker
-            = (parentMap(scaleJointDof, sourceJointDof) == 1
-               || scaleBody == markers[i].first);
-        bool isScalingBodyParentOfAxisJoint
-            = parentMap(scaleJointDof, parentJointDof) == 1;
-        if (isScalingBodyParentOfMarker && !isScalingBodyParentOfAxisJoint)
-        {
-          Eigen::Vector3s markerGrad
-              = markerWrtScaleJac.block<3, 1>(i * 3, markerGradCol);
-          jac.block<3, 1>(i * 3, j) = math::gradientWrtThetaPureRotation(
-              screw.head<3>(), markerGrad, 0.0);
-        }
-      }
-    }
-  }
-
-  return jac;
-}
-
-//==============================================================================
-/// This gets the derivative of the Jacobian of the markers wrt joint
-/// positions, with respect to a single body scaling
-Eigen::MatrixXs Skeleton::
-    finiteDifferenceMarkerWorldPositionsDerivativeOfJacobianWrtJointsWrtBodyScale(
-        const std::vector<
-            std::pair<const dynamics::BodyNode*, Eigen::Vector3s>>& markers,
-        int index,
-        int axis)
-{
-  Eigen::Vector3s originalScale = getBodyNode(index)->getScale();
-  const s_t EPS = 1e-7;
-
-  Eigen::Vector3s perturbed = originalScale;
-  perturbed(axis) += EPS;
-  getBodyNode(index)->setScale(perturbed);
-  Eigen::MatrixXs plus
-      = getMarkerWorldPositionsJacobianWrtJointPositions(markers);
-
-  perturbed = originalScale;
-  perturbed(axis) -= EPS;
-  getBodyNode(index)->setScale(perturbed);
-  Eigen::MatrixXs minus
-      = getMarkerWorldPositionsJacobianWrtJointPositions(markers);
-
-  getBodyNode(index)->setScale(originalScale);
-
-  return (plus - minus) / (2 * EPS);
-}
-
-//==============================================================================
-/// This gets the Jacobian of leftMultiply.transpose()*J with respect to body
-/// scales
-Eigen::MatrixXs
-Skeleton::getMarkerWorldPositionsSecondJacobianWrtJointWrtBodyScale(
-    const std::vector<std::pair<const dynamics::BodyNode*, Eigen::Vector3s>>&
-        markers,
-    Eigen::VectorXs leftMultiply)
-{
-  Eigen::MatrixXs result
-      = Eigen::MatrixXs::Zero(getNumDofs(), getNumBodyNodes() * 3);
-
-  // The left multiply means we're taking a weighted combination of rows, to get
-  // a single row. That's our new vector. Then we're treating that vector as a
-  // column vector, and building a Jacobian of how that vector changes as we
-  // change body scales.
-
-  Eigen::MatrixXs scaleJac
-      = getMarkerWorldPositionsJacobianWrtBodyScales(markers);
-
-  for (int body = 0; body < getNumBodyNodes(); body++)
-  {
-    for (int axis = 0; axis < 3; axis++)
-    {
-      result.col(body * 3 + axis)
-          = getMarkerWorldPositionsDerivativeOfJacobianWrtJointsWrtBodyScale(
-                markers, body, axis, scaleJac)
-                .transpose()
-            * leftMultiply;
-    }
-  }
-
-  return result;
-}
-
-//==============================================================================
-/// This gets the Jacobian of leftMultiply.transpose()*J with respect to body
-/// scales
-Eigen::MatrixXs Skeleton::
-    finiteDifferenceMarkerWorldPositionsSecondJacobianWrtJointWrtBodyScale(
-        const std::vector<
-            std::pair<const dynamics::BodyNode*, Eigen::Vector3s>>& markers,
-        Eigen::VectorXs leftMultiply)
-{
-  Eigen::MatrixXs result
-      = Eigen::MatrixXs::Zero(getNumDofs(), getNumBodyNodes() * 3);
-
-  const s_t EPS = 1e-7;
-
-  for (int i = 0; i < getNumBodyNodes(); i++)
-  {
-    Eigen::VectorXs originalScale = getBodyNode(i)->getScale();
-
-    for (int axis = 0; axis < 3; axis++)
-    {
-      Eigen::VectorXs perturbed = originalScale;
-      perturbed(axis) += EPS;
-      getBodyNode(i)->setScale(perturbed);
-
-      Eigen::VectorXs plus
-          = leftMultiply.transpose()
-            * getMarkerWorldPositionsJacobianWrtJointPositions(markers);
-
-      perturbed = originalScale;
-      perturbed(axis) -= EPS;
-      getBodyNode(i)->setScale(perturbed);
-
-      Eigen::VectorXs minus
-          = leftMultiply.transpose()
-            * getMarkerWorldPositionsJacobianWrtJointPositions(markers);
-
-      getBodyNode(i)->setScale(originalScale);
-
-      result.col(i * 3 + axis) = (plus - minus) / (2 * EPS);
-    }
-  }
-
-  return result;
-}
-
-//==============================================================================
-/// This gets the derivative of the Jacobian of the markers wrt joint
-/// positions, with respect to a single marker offset
-Eigen::MatrixXs
-Skeleton::getMarkerWorldPositionsDerivativeOfJacobianWrtJointsWrtMarkerOffsets(
-    const std::vector<std::pair<const dynamics::BodyNode*, Eigen::Vector3s>>&
-        markers,
-    int marker,
-    int axis,
-    const Eigen::MatrixXs& markerWrtMarkerJac)
-{
-  int markerGradCol = marker * 3 + axis;
-  Eigen::MatrixXs jac = Eigen::MatrixXs::Zero(markers.size() * 3, getNumDofs());
-
-  Eigen::VectorXs worldMarkers = getMarkerWorldPositions(markers);
-  const Eigen::MatrixXi& parentMap = getParentMap();
-
-  for (int j = 0; j < getNumDofs(); j++)
-  {
-    const dynamics::Joint* parentJoint = getDof(j)->getJoint();
-    Eigen::Vector6s screw = parentJoint->getWorldAxisScrewForPosition(
-        getDof(j)->getIndexInJoint());
-    int parentJointDof = j;
-    for (int i = 0; i < markers.size(); i++)
-    {
-      const dynamics::Joint* sourceJoint = markers[i].first->getParentJoint();
-      int sourceJointDof = sourceJoint->getDof(0)->getIndexInSkeleton();
-
-      /// getParentMap(i,j) == 1: Dof[i] is a parent of Dof[j]
-      /// getParentMap(i,j) == 0: Dof[i] is NOT a parent of Dof[j]
-      if (parentMap(parentJointDof, sourceJointDof) == 1
-          || sourceJoint == parentJoint)
-      {
-        Eigen::Vector3s markerGrad
-            = markerWrtMarkerJac.block<3, 1>(i * 3, markerGradCol);
-        jac.block<3, 1>(i * 3, j) = math::gradientWrtThetaPureRotation(
-            screw.head<3>(), markerGrad, 0.0);
-      }
-    }
-  }
-
-  return jac;
-}
-
-//==============================================================================
-/// This gets the derivative of the Jacobian of the markers wrt joint
-/// positions, with respect to a single marker offset
-Eigen::MatrixXs Skeleton::
-    finiteDifferenceMarkerWorldPositionsDerivativeOfJacobianWrtJointsWrtMarkerOffsets(
-        const std::vector<
-            std::pair<const dynamics::BodyNode*, Eigen::Vector3s>>& markers,
-        int marker,
-        int axis)
-{
-  const s_t EPS = 1e-7;
-
-  std::vector<std::pair<const dynamics::BodyNode*, Eigen::Vector3s>>
-      markersCopy;
-  for (auto marker : markers)
-    markersCopy.push_back(
-        std::make_pair<const dynamics::BodyNode*, Eigen::Vector3s>(
-            &(*marker.first), Eigen::Vector3s(marker.second)));
-
-  s_t originalOffset = markersCopy[marker].second(axis);
-
-  markersCopy[marker].second(axis) = originalOffset + EPS;
-  Eigen::MatrixXs plus
-      = getMarkerWorldPositionsJacobianWrtJointPositions(markersCopy);
-
-  markersCopy[marker].second(axis) = originalOffset - EPS;
-  Eigen::MatrixXs minus
-      = getMarkerWorldPositionsJacobianWrtJointPositions(markersCopy);
-
-  return (plus - minus) / (2 * EPS);
-}
-
-//==============================================================================
-/// This gets the Jacobian of leftMultiply.transpose()*J with respect to marker
-/// offsets
-Eigen::MatrixXs
-Skeleton::getMarkerWorldPositionsSecondJacobianWrtJointWrtMarkerOffsets(
-    const std::vector<std::pair<const dynamics::BodyNode*, Eigen::Vector3s>>&
-        markers,
-    Eigen::VectorXs leftMultiply)
-{
-  Eigen::MatrixXs result
-      = Eigen::MatrixXs::Zero(getNumDofs(), markers.size() * 3);
-
-  // The left multiply means we're taking a weighted combination of rows, to get
-  // a single row. That's our new vector. Then we're treating that vector as a
-  // column vector, and building a Jacobian of how that vector changes as we
-  // change body scales.
-
-  Eigen::MatrixXs markerJac
-      = getMarkerWorldPositionsJacobianWrtMarkerOffsets(markers);
-
-  for (int marker = 0; marker < markers.size(); marker++)
-  {
-    for (int axis = 0; axis < 3; axis++)
-    {
-      result.col(marker * 3 + axis)
-          = getMarkerWorldPositionsDerivativeOfJacobianWrtJointsWrtMarkerOffsets(
-                markers, marker, axis, markerJac)
-                .transpose()
-            * leftMultiply;
-    }
-  }
-
-  return result;
-}
-
-//==============================================================================
-/// This gets the Jacobian of leftMultiply.transpose()*J with respect to marker
-/// offsets
-Eigen::MatrixXs Skeleton::
-    finiteDifferenceMarkerWorldPositionsSecondJacobianWrtJointWrtMarkerOffsets(
-        const std::vector<
-            std::pair<const dynamics::BodyNode*, Eigen::Vector3s>>& markers,
-        Eigen::VectorXs leftMultiply)
-{
-  std::vector<std::pair<const dynamics::BodyNode*, Eigen::Vector3s>>
-      markersCopy;
-  for (auto marker : markers)
-    markersCopy.push_back(
-        std::make_pair<const dynamics::BodyNode*, Eigen::Vector3s>(
-            &(*marker.first), Eigen::Vector3s(marker.second)));
-
-  Eigen::MatrixXs result
-      = Eigen::MatrixXs::Zero(getNumDofs(), markers.size() * 3);
-
-  const s_t EPS = 1e-7;
-
-  for (int i = 0; i < markers.size(); i++)
-  {
-    for (int axis = 0; axis < 3; axis++)
-    {
-      s_t originalOffset = markersCopy[i].second(axis);
-
-      markersCopy[i].second(axis) = originalOffset + EPS;
-      Eigen::VectorXs plus
-          = leftMultiply.transpose()
-            * getMarkerWorldPositionsJacobianWrtJointPositions(markersCopy);
-
-      markersCopy[i].second(axis) = originalOffset - EPS;
-      Eigen::VectorXs minus
-          = leftMultiply.transpose()
-            * getMarkerWorldPositionsJacobianWrtJointPositions(markersCopy);
-
-      markersCopy[i].second(axis) = originalOffset;
-
-      result.col(i * 3 + axis) = (plus - minus) / (2 * EPS);
-    }
-  }
-
-  return result;
-}
-
-//==============================================================================
-/// This runs IK, attempting to fit the world positions of the passed in
-/// joints to the vector of (concatenated) target positions. This can
-/// optionally also rescale the skeleton.
-#define DART_SKEL_LOG_IK_OUTPUT
-s_t Skeleton::fitJointsToWorldPositions(
-    const std::vector<const dynamics::Joint*>& positionJoints,
-    Eigen::VectorXs targetPositions,
-    bool scaleBodies,
-    math::IKConfig config)
-{
-  if (scaleBodies)
-  {
-    Eigen::VectorXs initialPos
-        = Eigen::VectorXs::Zero(getNumDofs() + getNumScaleGroups() * 3);
-    initialPos.segment(0, getNumDofs()) = getPositions();
-    initialPos.segment(getNumDofs(), getNumScaleGroups() * 3)
-        = getGroupScales();
-
-    return math::solveIK(
-        initialPos,
-        positionJoints.size() * 3,
-        [this](/* in*/ const Eigen::VectorXs pos, bool clamp) {
-          // Set positions
-          setPositions(pos.segment(0, getNumDofs()));
-          if (clamp)
-          {
-            clampPositionsToLimits();
-          }
-
-          // Set scales
-          Eigen::VectorXs newScales
-              = pos.segment(getNumDofs(), getNumScaleGroups() * 3);
-          for (int i = 0; i < getNumScaleGroups(); i++)
-          {
-            for (int axis = 0; axis < 3; axis++)
-            {
-              if (newScales(i * 3 + axis) > getScaleGroupUpperBound(i)(axis))
-              {
-                newScales(i * 3 + axis) = getScaleGroupUpperBound(i)(axis);
-              }
-              if (newScales(i * 3 + axis) < getScaleGroupLowerBound(i)(axis))
-              {
-                newScales(i * 3 + axis) = getScaleGroupLowerBound(i)(axis);
-              }
-            }
-          }
-          setGroupScales(newScales);
-
-          // Return the clamped position
-          Eigen::VectorXs clampedPos = Eigen::VectorXs::Zero(pos.size());
-          clampedPos.segment(0, getNumDofs()) = getPositions();
-          clampedPos.segment(getNumDofs(), getNumScaleGroups() * 3) = newScales;
-          return clampedPos;
-        },
-        [this, targetPositions, positionJoints](
-            /*out*/ Eigen::VectorXs& diff,
-            /*out*/ Eigen::MatrixXs& jac) {
-          diff = targetPositions - getJointWorldPositions(positionJoints);
-          assert(jac.cols() == getNumDofs() + getNumScaleGroups() * 3);
-          assert(jac.rows() == positionJoints.size() * 3);
-          jac.setZero();
-          jac.block(0, 0, positionJoints.size() * 3, getNumDofs())
-              = getJointWorldPositionsJacobianWrtJointPositions(positionJoints);
-          jac.block(
-              0,
-              getNumDofs(),
-              positionJoints.size() * 3,
-              getNumScaleGroups() * 3)
-              = getJointWorldPositionsJacobianWrtGroupScales(positionJoints);
-        },
-        [this](Eigen::VectorXs& val) {
-          val.segment(0, getNumDofs()) = getRandomPose();
-          val.segment(getNumDofs(), getNumScaleGroups() * 3).setConstant(1.0);
-        },
-        config);
-  }
-  else
-  {
-    return math::solveIK(
-        getPositions(),
-        positionJoints.size() * 3,
-        [this](/* in*/ Eigen::VectorXs pos, bool clamp) {
-          setPositions(pos);
-          if (clamp)
-          {
-            clampPositionsToLimits();
-            return getPositions();
-          }
-          return pos;
-        },
-        [this, targetPositions, positionJoints](
-            /*out*/ Eigen::VectorXs& diff,
-            /*out*/ Eigen::MatrixXs& jac) {
-          diff = targetPositions - getJointWorldPositions(positionJoints);
-          jac = getJointWorldPositionsJacobianWrtJointPositions(positionJoints);
-        },
-        [this](Eigen::VectorXs& val) { val = getRandomPose(); },
-        config);
-  }
-}
-
-//==============================================================================
-/// This runs IK, attempting to fit the world positions of the passed in
-/// markers to the vector of (concatenated) target positions.
-s_t Skeleton::fitMarkersToWorldPositions(
-    const std::vector<std::pair<const dynamics::BodyNode*, Eigen::Vector3s>>&
-        markers,
-    Eigen::VectorXs targetPositions,
-    Eigen::VectorXs markerWeights,
-    bool scaleBodies,
-    math::IKConfig config)
-{
-  if (scaleBodies)
-  {
-    Eigen::VectorXs initialPos
-        = Eigen::VectorXs::Zero(getNumDofs() + getNumScaleGroups() * 3);
-    initialPos.segment(0, getNumDofs()) = getPositions();
-    initialPos.segment(getNumDofs(), getNumScaleGroups() * 3)
-        = getGroupScales();
-
-    return math::solveIK(
-        initialPos,
-        markers.size() * 3,
-        [this](/* in*/ const Eigen::VectorXs pos, bool clamp) {
-          // Set positions
-          setPositions(pos.segment(0, getNumDofs()));
-          if (clamp)
-          {
-            clampPositionsToLimits();
-          }
-
-          // Set scales
-          Eigen::VectorXs newScales
-              = pos.segment(getNumDofs(), getNumScaleGroups() * 3);
-          for (int i = 0; i < getNumScaleGroups(); i++)
-          {
-            for (int axis = 0; axis < 3; axis++)
-            {
-              if (newScales(i * 3 + axis) > getScaleGroupUpperBound(i)(axis))
-              {
-                newScales(i * 3 + axis) = getScaleGroupUpperBound(i)(axis);
-              }
-              if (newScales(i * 3 + axis) < getScaleGroupLowerBound(i)(axis))
-              {
-                newScales(i * 3 + axis) = getScaleGroupLowerBound(i)(axis);
-              }
-            }
-          }
-          setGroupScales(newScales);
-
-          // Return the clamped position
-          Eigen::VectorXs clampedPos = Eigen::VectorXs::Zero(pos.size());
-          clampedPos.segment(0, getNumDofs()) = getPositions();
-          clampedPos.segment(getNumDofs(), getNumScaleGroups() * 3) = newScales;
-          return clampedPos;
-        },
-        [this, targetPositions, markers](
-            /*out*/ Eigen::VectorXs& diff,
-            /*out*/ Eigen::MatrixXs& jac) {
-          diff = targetPositions - getMarkerWorldPositions(markers);
-          assert(jac.cols() == getNumDofs() + getNumScaleGroups() * 3);
-          assert(jac.rows() == markers.size() * 3);
-          jac.setZero();
-          jac.block(0, 0, markers.size() * 3, getNumDofs())
-              = getMarkerWorldPositionsJacobianWrtJointPositions(markers);
-          jac.block(
-              0, getNumDofs(), markers.size() * 3, getNumScaleGroups() * 3)
-              = getMarkerWorldPositionsJacobianWrtGroupScales(markers);
-        },
-        [this](Eigen::VectorXs& val) {
-          val.segment(0, getNumDofs()) = getRandomPose();
-          val.segment(getNumDofs(), getNumScaleGroups() * 3).setConstant(1.0);
-        },
-        config);
-  }
-  else
-  {
-    return math::solveIK(
-        getPositions(),
-        markers.size() * 3,
-        [this](/* in*/ Eigen::VectorXs pos, bool clamp) {
-          setPositions(pos);
-          if (clamp)
-          {
-            clampPositionsToLimits();
-            return getPositions();
-          }
-          return pos;
-        },
-        [this, targetPositions, markers, markerWeights](
-            /*out*/ Eigen::VectorXs& diff,
-            /*out*/ Eigen::MatrixXs& jac) {
-          diff = targetPositions - getMarkerWorldPositions(markers);
-          for (int j = 0; j < markerWeights.size(); j++)
-          {
-            diff.segment<3>(j * 3) *= markerWeights(j);
-          }
-          jac = getMarkerWorldPositionsJacobianWrtJointPositions(markers);
-        },
-        [this](Eigen::VectorXs& val) { val = getRandomPose(); },
-        config);
-  }
-}
-
-//==============================================================================
-void Skeleton::integratePositions(s_t _dt)
-{
-  for (std::size_t i = 0; i < mSkelCache.mBodyNodes.size(); ++i)
-    mSkelCache.mBodyNodes[i]->getParentJoint()->integratePositions(_dt);
-
-  for (std::size_t i = 0; i < mSoftBodyNodes.size(); ++i)
-  {
-    for (std::size_t j = 0; j < mSoftBodyNodes[i]->getNumPointMasses(); ++j)
-      mSoftBodyNodes[i]->getPointMass(j)->integratePositions(_dt);
-  }
-}
-
-//==============================================================================
-Eigen::VectorXs Skeleton::integratePositionsExplicit(
-    Eigen::VectorXs pos, Eigen::VectorXs vel, s_t dt)
-{
-  Eigen::VectorXs nextPos = Eigen::VectorXs::Zero(pos.size());
-
-  int cursor = 0;
-  for (std::size_t i = 0; i < mSkelCache.mBodyNodes.size(); ++i)
-  {
-    Joint* joint = mSkelCache.mBodyNodes[i]->getParentJoint();
-    int dofs = joint->getNumDofs();
-    nextPos.segment(cursor, dofs) = joint->integratePositionsExplicit(
-        pos.segment(cursor, dofs), vel.segment(cursor, dofs), dt);
-    cursor += dofs;
-  }
-
-  return nextPos;
-}
-
-//==============================================================================
-Eigen::MatrixXs Skeleton::getPosPosJac(
-    Eigen::VectorXs pos, Eigen::VectorXs vel, s_t dt)
-{
-  Eigen::MatrixXs jac = Eigen::MatrixXs::Zero(pos.size(), pos.size());
-
-  int cursor = 0;
-  for (std::size_t i = 0; i < mSkelCache.mBodyNodes.size(); ++i)
-  {
-    Joint* joint = mSkelCache.mBodyNodes[i]->getParentJoint();
-    int dofs = joint->getNumDofs();
-    jac.block(cursor, cursor, dofs, dofs) = joint->getPosPosJacobian(
-        pos.segment(cursor, dofs), vel.segment(cursor, dofs), dt);
-    cursor += dofs;
-  }
-
-  return jac;
-}
-
-//==============================================================================
-Eigen::MatrixXs Skeleton::getVelPosJac(
-    Eigen::VectorXs pos, Eigen::VectorXs vel, s_t dt)
-{
-  Eigen::MatrixXs jac = Eigen::MatrixXs::Zero(pos.size(), pos.size());
-
-  int cursor = 0;
-  for (std::size_t i = 0; i < mSkelCache.mBodyNodes.size(); ++i)
-  {
-    Joint* joint = mSkelCache.mBodyNodes[i]->getParentJoint();
-    int dofs = joint->getNumDofs();
-    jac.block(cursor, cursor, dofs, dofs) = joint->getVelPosJacobian(
-        pos.segment(cursor, dofs), vel.segment(cursor, dofs), dt);
-    cursor += dofs;
-  }
-
-  return jac;
-}
-
-//==============================================================================
-void Skeleton::integrateVelocities(s_t _dt)
-{
-  for (std::size_t i = 0; i < mSkelCache.mBodyNodes.size(); ++i)
-    mSkelCache.mBodyNodes[i]->getParentJoint()->integrateVelocities(_dt);
-
-  for (std::size_t i = 0; i < mSoftBodyNodes.size(); ++i)
-  {
-    for (std::size_t j = 0; j < mSoftBodyNodes[i]->getNumPointMasses(); ++j)
-      mSoftBodyNodes[i]->getPointMass(j)->integrateVelocities(_dt);
-  }
-}
-
-//==============================================================================
-Eigen::VectorXs Skeleton::getPositionDifferences(
-    const Eigen::VectorXs& _q2, const Eigen::VectorXs& _q1) const
-{
-  if (static_cast<std::size_t>(_q2.size()) != getNumDofs()
-      || static_cast<std::size_t>(_q1.size()) != getNumDofs())
-  {
-    dterr << "Skeleton::getPositionsDifference: q1's size[" << _q1.size()
-          << "] or q2's size[" << _q2.size() << "is different with the dof ["
-          << getNumDofs() << "]." << std::endl;
-    return Eigen::VectorXs::Zero(getNumDofs());
-  }
-
-  Eigen::VectorXs dq(getNumDofs());
-
-  for (const auto& bodyNode : mSkelCache.mBodyNodes)
-  {
-    const Joint* joint = bodyNode->getParentJoint();
-    const std::size_t dof = joint->getNumDofs();
-
-    if (dof)
-    {
-      std::size_t index = joint->getDof(0)->getIndexInSkeleton();
-      const Eigen::VectorXs& q2Seg = _q2.segment(index, dof);
-      const Eigen::VectorXs& q1Seg = _q1.segment(index, dof);
-      dq.segment(index, dof) = joint->getPositionDifferences(q2Seg, q1Seg);
-    }
-  }
-
-  return dq;
-}
-
-//==============================================================================
-Eigen::VectorXs Skeleton::getVelocityDifferences(
-    const Eigen::VectorXs& _dq2, const Eigen::VectorXs& _dq1) const
-{
-  if (static_cast<std::size_t>(_dq2.size()) != getNumDofs()
-      || static_cast<std::size_t>(_dq1.size()) != getNumDofs())
-  {
-    dterr << "Skeleton::getPositionsDifference: dq1's size[" << _dq1.size()
-          << "] or dq2's size[" << _dq2.size() << "is different with the dof ["
-          << getNumDofs() << "]." << std::endl;
-    return Eigen::VectorXs::Zero(getNumDofs());
-  }
-
-  // All the tangent spaces of Joint's configuration spaces are vector spaces.
-  return _dq2 - _dq1;
-}
-
-//==============================================================================
-/// This quantifies how much error the inverse dynamics result ended up with.
-s_t Skeleton::ContactInverseDynamicsResult::sumError()
-{
-  Eigen::VectorXs oldPos = skel->getPositions();
-  Eigen::VectorXs oldVel = skel->getVelocities();
-  Eigen::VectorXs oldControl = skel->getControlForces();
-  Eigen::Vector6s oldExtForce = contactBody->getExternalForceLocal();
-
-  // Set to the initial conditions of the problem
-  skel->setPositions(pos);
-  skel->setVelocities(vel);
-  const_cast<dynamics::BodyNode*>(contactBody)->setExtWrench(contactWrench);
-  skel->setControlForces(jointTorques);
-
-  // Compute one timestep
-  skel->computeForwardDynamics();
-  skel->integrateVelocities(skel->getTimeStep());
-  Eigen::VectorXs realNextVel = skel->getVelocities();
-
-  /*
-  Eigen::MatrixXs velCompare = Eigen::MatrixXs::Zero(realNextVel.size(), 2);
-  velCompare.col(0) = realNextVel;
-  velCompare.col(1) = nextVel;
-  std::cout << "real next vel - next vel (" << (realNextVel - nextVel).norm()
-            << "): " << std::endl
-            << velCompare << std::endl;
-  */
-
-  // Compute the error
-  s_t error = (realNextVel - nextVel).norm();
-
-  // Reset to old forces
-  skel->setPositions(oldPos);
-  skel->setVelocities(oldVel);
-  skel->setControlForces(oldControl);
-  const_cast<dynamics::BodyNode*>(contactBody)->setExtWrench(oldExtForce);
-
-  return error;
-}
-
-//==============================================================================
-/// This solves a simple inverse dynamics problem to get forces we need to
-/// apply to arrive at "nextVel" at the next timestep.
-Eigen::VectorXs Skeleton::getInverseDynamics(const Eigen::VectorXs& nextVel)
-{
-  Eigen::VectorXs accel
-      = getVelocityDifferences(nextVel, getVelocities()) / getTimeStep();
-  Eigen::VectorXs massTorques = multiplyByImplicitMassMatrix(accel);
-  Eigen::VectorXs coriolisAndGravity = getCoriolisAndGravityForces()
-                                       - getExternalForces() + getDampingForce()
-                                       + getSpringForce();
-  return massTorques + coriolisAndGravity;
-}
-
-//==============================================================================
-/// This solves the inverse dynamics problem to figure out what forces we
-/// would need to apply (in our _current state_) in order to get the desired
-/// next velocity. This includes arbitrary forces and moments at the
-/// `contactBody`, which can be post-processed down to individual contact
-/// results.
-Skeleton::ContactInverseDynamicsResult Skeleton::getContactInverseDynamics(
-    const Eigen::VectorXs& nextVel, const dynamics::BodyNode* contactBody)
-{
-  ContactInverseDynamicsResult result;
-  result.skel = this;
-  result.contactBody = contactBody;
-  result.pos = getPositions();
-  result.vel = getVelocities();
-  result.nextVel = nextVel;
-
-  const dynamics::Joint* joint = getRootJoint();
-  const dynamics::FreeJoint* freeJoint
-      = dynamic_cast<const dynamics::FreeJoint*>(joint);
-  const dynamics::EulerFreeJoint* eulerFreeJoint
-      = dynamic_cast<const dynamics::EulerFreeJoint*>(joint);
-  if (freeJoint == nullptr && eulerFreeJoint == nullptr)
-  {
-    std::cout
-        << "Error: Skeleton::getContactInverseDynamics() assumes that the root "
-           "joint of the skeleton is a FreeJoint or an EulerFreeJoint. Since "
-           "it's neither, this function won't work and we're returning zeros."
-        << std::endl;
-    result.contactWrench.setZero();
-    result.jointTorques = Eigen::VectorXs::Zero(getNumDofs());
-    return result;
-  }
-
-  // This is the Jacobian in local body space. We're going to end up applying
-  // our contact force in local body space, so this works out.
-  math::Jacobian jac = getJacobian(contactBody);
-  Eigen::Matrix6s jacBlock = jac.block<6, 6>(0, 0).transpose();
-
-  Eigen::VectorXs accel
-      = getVelocityDifferences(nextVel, getVelocities()) / getTimeStep();
-  Eigen::VectorXs massTorques = multiplyByImplicitMassMatrix(accel);
-
-  Eigen::VectorXs coriolisAndGravity = getCoriolisAndGravityForces()
-                                       - getExternalForces() + getDampingForce()
-                                       + getSpringForce();
-
-  Eigen::Vector6s rootTorque
-      = massTorques.head<6>() + coriolisAndGravity.head<6>();
-  result.contactWrench
-      = jacBlock.completeOrthogonalDecomposition().solve(rootTorque);
-  Eigen::VectorXs contactTorques = jac.transpose() * result.contactWrench;
-  result.jointTorques = massTorques + coriolisAndGravity - contactTorques;
-  result.jointTorques.head<6>().setZero();
-
-  return result;
-}
-
-//==============================================================================
-/// This quantifies how much error the inverse dynamics result ended up with.
-s_t Skeleton::MultipleContactInverseDynamicsResult::sumError()
-{
-  Eigen::VectorXs oldPos = skel->getPositions();
-  Eigen::VectorXs oldVel = skel->getVelocities();
-  Eigen::VectorXs oldControl = skel->getControlForces();
-  std::vector<Eigen::Vector6s> oldExtForces;
-  for (int i = 0; i < contactBodies.size(); i++)
-  {
-    oldExtForces.push_back(contactBodies[i]->getExternalForceLocal());
-  }
-
-  // Set to the initial conditions of the problem
-  skel->setPositions(pos);
-  skel->setVelocities(vel);
-  for (int i = 0; i < contactBodies.size(); i++)
-  {
-    /*
-    std::cout << "Contact wrench " << i << ": " << contactWrenches[i]
-              << std::endl;
-    */
-    const_cast<dynamics::BodyNode*>(contactBodies[i])
-        ->setExtWrench(contactWrenches[i]);
-  }
-  // std::cout << "Control torques: " << jointTorques << std::endl;
-  skel->setControlForces(jointTorques);
-
-  // Compute one timestep
-  skel->computeForwardDynamics();
-  skel->integrateVelocities(skel->getTimeStep());
-  Eigen::VectorXs realNextVel = skel->getVelocities();
-
-  /*
-  Eigen::MatrixXs velCompare = Eigen::MatrixXs::Zero(realNextVel.size(), 2);
-  velCompare.col(0) = realNextVel;
-  velCompare.col(1) = nextVel;
-  std::cout << "real next vel - next vel (" << (realNextVel - nextVel).norm()
-            << "): " << std::endl
-            << velCompare << std::endl;
-  */
-
-  // Compute the error
-  s_t error = (realNextVel - nextVel).norm();
-
-  // Reset to old forces
-  skel->setPositions(oldPos);
-  skel->setVelocities(oldVel);
-  skel->setControlForces(oldControl);
-  for (int i = 0; i < contactBodies.size(); i++)
-  {
-    const_cast<dynamics::BodyNode*>(contactBodies[i])
-        ->setExtWrench(oldExtForces[i]);
-  }
-
-  return error;
-}
-
-//==============================================================================
-/// This computes the difference between the guess and the closest valid
-/// solution
-s_t Skeleton::MultipleContactInverseDynamicsResult::computeGuessLoss()
-{
-  s_t loss = 0.0;
-  for (int i = 0; i < contactBodies.size(); i++)
-  {
-    loss += (contactWrenchGuesses[i] - contactWrenches[i]).squaredNorm();
-  }
-  return loss;
-}
-
-//==============================================================================
-/// If you pass in multiple simultaneous contacts, with guesses about the
-/// contact wrenches for each body, this method will find the least-squares
-/// closest solution for contact wrenches on each body that will satisfying
-/// the next velocity constraint. This is intended to be useful for EM loops
-/// for learning rich contact models. Without initial guesses, the solution is
-/// not unique, so in order to use this method to get useful inverse dynamics
-/// you'll need good initial guesses.
-Skeleton::MultipleContactInverseDynamicsResult
-Skeleton::getMultipleContactInverseDynamics(
-    const Eigen::VectorXs& nextVel,
-    std::vector<const dynamics::BodyNode*> bodies,
-    std::vector<Eigen::Vector6s> bodyWrenchGuesses)
-{
-  MultipleContactInverseDynamicsResult result;
-  result.skel = this;
-  result.contactBodies = bodies;
-  result.pos = getPositions();
-  result.vel = getVelocities();
-  result.nextVel = nextVel;
-
-  const dynamics::Joint* joint = getRootJoint();
-  const dynamics::FreeJoint* freeJoint
-      = dynamic_cast<const dynamics::FreeJoint*>(joint);
-  const dynamics::EulerFreeJoint* eulerFreeJoint
-      = dynamic_cast<const dynamics::EulerFreeJoint*>(joint);
-  if (freeJoint == nullptr && eulerFreeJoint == nullptr)
-  {
-    std::cout
-        << "Error: Skeleton::getContactInverseDynamics() assumes that the root "
-           "joint of the skeleton is a FreeJoint or an EulerFreeJoint. Since "
-           "it's neither, this function won't work and we're returning zeros."
-        << std::endl;
-    result.contactWrenches = std::vector<Eigen::Vector6s>();
-    for (int i = 0; i < bodies.size(); i++)
-      result.contactWrenches.push_back(Eigen::Vector6s::Zero());
-    result.jointTorques = Eigen::VectorXs::Zero(getNumDofs());
-    return result;
-  }
-
-  // This is the Jacobian in local body space. We're going to end up applying
-  // our contact force in local body space, so this works out.
-  Eigen::MatrixXs jacs = Eigen::MatrixXs::Zero(6 * bodies.size(), getNumDofs());
-  assert(bodies.size() > 0);
-
-  for (int i = 0; i < bodies.size(); i++)
-  {
-    jacs.block(6 * i, 0, 6, getNumDofs()) = getJacobian(bodies[i]);
-  }
-  Eigen::MatrixXs jacBlock = jacs.block(0, 0, 6 * bodies.size(), 6).transpose();
-
-  Eigen::VectorXs massTorques = multiplyByImplicitMassMatrix(
-      (nextVel - getVelocities()) / getTimeStep());
-
-  Eigen::VectorXs coriolisAndGravity = getCoriolisAndGravityForces()
-                                       - getExternalForces() + getDampingForce()
-                                       + getSpringForce();
-
-  Eigen::Vector6s rootTorque
-      = massTorques.head<6>() + coriolisAndGravity.head<6>();
-
-  Eigen::VectorXs correctedForces = Eigen::VectorXs::Zero(6 * bodies.size());
-
-  // If no guesses are passed in to us, we'll do our best to construct something
-  // sensible using the heuristic that we'd like a guess that minimizes the
-  // torques required at the bodies. That amounts to minimizing the moment arm
-  // between each body and its center of pressure. We can construct and solve a
-  // linearly constrained QP in closed form.
-  if (bodyWrenchGuesses.size() == 0)
-  {
-    // We want to take a minimum of torques.
-    int n = 6 * bodies.size();
-    int m = 6;
-
-    // Create a diagonal weight matrix for our QP.
-    s_t eps = 0.01;
-    Eigen::MatrixXs B = Eigen::MatrixXs::Identity(n, n);
-    for (int i = 0; i < bodies.size(); i++)
-    {
-      B(i * 6 + 3, i * 6 + 3) = eps;
-      B(i * 6 + 4, i * 6 + 4) = eps;
-      B(i * 6 + 5, i * 6 + 5) = eps;
-    }
-
-    // Create the KKT matrix for our QP
-    Eigen::MatrixXs KKT = Eigen::MatrixXs::Zero(n + m, n + m);
-    KKT.block(0, 0, n, n) = B;
-    KKT.block(n, 0, m, n) = jacBlock;
-    KKT.block(0, n, n, m) = jacBlock.transpose();
-
-    Eigen::VectorXs KKTeq = Eigen::VectorXs::Zero(n + m);
-    KKTeq.segment(n, m) = rootTorque;
-
-    Eigen::VectorXs KKTSolution = KKT.householderQr().solve(KKTeq);
-
-    // Read the forces off of the solution to the KKT conditions
-    correctedForces = KKTSolution.segment(0, n);
-  }
-  // If we were handed guesses, just find the least-squares nearest values for
-  // contact force that still satisfy inverse dynamics.
-  else
-  {
-    result.contactWrenchGuesses = bodyWrenchGuesses;
-
-    Eigen::VectorXs forces = Eigen::VectorXs::Zero(6 * bodies.size());
-    for (int i = 0; i < bodies.size(); i++)
-    {
-      forces.segment(6 * i, 6) = bodyWrenchGuesses[i];
-    }
-    correctedForces = jacBlock.completeOrthogonalDecomposition().solve(
-                          rootTorque - jacBlock * forces)
-                      + forces;
-  }
-
-  result.contactWrenches = std::vector<Eigen::Vector6s>();
-  for (int i = 0; i < bodies.size(); i++)
-  {
-    result.contactWrenches.push_back(Eigen::Vector6s::Zero());
-    result.contactWrenches[i] = correctedForces.segment(i * 6, 6);
-  }
-  Eigen::VectorXs contactTorques = jacs.transpose() * correctedForces;
-  result.jointTorques = massTorques + coriolisAndGravity - contactTorques;
-  result.jointTorques.head<6>().setZero();
-
-  return result;
-}
-
-//==============================================================================
-/// This computes how much the actual dynamics we get when we apply this
-/// solution differ from the goal solution.
-s_t Skeleton::MultipleContactInverseDynamicsOverTimeResult::sumError()
-{
-  Eigen::VectorXs oldPos = skel->getPositions();
-  Eigen::VectorXs oldVel = skel->getVelocities();
-  Eigen::VectorXs oldControl = skel->getControlForces();
-  std::vector<Eigen::Vector6s> oldExtForces;
-  for (int i = 0; i < contactBodies.size(); i++)
-  {
-    oldExtForces.push_back(contactBodies[i]->getExternalForceLocal());
-  }
-
-  s_t error = 0.0;
-  for (int i = 0; i < timesteps; i++)
-  {
-    // Set to the initial conditions of the problem
-    skel->setPositions(positions.col(i));
-    skel->setVelocities(velocities.col(i));
-    for (int j = 0; j < contactBodies.size(); j++)
-    {
-      const_cast<dynamics::BodyNode*>(contactBodies[j])
-          ->setExtWrench(contactWrenches[i][j]);
-    }
-    skel->setControlForces(jointTorques.col(i));
-
-    // Compute one timestep
-    skel->computeForwardDynamics();
-    skel->integrateVelocities(skel->getTimeStep());
-    Eigen::VectorXs realNextVel = skel->getVelocities();
-
-    // Compute the error
-    error += (realNextVel - nextVelocities.col(i)).norm();
-  }
-
-  // Reset to old forces
-  skel->setPositions(oldPos);
-  skel->setVelocities(oldVel);
-  skel->setControlForces(oldControl);
-  for (int i = 0; i < contactBodies.size(); i++)
-  {
-    const_cast<dynamics::BodyNode*>(contactBodies[i])
-        ->setExtWrench(oldExtForces[i]);
-  }
-
-  return error;
-}
-
-//==============================================================================
-s_t Skeleton::MultipleContactInverseDynamicsOverTimeResult::
-    computeSmoothnessLoss()
-{
-  s_t loss = 0.0;
-  for (int i = 1; i < timesteps; i++)
-  {
-    for (int j = 0; j < contactBodies.size(); j++)
-    {
-      loss += (contactWrenches[i][j] - contactWrenches[i - 1][j]).squaredNorm();
-    }
-  }
-
-  return loss;
-}
-
-//==============================================================================
-s_t Skeleton::MultipleContactInverseDynamicsOverTimeResult::
-    computePrevForceLoss()
-{
-  s_t loss = 0.0;
-  for (int j = 0; j < contactBodies.size(); j++)
-  {
-    loss += (contactWrenches[0][j] - prevContactForces[j]).squaredNorm();
-  }
-  return loss;
-}
-
-Eigen::MatrixXs Skeleton::EMPTY = Eigen::MatrixXs::Zero(0, 0);
-
-//==============================================================================
-/// This sets up and solves a QP that tracks multiple contacts over a
-/// time-series of positions. This has two blending factors to control the
-/// solution, a `smoothingWeight` and a `minTorqueWeight`. Increasing the
-/// smoothing weight will prioritize a smoother (less time varying) set of
-/// contact forces. Increasing the minimize torques weight will prioritize
-/// solutions at each timestep that minimize the torque-component of the
-/// contact forces at each body.
-///
-/// This will not provide a contact solution at the last two timesteps passed
-/// in, because it cannot compute a velocity and acceleration at those
-/// timesteps.
-Skeleton::MultipleContactInverseDynamicsOverTimeResult
-Skeleton::getMultipleContactInverseDynamicsOverTime(
-    const Eigen::MatrixXs& positions,
-    std::vector<const dynamics::BodyNode*> bodies,
-    // This allows us to penalize non-smooth GRFs
-    s_t smoothingWeight,
-    // This allows us to penalize large torques in our GRFs
-    s_t minTorqueWeight,
-    // This allows us to penalize GRFs on rapidly moving bodies
-    std::function<s_t(s_t)> velocityPenalty,
-    // This allows us to specify exactly what we want the initial forces to be
-    std::vector<Eigen::Vector6s> prevContactForces,
-    s_t prevContactWeight,
-    // This allows us to specify how we'd like to penalize magnitudes of
-    // different contact forces frame-by-frame
-    Eigen::MatrixXs magnitudeCosts)
-{
-  MultipleContactInverseDynamicsOverTimeResult result;
-  result.skel = this;
-  result.contactBodies = bodies;
-
-  Eigen::VectorXs oldPos = getPositions();
-  Eigen::VectorXs oldVel = getVelocities();
-  Eigen::VectorXs oldControl = getControlForces();
-
-  int fDim = 6 * bodies.size();
-  int dofs = getNumDofs();
-
-  int timesteps = positions.cols() - 2;
-  result.timesteps = timesteps;
-  Eigen::MatrixXs B = Eigen::MatrixXs::Zero(fDim * timesteps, fDim * timesteps);
-  Eigen::VectorXs b = Eigen::VectorXs::Zero(fDim * timesteps);
-  Eigen::MatrixXs A = Eigen::MatrixXs::Zero(6 * timesteps, fDim * timesteps);
-  Eigen::VectorXs c = Eigen::VectorXs::Zero(6 * timesteps);
-
-  result.positions = Eigen::MatrixXs::Zero(dofs, timesteps);
-  result.velocities = Eigen::MatrixXs::Zero(dofs, timesteps);
-  result.nextVelocities = Eigen::MatrixXs::Zero(dofs, timesteps);
-  result.jointTorques = Eigen::MatrixXs::Zero(dofs, timesteps);
-
-  std::vector<Eigen::MatrixXs> timestepJacs;
-  std::vector<Eigen::VectorXs> timestepJointTorques;
-
-  Eigen::MatrixXs torqueStamp = Eigen::MatrixXs::Identity(fDim, fDim);
-  s_t eps = 0.01;
-  for (int j = 0; j < bodies.size(); j++)
-  {
-    torqueStamp(j * 6 + 3, j * 6 + 3) = eps;
-    torqueStamp(j * 6 + 4, j * 6 + 4) = eps;
-    torqueStamp(j * 6 + 5, j * 6 + 5) = eps;
-  }
-
-  B.block(0, 0, fDim, fDim)
-      += prevContactWeight * Eigen::MatrixXs::Identity(fDim, fDim);
-  if (prevContactWeight > 0)
-  {
-    result.prevContactForces = prevContactForces;
-    assert(prevContactForces.size() == bodies.size());
-    for (int i = 0; i < bodies.size(); i++)
-    {
-      b.segment<6>(i * 6) = -2 * prevContactWeight * prevContactForces[i];
-    }
-  }
-  for (int i = 0; i < timesteps; i++)
-  {
-    B.block(fDim * i, fDim * i, fDim, fDim) += minTorqueWeight * torqueStamp;
-    if (i + 1 < timesteps)
-    {
-      B.block(fDim * i, fDim * i, fDim, fDim)
-          += smoothingWeight * Eigen::MatrixXs::Identity(fDim, fDim);
-      B.block(fDim * (i + 1), fDim * i, fDim, fDim)
-          -= smoothingWeight * Eigen::MatrixXs::Identity(fDim, fDim);
-      B.block(fDim * i, fDim * (i + 1), fDim, fDim)
-          -= smoothingWeight * Eigen::MatrixXs::Identity(fDim, fDim);
-      B.block(fDim * (i + 1), fDim * (i + 1), fDim, fDim)
-          += smoothingWeight * Eigen::MatrixXs::Identity(fDim, fDim);
-    }
-    if (magnitudeCosts.rows() == bodies.size())
-    {
-      for (int j = 0; j < bodies.size(); j++)
-      {
-        B.block<6, 6>(fDim * i + j * 6, fDim * i + j * 6)
-            += Eigen::Matrix6s::Identity() * magnitudeCosts(j, i);
-      }
-    }
-
-    Eigen::VectorXs vel
-        = getPositionDifferences(positions.col(i + 1), positions.col(i))
-          / getTimeStep();
-    Eigen::VectorXs nextVel
-        = getPositionDifferences(positions.col(i + 2), positions.col(i + 1))
-          / getTimeStep();
-    Eigen::VectorXs accel
-        = getVelocityDifferences(nextVel, vel) / getTimeStep();
-
-    result.positions.col(i) = positions.col(i);
-    result.velocities.col(i) = vel;
-    result.nextVelocities.col(i) = nextVel;
-
-    setPositions(positions.col(i));
-    setVelocities(vel);
-
-    // Get the spatial velocities of each of the contact bodies, and construct a
-    // weighted cost for applying contact wrenches.
-
-    Eigen::VectorXs velCosts = Eigen::VectorXs::Ones(fDim);
-    for (int j = 0; j < bodies.size(); j++)
-    {
-      Eigen::Vector3s worldVel = bodies[j]->getLinearVelocity();
-      s_t velNorm = worldVel.squaredNorm();
-      velCosts.segment<6>(j * 6) *= velocityPenalty(velNorm);
-    }
-    B.block(fDim * i, fDim * i, fDim, fDim) += velCosts.asDiagonal();
-
-    // This is the Jacobian in local body space. We're going to end up applying
-    // our contact force in local body space, so this works out.
-    Eigen::MatrixXs jacs = Eigen::MatrixXs::Zero(fDim, getNumDofs());
-    assert(bodies.size() > 0);
-
-    for (int i = 0; i < bodies.size(); i++)
-    {
-      jacs.block(6 * i, 0, 6, getNumDofs()) = getJacobian(bodies[i]);
-    }
-    timestepJacs.push_back(jacs);
-
-    A.block(6 * i, fDim * i, 6, fDim) = jacs.block(0, 0, fDim, 6).transpose();
-
-    Eigen::VectorXs jointTorques
-        = (multiplyByImplicitMassMatrix(accel) + getCoriolisAndGravityForces()
-           - getExternalForces() + getDampingForce() + getSpringForce());
-    timestepJointTorques.push_back(jointTorques);
-    c.segment<6>(6 * i) = jointTorques.head<6>();
-  }
-
-  // We now have B, b, A, and c, so build the KKT matrix
-
-  Eigen::MatrixXs kktMatrix
-      = Eigen::MatrixXs::Zero(B.rows() + A.rows(), B.rows() + A.rows());
-  kktMatrix.block(0, 0, B.rows(), B.cols()) = 2 * B;
-  kktMatrix.block(B.rows(), 0, A.rows(), A.cols()) = A;
-  kktMatrix.block(0, B.cols(), A.cols(), A.rows()) = A.transpose();
-  Eigen::VectorXs kktVector = Eigen::VectorXs::Zero(b.size() + c.size());
-  kktVector.segment(0, b.size()) = -b;
-  kktVector.segment(b.size(), c.size()) = c;
-
-  // Now factor and solve:
-
-  Eigen::VectorXs kktSolution = kktMatrix.householderQr().solve(kktVector);
-
-  // And we can read the solution off of the result:
-  for (int i = 0; i < timesteps; i++)
-  {
-    std::vector<Eigen::Vector6s> timestepContactWrenches;
-    for (int j = 0; j < bodies.size(); j++)
-    {
-      timestepContactWrenches.push_back(
-          kktSolution.segment<6>(i * fDim + j * 6));
-    }
-    result.contactWrenches.push_back(timestepContactWrenches);
-
-    Eigen::VectorXs contactTorques
-        = timestepJacs[i].transpose() * kktSolution.segment(i * fDim, fDim);
-    result.jointTorques.col(i) = timestepJointTorques[i] - contactTorques;
-    result.jointTorques.col(i).head<6>().setZero();
-  }
-
-  setPositions(oldPos);
-  setVelocities(oldVel);
-  setControlForces(oldControl);
-  return result;
-}
-
-//==============================================================================
-static bool isValidBodyNode(
-    const Skeleton* _skeleton,
-    const JacobianNode* _node,
-    const std::string& _fname)
-{
-  if (nullptr == _node)
-  {
-    dtwarn << "[Skeleton::" << _fname << "] Invalid BodyNode pointer: "
-           << "nullptr. Returning zero Jacobian.\n";
-    assert(false);
-    return false;
-  }
-
-  // The given BodyNode should be in the Skeleton
-  if (_node->getSkeleton().get() != _skeleton)
-  {
-    dtwarn << "[Skeleton::" << _fname
-           << "] Attempting to get a Jacobian for a "
-              "BodyNode ["
-           << _node->getName() << "] (" << _node
-           << ") that is not in this Skeleton [" << _skeleton->getName()
-           << "] (" << _skeleton << "). Returning zero Jacobian.\n";
-    assert(false);
-    return false;
-  }
-
-  return true;
-}
-
-//==============================================================================
-template <typename JacobianType>
-void assignJacobian(
-    JacobianType& _J, const JacobianNode* _node, const JacobianType& _JBodyNode)
-{
-  // Assign the BodyNode's Jacobian to the result Jacobian.
-  std::size_t localIndex = 0;
-  const auto& indices = _node->getDependentGenCoordIndices();
-  for (const auto& index : indices)
-  {
-    // Each index should be less than the number of dofs of this Skeleton.
-    assert(index < _node->getSkeleton()->getNumDofs());
-
-    _J.col(index) = _JBodyNode.col(localIndex++);
-  }
-}
-
-//==============================================================================
-template <typename... Args>
-math::Jacobian variadicGetJacobian(
-    const Skeleton* _skel, const JacobianNode* _node, Args... args)
-{
-  math::Jacobian J = math::Jacobian::Zero(6, _skel->getNumDofs());
-
-  if (!isValidBodyNode(_skel, _node, "getJacobian"))
-    return J;
-
-  const math::Jacobian JBodyNode = _node->getJacobian(args...);
-
-  assignJacobian<math::Jacobian>(J, _node, JBodyNode);
-
-  return J;
-}
-
-//==============================================================================
-template <typename... Args>
-math::Jacobian variadicGetJacobianInPositionSpace(
-    const Skeleton* _skel, const JacobianNode* _node, Args... args)
-{
-  math::Jacobian J = math::Jacobian::Zero(6, _skel->getNumDofs());
-
-  if (!isValidBodyNode(_skel, _node, "getJacobian"))
-    return J;
-
-  const math::Jacobian JBodyNode = _node->getJacobianInPositionSpace(args...);
-
-  assignJacobian<math::Jacobian>(J, _node, JBodyNode);
-
-  return J;
-}
-
-//==============================================================================
-math::Jacobian Skeleton::getJacobian(const JacobianNode* _node) const
-{
-  return variadicGetJacobian(this, _node);
-}
-
-//==============================================================================
-math::Jacobian Skeleton::getJacobianInPositionSpace(
-    const JacobianNode* _node) const
-{
-  return variadicGetJacobianInPositionSpace(this, _node);
-}
-
-//==============================================================================
-math::Jacobian Skeleton::getJacobian(
-    const JacobianNode* _node, const Frame* _inCoordinatesOf) const
-{
-  return variadicGetJacobian(this, _node, _inCoordinatesOf);
-}
-
-//==============================================================================
-math::Jacobian Skeleton::getJacobian(
-    const JacobianNode* _node, const Eigen::Vector3s& _localOffset) const
-{
-  return variadicGetJacobian(this, _node, _localOffset);
-}
-
-//==============================================================================
-math::Jacobian Skeleton::getJacobian(
-    const JacobianNode* _node,
-    const Eigen::Vector3s& _localOffset,
-    const Frame* _inCoordinatesOf) const
-{
-  return variadicGetJacobian(this, _node, _localOffset, _inCoordinatesOf);
-}
-
-//==============================================================================
-template <typename... Args>
-math::Jacobian variadicGetWorldJacobian(
-    const Skeleton* _skel, const JacobianNode* _node, Args... args)
-{
-  math::Jacobian J = math::Jacobian::Zero(6, _skel->getNumDofs());
-
-  if (!isValidBodyNode(_skel, _node, "getWorldJacobian"))
-    return J;
-
-  const math::Jacobian JBodyNode = _node->getWorldJacobian(args...);
-
-  assignJacobian<math::Jacobian>(J, _node, JBodyNode);
-
-  return J;
-}
-
-//==============================================================================
-math::Jacobian Skeleton::getWorldPositionJacobian(
-    const JacobianNode* _node) const
-{
-  return getWorldPositionJacobian(_node, Eigen::Vector3s::Zero());
-}
-
-//==============================================================================
-math::Jacobian Skeleton::getWorldPositionJacobian(
-    const JacobianNode* _node, const Eigen::Vector3s& _localOffset) const
-{
-  math::Jacobian J = math::Jacobian::Zero(6, getNumDofs());
-
-  if (!isValidBodyNode(this, _node, "getWorldJacobian"))
-    return J;
-
-  const BodyNode* bodyNode = static_cast<const BodyNode*>(_node);
-  Eigen::Vector3s originalRotation
-      = math::logMap(bodyNode->getWorldTransform().linear());
-
-  for (int i = 0; i < getNumDofs(); i++)
-  {
-    const DegreeOfFreedom* dof = getDof(i);
-    const Joint* joint = dof->getJoint();
-
-    bool isParent = false;
-    const BodyNode* cursor = bodyNode;
-    while (cursor != nullptr)
-    {
-      if (cursor->getParentJoint() == joint)
-      {
-        isParent = true;
-        break;
-      }
-      if (cursor->getParentJoint() != nullptr)
-      {
-        cursor = cursor->getParentJoint()->getParentBodyNode();
-      }
-    }
-
-    if (isParent)
-    {
-      Eigen::Vector6s screw
-          = joint->getWorldAxisScrewForPosition(dof->getIndexInJoint());
-      screw.tail<3>() += screw.head<3>().cross(
-          bodyNode->getWorldTransform() * _localOffset);
-      // This is key so we get an actual gradient of the angle (as a screw),
-      // rather than just a screw representing a rotation.
-      screw.head<3>()
-          = math::expMapNestedGradient(originalRotation, screw.head<3>());
-
-      J.col(i) = screw;
-    }
-    // else leave J.col(i) as zeros
-  }
-
-  return J;
-}
-
-//==============================================================================
-math::Jacobian Skeleton::finiteDifferenceWorldPositionJacobian(
-    const JacobianNode* _node,
-    const Eigen::Vector3s& _localOffset,
-    bool useRidders)
-{
-  Eigen::MatrixXs result(6, getNumDofs());
-
-  s_t eps = useRidders ? 1e-3 : 1e-5;
-  math::finiteDifference(
-    [&](/* in*/ s_t eps,
-        /* in*/ int dof,
-        /*out*/ Eigen::VectorXs& perturbed) {
-      s_t original = getPosition(dof);
-      setPosition(dof, original + eps);
-      perturbed = Eigen::Vector6s::Zero();
-      perturbed.head<3>() = math::logMap(_node->getWorldTransform().linear());
-      perturbed.tail<3>() = _node->getWorldTransform() * _localOffset;
-      setPosition(dof, original);
-      return true;
-    },
-    result,
-    eps,
-    useRidders);
-
-  return math::Jacobian(result);
-}
-
-//==============================================================================
-math::Jacobian Skeleton::getWorldJacobian(const JacobianNode* _node) const
-{
-  return variadicGetWorldJacobian(this, _node);
-}
-
-//==============================================================================
-math::Jacobian Skeleton::getWorldJacobian(
-    const JacobianNode* _node, const Eigen::Vector3s& _localOffset) const
-{
-  return variadicGetWorldJacobian(this, _node, _localOffset);
-}
-
-//==============================================================================
-template <typename... Args>
-math::LinearJacobian variadicGetLinearJacobian(
-    const Skeleton* _skel, const JacobianNode* _node, Args... args)
-{
-  math::LinearJacobian J = math::LinearJacobian::Zero(3, _skel->getNumDofs());
-
-  if (!isValidBodyNode(_skel, _node, "getLinearJacobian"))
-    return J;
-
-  const math::LinearJacobian JBodyNode = _node->getLinearJacobian(args...);
-
-  assignJacobian<math::LinearJacobian>(J, _node, JBodyNode);
-
-  return J;
-}
-
-//==============================================================================
-math::LinearJacobian Skeleton::getLinearJacobian(
-    const JacobianNode* _node, const Frame* _inCoordinatesOf) const
-{
-  return variadicGetLinearJacobian(this, _node, _inCoordinatesOf);
-}
-
-//==============================================================================
-math::LinearJacobian Skeleton::getLinearJacobian(
-    const JacobianNode* _node,
-    const Eigen::Vector3s& _localOffset,
-    const Frame* _inCoordinatesOf) const
-{
-  return variadicGetLinearJacobian(this, _node, _localOffset, _inCoordinatesOf);
-}
-
-//==============================================================================
-template <typename... Args>
-math::AngularJacobian variadicGetAngularJacobian(
-    const Skeleton* _skel, const JacobianNode* _node, Args... args)
-{
-  math::AngularJacobian J = math::AngularJacobian::Zero(3, _skel->getNumDofs());
-
-  if (!isValidBodyNode(_skel, _node, "getAngularJacobian"))
-    return J;
-
-  const math::AngularJacobian JBodyNode = _node->getAngularJacobian(args...);
-
-  assignJacobian<math::AngularJacobian>(J, _node, JBodyNode);
-
-  return J;
-}
-
-//==============================================================================
-math::AngularJacobian Skeleton::getAngularJacobian(
-    const JacobianNode* _node, const Frame* _inCoordinatesOf) const
-{
-  return variadicGetAngularJacobian(this, _node, _inCoordinatesOf);
-}
-
-//==============================================================================
-template <typename... Args>
-math::Jacobian variadicGetJacobianSpatialDeriv(
-    const Skeleton* _skel, const JacobianNode* _node, Args... args)
-{
-  math::Jacobian dJ = math::Jacobian::Zero(6, _skel->getNumDofs());
-
-  if (!isValidBodyNode(_skel, _node, "getJacobianSpatialDeriv"))
-    return dJ;
-
-  const math::Jacobian dJBodyNode = _node->getJacobianSpatialDeriv(args...);
-
-  assignJacobian<math::Jacobian>(dJ, _node, dJBodyNode);
-
-  return dJ;
-}
-
-//==============================================================================
-math::Jacobian Skeleton::getJacobianSpatialDeriv(
-    const JacobianNode* _node) const
-{
-  return variadicGetJacobianSpatialDeriv(this, _node);
-}
-
-//==============================================================================
-math::Jacobian Skeleton::getJacobianSpatialDeriv(
-    const JacobianNode* _node, const Frame* _inCoordinatesOf) const
-{
-  return variadicGetJacobianSpatialDeriv(this, _node, _inCoordinatesOf);
-}
-
-//==============================================================================
-math::Jacobian Skeleton::getJacobianSpatialDeriv(
-    const JacobianNode* _node, const Eigen::Vector3s& _localOffset) const
-{
-  return variadicGetJacobianSpatialDeriv(this, _node, _localOffset);
-}
-
-//==============================================================================
-math::Jacobian Skeleton::getJacobianSpatialDeriv(
-    const JacobianNode* _node,
-    const Eigen::Vector3s& _localOffset,
-    const Frame* _inCoordinatesOf) const
-{
-  return variadicGetJacobianSpatialDeriv(
-      this, _node, _localOffset, _inCoordinatesOf);
-}
-
-//==============================================================================
-template <typename... Args>
-math::Jacobian variadicGetJacobianClassicDeriv(
-    const Skeleton* _skel, const JacobianNode* _node, Args... args)
-{
-  math::Jacobian dJ = math::Jacobian::Zero(6, _skel->getNumDofs());
-
-  if (!isValidBodyNode(_skel, _node, "getJacobianClassicDeriv"))
-    return dJ;
-
-  const math::Jacobian dJBodyNode = _node->getJacobianClassicDeriv(args...);
-
-  assignJacobian<math::Jacobian>(dJ, _node, dJBodyNode);
-
-  return dJ;
-}
-
-//==============================================================================
-math::Jacobian Skeleton::getJacobianClassicDeriv(
-    const JacobianNode* _node) const
-{
-  return variadicGetJacobianClassicDeriv(this, _node);
-}
-
-//==============================================================================
-math::Jacobian Skeleton::getJacobianClassicDeriv(
-    const JacobianNode* _node, const Frame* _inCoordinatesOf) const
-{
-  return variadicGetJacobianClassicDeriv(this, _node, _inCoordinatesOf);
-}
-
-//==============================================================================
-math::Jacobian Skeleton::getJacobianClassicDeriv(
-    const JacobianNode* _node,
-    const Eigen::Vector3s& _localOffset,
-    const Frame* _inCoordinatesOf) const
-{
-  return variadicGetJacobianClassicDeriv(
-      this, _node, _localOffset, _inCoordinatesOf);
-}
-
-//==============================================================================
-template <typename... Args>
-math::LinearJacobian variadicGetLinearJacobianDeriv(
-    const Skeleton* _skel, const JacobianNode* _node, Args... args)
-{
-  math::LinearJacobian dJv = math::LinearJacobian::Zero(3, _skel->getNumDofs());
-
-  if (!isValidBodyNode(_skel, _node, "getLinearJacobianDeriv"))
-    return dJv;
-
-  const math::LinearJacobian dJvBodyNode
-      = _node->getLinearJacobianDeriv(args...);
-
-  assignJacobian<math::LinearJacobian>(dJv, _node, dJvBodyNode);
-
-  return dJv;
-}
-
-//==============================================================================
-math::LinearJacobian Skeleton::getLinearJacobianDeriv(
-    const JacobianNode* _node, const Frame* _inCoordinatesOf) const
-{
-  return variadicGetLinearJacobianDeriv(this, _node, _inCoordinatesOf);
-}
-
-//==============================================================================
-math::LinearJacobian Skeleton::getLinearJacobianDeriv(
-    const JacobianNode* _node,
-    const Eigen::Vector3s& _localOffset,
-    const Frame* _inCoordinatesOf) const
-{
-  return variadicGetLinearJacobianDeriv(
-      this, _node, _localOffset, _inCoordinatesOf);
-}
-
-//==============================================================================
-template <typename... Args>
-math::AngularJacobian variadicGetAngularJacobianDeriv(
-    const Skeleton* _skel, const JacobianNode* _node, Args... args)
-{
-  math::AngularJacobian dJw
-      = math::AngularJacobian::Zero(3, _skel->getNumDofs());
-
-  if (!isValidBodyNode(_skel, _node, "getAngularJacobianDeriv"))
-    return dJw;
-
-  const math::AngularJacobian dJwBodyNode
-      = _node->getAngularJacobianDeriv(args...);
-
-  assignJacobian<math::AngularJacobian>(dJw, _node, dJwBodyNode);
-
-  return dJw;
-}
-
-//==============================================================================
-math::AngularJacobian Skeleton::getAngularJacobianDeriv(
-    const JacobianNode* _node, const Frame* _inCoordinatesOf) const
-{
-  return variadicGetAngularJacobianDeriv(this, _node, _inCoordinatesOf);
-}
-
-//==============================================================================
-s_t Skeleton::getMass() const
-{
-  return mTotalMass;
-}
-
-//==============================================================================
-const Eigen::MatrixXs& Skeleton::getMassMatrix(std::size_t _treeIdx) const
-{
-  if (mTreeCache[_treeIdx].mDirty.mMassMatrix)
-    updateMassMatrix(_treeIdx);
-  return mTreeCache[_treeIdx].mM;
-}
-
-//==============================================================================
-const Eigen::MatrixXs& Skeleton::getMassMatrix() const
-{
-  if (mSkelCache.mDirty.mMassMatrix)
-    updateMassMatrix();
-  return mSkelCache.mM;
-}
-
-//==============================================================================
-const Eigen::MatrixXs& Skeleton::getAugMassMatrix(std::size_t _treeIdx) const
-{
-  if (mTreeCache[_treeIdx].mDirty.mAugMassMatrix)
-    updateAugMassMatrix(_treeIdx);
-
-  return mTreeCache[_treeIdx].mAugM;
-}
-
-//==============================================================================
-const Eigen::MatrixXs& Skeleton::getAugMassMatrix() const
-{
-  if (mSkelCache.mDirty.mAugMassMatrix)
-    updateAugMassMatrix();
-
-  return mSkelCache.mAugM;
-}
-
-//==============================================================================
-const Eigen::MatrixXs& Skeleton::getInvMassMatrix(std::size_t _treeIdx) const
-{
-  if (mTreeCache[_treeIdx].mDirty.mInvMassMatrix)
-    updateInvMassMatrix(_treeIdx);
-
-  return mTreeCache[_treeIdx].mInvM;
-}
-
-//==============================================================================
-const Eigen::MatrixXs& Skeleton::getInvMassMatrix() const
-{
-  if (mSkelCache.mDirty.mInvMassMatrix)
-    updateInvMassMatrix();
-
-  return mSkelCache.mInvM;
-}
-
-//==============================================================================
-const Eigen::MatrixXs& Skeleton::getInvAugMassMatrix(std::size_t _treeIdx) const
-{
-  if (mTreeCache[_treeIdx].mDirty.mInvAugMassMatrix)
-    updateInvAugMassMatrix(_treeIdx);
-
-  return mTreeCache[_treeIdx].mInvAugM;
-}
-
-//==============================================================================
-const Eigen::MatrixXs& Skeleton::getInvAugMassMatrix() const
-{
-  if (mSkelCache.mDirty.mInvAugMassMatrix)
-    updateInvAugMassMatrix();
-
-  return mSkelCache.mInvAugM;
-}
-
-//==============================================================================
-Eigen::VectorXs Skeleton::multiplyByImplicitMassMatrix(Eigen::VectorXs x)
-{
-  // The trick here is to treat x as delta acceleration, and measure delta force
-  std::size_t dof = mSkelCache.mDofs.size();
-  if (dof == 0)
-  {
-    return x;
-  }
-
-  // Backup the original internal force
-  Eigen::VectorXs originalGenAcceleration = getAccelerations();
-
-  // Set the acceleration the DOFs to x, which will allow us to compute M*x
-  // through Featherstone
-  setAccelerations(x);
-
-  // We don't need to set this to 0 if the below is correct
-  Eigen::VectorXs finalResult = Eigen::VectorXs(dof);
-
-  for (std::size_t tree = 0; tree < mTreeCache.size(); ++tree)
-  {
-    DataCache& cache = mTreeCache[tree];
-    std::size_t dof = cache.mDofs.size();
-    if (dof == 0)
-    {
-      continue;
-    }
-
-    // Prepare cache data
-    for (std::vector<BodyNode*>::const_iterator it = cache.mBodyNodes.begin();
-         it != cache.mBodyNodes.end();
-         ++it)
-    {
-      (*it)->updateMassMatrix();
-    }
-
-    // Collect the result of (M * x) for this tree
-    Eigen::MatrixXs treeMulResult
-        = Eigen::MatrixXs::Zero(cache.mDofs.size(), 1);
-    for (std::vector<BodyNode*>::const_reverse_iterator it
-         = cache.mBodyNodes.rbegin();
-         it != cache.mBodyNodes.rend();
-         ++it)
-    {
-      (*it)->aggregateMassMatrix(treeMulResult, 0);
-    }
-
-    const std::vector<DegreeOfFreedom*>& treeDofs = mTreeCache[tree].mDofs;
-    std::size_t nTreeDofs = treeDofs.size();
-    for (std::size_t i = 0; i < nTreeDofs; ++i)
-    {
-      std::size_t ki = treeDofs[i]->getIndexInSkeleton();
-
-      finalResult(ki) = treeMulResult(i, 0);
-    }
-  }
-
-  // Restore the original generalized accelerations
-  const_cast<Skeleton*>(this)->setAccelerations(originalGenAcceleration);
-
-  return finalResult;
-}
-
-//==============================================================================
-Eigen::VectorXs Skeleton::multiplyByImplicitInvMassMatrix(Eigen::VectorXs x)
-{
-  // The trick here is to treat x as delta force, and measure delta acceleration
-
-  std::size_t dof = mSkelCache.mDofs.size();
-  assert(
-      static_cast<std::size_t>(mSkelCache.mInvM.cols()) == dof
-      && static_cast<std::size_t>(mSkelCache.mInvM.rows()) == dof);
-  if (dof == 0)
-  {
-    return x;
-  }
-
-  // Backup the origianl internal force
-  Eigen::VectorXs originalInternalForce = getControlForces();
-
-  // Set the forces on the DOFs to x, which will allow us to compute Minv*x
-  // through Featherstone
-  setControlForces(x);
-
-  // We don't need to set this to 0 if the below is correct
-  Eigen::VectorXs finalResult = Eigen::VectorXs(dof);
-
-  for (std::size_t tree = 0; tree < mTreeCache.size(); ++tree)
-  {
-    DataCache& cache = mTreeCache[tree];
-    std::size_t dof = cache.mDofs.size();
-    if (dof == 0)
-    {
-      continue;
-    }
-
-    // Prepare cache data
-    for (std::vector<BodyNode*>::const_reverse_iterator it
-         = cache.mBodyNodes.rbegin();
-         it != cache.mBodyNodes.rend();
-         ++it)
-    {
-      (*it)->updateInvMassMatrix();
-    }
-
-    // Collect the result of (Minv * x) for this tree
-    Eigen::MatrixXs treeMulResult
-        = Eigen::MatrixXs::Zero(cache.mDofs.size(), 1);
-    for (std::vector<BodyNode*>::const_iterator it = cache.mBodyNodes.begin();
-         it != cache.mBodyNodes.end();
-         ++it)
-    {
-      (*it)->aggregateInvMassMatrix(treeMulResult, 0);
-    }
-
-    const std::vector<DegreeOfFreedom*>& treeDofs = mTreeCache[tree].mDofs;
-    std::size_t nTreeDofs = treeDofs.size();
-    for (std::size_t i = 0; i < nTreeDofs; ++i)
-    {
-      std::size_t ki = treeDofs[i]->getIndexInSkeleton();
-
-      finalResult(ki) = treeMulResult(i, 0);
-    }
-  }
-
-  // Restore the original internal force
-  const_cast<Skeleton*>(this)->setControlForces(originalInternalForce);
-
-  return finalResult;
-}
-
-//==============================================================================
-const Eigen::VectorXs& Skeleton::getCoriolisForces(std::size_t _treeIdx) const
-{
-  if (mTreeCache[_treeIdx].mDirty.mCoriolisForces)
-    updateCoriolisForces(_treeIdx);
-
-  return mTreeCache[_treeIdx].mCvec;
-}
-
-//==============================================================================
-const Eigen::VectorXs& Skeleton::getCoriolisForces() const
-{
-  if (mSkelCache.mDirty.mCoriolisForces)
-    updateCoriolisForces();
-
-  return mSkelCache.mCvec;
-}
-
-//==============================================================================
-const Eigen::VectorXs& Skeleton::getGravityForces(std::size_t _treeIdx) const
-{
-  if (mTreeCache[_treeIdx].mDirty.mGravityForces)
-    updateGravityForces(_treeIdx);
-
-  return mTreeCache[_treeIdx].mG;
-}
-
-//==============================================================================
-const Eigen::VectorXs& Skeleton::getGravityForces() const
-{
-  if (mSkelCache.mDirty.mGravityForces)
-    updateGravityForces();
-
-  return mSkelCache.mG;
-}
-
-//==============================================================================
-const Eigen::VectorXs& Skeleton::getCoriolisAndGravityForces(
-    std::size_t _treeIdx) const
-{
-  if (mTreeCache[_treeIdx].mDirty.mCoriolisAndGravityForces)
-    updateCoriolisAndGravityForces(_treeIdx);
-
-  return mTreeCache[_treeIdx].mCg;
-}
-
-//==============================================================================
-const Eigen::VectorXs& Skeleton::getCoriolisAndGravityForces() const
-{
-  if (mSkelCache.mDirty.mCoriolisAndGravityForces)
-    updateCoriolisAndGravityForces();
-
-  return mSkelCache.mCg;
-}
-
-//==============================================================================
-const Eigen::VectorXs& Skeleton::getExternalForces(std::size_t _treeIdx) const
-{
-  if (mTreeCache[_treeIdx].mDirty.mExternalForces)
-    updateExternalForces(_treeIdx);
-
-  return mTreeCache[_treeIdx].mFext;
-}
-
-//==============================================================================
-const Eigen::VectorXs& Skeleton::getExternalForces() const
-{
-  if (mSkelCache.mDirty.mExternalForces)
-    updateExternalForces();
-
-  return mSkelCache.mFext;
-}
-//==============================================================================
-Eigen::VectorXs Skeleton::getDampingCoeffVector()
-{
-  std::vector<dynamics::DegreeOfFreedom*> dofs = getDofs();
-  size_t nDofs = getNumDofs();
-  Eigen::VectorXs damp_coeffs = Eigen::VectorXs::Zero(nDofs);
-  for (int i = 0; i < nDofs; i++)
-  {
-    damp_coeffs(i) = dofs[i]->getDampingCoefficient();
-  }
-  return damp_coeffs;
-}
-
-Eigen::VectorXs Skeleton::getDampingForce()
-{
-  Eigen::VectorXs velocities = getVelocities();
-  Eigen::VectorXs damp_coeffs = getDampingCoeffVector();
-  Eigen::VectorXs damp_force = damp_coeffs.asDiagonal() * velocities;
-  return damp_force;
-}
-
-//==============================================================================
-Eigen::VectorXs Skeleton::getSpringStiffVector()
-{
-  std::vector<dynamics::DegreeOfFreedom*> dofs = getDofs();
-  size_t nDofs = getNumDofs();
-  Eigen::VectorXs spring_stiffs = Eigen::VectorXs::Zero(nDofs);
-  for (int i = 0; i < nDofs; i++)
-  {
-    spring_stiffs(i) = dofs[i]->getSpringStiffness();
-  }
-  return spring_stiffs;
-}
-
-Eigen::VectorXs Skeleton::getRestPositions()
-{
-  std::vector<dynamics::DegreeOfFreedom*> dofs = getDofs();
-  size_t nDofs = getNumDofs();
-  Eigen::VectorXs rest_pose = Eigen::VectorXs::Zero(nDofs);
-  for (int i = 0; i < nDofs; i++)
-  {
-    rest_pose(i) = dofs[i]->getRestPosition();
-  }
-  return rest_pose;
-}
-
-Eigen::VectorXs Skeleton::getSpringForce()
-{
-  Eigen::VectorXs spring_stiffs = getSpringStiffVector();
-  Eigen::VectorXs rest_pose = getRestPositions();
-  Eigen::VectorXs velocities = getVelocities();
-  Eigen::VectorXs pose = getPositions();
-  s_t dt = getTimeStep();
-  Eigen::VectorXs spring_force
-      = spring_stiffs.asDiagonal() * (pose - rest_pose + dt * velocities);
-  return spring_force;
-}
-//==============================================================================
-const Eigen::VectorXs& Skeleton::getConstraintForces(std::size_t _treeIdx) const
-{
-  return computeConstraintForces(mTreeCache[_treeIdx]);
-}
-
-//==============================================================================
-const Eigen::VectorXs& Skeleton::getConstraintForces() const
-{
-  return computeConstraintForces(mSkelCache);
-}
-
-//==============================================================================
-// const Eigen::VectorXs& Skeleton::getDampingForceVector() {
-//  if (mIsDampingForceVectorDirty)
-//    updateDampingForceVector();
-//  return mFd;
-//}
-
-//==============================================================================
-Skeleton::Skeleton(const AspectPropertiesData& properties)
-  : mTotalMass(0.0), mIsImpulseApplied(false), mUnionSize(1)
-{
-  createAspect<Aspect>(properties);
-  createAspect<detail::BodyNodeVectorProxyAspect>();
-  createAspect<detail::JointVectorProxyAspect>();
-}
-
-//==============================================================================
-void Skeleton::setPtr(const SkeletonPtr& _ptr)
-{
-  mPtr = _ptr;
-  resetUnion();
-}
-
-//==============================================================================
-void Skeleton::constructNewTree()
-{
-  mTreeCache.push_back(DataCache());
-
-  mTreeNodeMaps.push_back(NodeMap());
-  NodeMap& nodeMap = mTreeNodeMaps.back();
-
-  // Create the machinery needed to directly call on specialized node types
-  for (auto& nodeType : mSpecializedTreeNodes)
-  {
-    const std::type_index& index = nodeType.first;
-    nodeMap[index] = std::vector<Node*>();
-
-    std::vector<NodeMap::iterator>* nodeVec = nodeType.second;
-    nodeVec->push_back(nodeMap.find(index));
-
-    assert(nodeVec->size() == mTreeCache.size());
-  }
-}
-
-//==============================================================================
-void Skeleton::registerBodyNode(BodyNode* _newBodyNode)
-{
-#ifndef NDEBUG // Debug mode
-  std::vector<BodyNode*>::iterator repeat = std::find(
-      mSkelCache.mBodyNodes.begin(), mSkelCache.mBodyNodes.end(), _newBodyNode);
-  if (repeat != mSkelCache.mBodyNodes.end())
-  {
-    dterr << "[Skeleton::registerBodyNode] Attempting to s_t-register the "
-          << "BodyNode named [" << _newBodyNode->getName() << "] in the "
-          << "Skeleton named [" << getName() << "]. Please report this as a "
-          << "bug!\n";
-    assert(false);
-    return;
-  }
-#endif // -------- Debug mode
-
-  mSkelCache.mBodyNodes.push_back(_newBodyNode);
-  if (nullptr == _newBodyNode->getParentBodyNode())
-  {
-    // Create a new tree and add the new BodyNode to it
-    _newBodyNode->mIndexInTree = 0;
-    constructNewTree();
-    mTreeCache.back().mBodyNodes.push_back(_newBodyNode);
-    _newBodyNode->mTreeIndex = mTreeCache.size() - 1;
-  }
-  else
-  {
-    std::size_t tree = _newBodyNode->getParentBodyNode()->getTreeIndex();
-    _newBodyNode->mTreeIndex = tree;
-    DataCache& cache = mTreeCache[tree];
-    cache.mBodyNodes.push_back(_newBodyNode);
-    _newBodyNode->mIndexInTree = cache.mBodyNodes.size() - 1;
-  }
-
-  _newBodyNode->mSkeleton = getPtr();
-  _newBodyNode->mIndexInSkeleton = mSkelCache.mBodyNodes.size() - 1;
-  addEntryToBodyNodeNameMgr(_newBodyNode);
-  registerJoint(_newBodyNode->getParentJoint());
-
-  SoftBodyNode* softBodyNode = dynamic_cast<SoftBodyNode*>(_newBodyNode);
-  if (softBodyNode)
-  {
-    mSoftBodyNodes.push_back(softBodyNode);
-    addEntryToSoftBodyNodeNameMgr(softBodyNode);
-  }
-
-  _newBodyNode->init(getPtr());
-
-  BodyNode::NodeMap& nodeMap = _newBodyNode->mNodeMap;
-  for (auto& nodeType : nodeMap)
-    for (auto& node : nodeType.second)
-      registerNode(node);
-
-  updateTotalMass();
-  updateCacheDimensions(_newBodyNode->mTreeIndex);
-
-#ifndef NDEBUG // Debug mode
-  for (std::size_t i = 0; i < mSkelCache.mBodyNodes.size(); ++i)
-  {
-    if (mSkelCache.mBodyNodes[i]->mIndexInSkeleton != i)
-    {
-      dterr << "[Skeleton::registerBodyNode] BodyNode named ["
-            << mSkelCache.mBodyNodes[i]->getName() << "] in Skeleton ["
-            << getName() << "] is mistaken about its index in the Skeleton ( "
-            << i << " : " << mSkelCache.mBodyNodes[i]->mIndexInSkeleton
-            << "). Please report this as a bug!\n";
-      assert(false);
-    }
-  }
-
-  for (std::size_t i = 0; i < mTreeCache.size(); ++i)
-  {
-    const DataCache& cache = mTreeCache[i];
-    for (std::size_t j = 0; j < cache.mBodyNodes.size(); ++j)
-    {
-      BodyNode* bn = cache.mBodyNodes[j];
-      if (bn->mTreeIndex != i)
-      {
-        dterr << "[Skeleton::registerBodyNode] BodyNode named ["
-              << bn->getName() << "] in Skeleton [" << getName() << "] is "
-              << "mistaken about its tree's index (" << i << " : "
-              << bn->mTreeIndex << "). Please report this as a bug!\n";
-        assert(false);
-      }
-
-      if (bn->mIndexInTree != j)
-      {
-        dterr << "[Skeleton::registerBodyNode] BodyNode named ["
-              << bn->getName() << "] in Skeleton [" << getName() << "] is "
-              << "mistaken about its index in the tree (" << j << " : "
-              << bn->mIndexInTree << "). Please report this as a bug!\n";
-        assert(false);
-      }
-    }
-  }
-#endif // ------- Debug mode
-
-  _newBodyNode->mStructuralChangeSignal.raise(_newBodyNode);
-}
-
-//==============================================================================
-void Skeleton::registerJoint(Joint* _newJoint)
-{
-  if (nullptr == _newJoint)
-  {
-    dterr << "[Skeleton::registerJoint] Error: Attempting to add a nullptr "
-             "Joint to the Skeleton named ["
-          << mAspectProperties.mName
-          << "]. Report "
-             "this as a bug!\n";
-    assert(false);
-    return;
-  }
-
-  addEntryToJointNameMgr(_newJoint);
-  _newJoint->registerDofs();
-
-  std::size_t tree = _newJoint->getChildBodyNode()->getTreeIndex();
-  std::vector<DegreeOfFreedom*>& treeDofs = mTreeCache[tree].mDofs;
-  for (std::size_t i = 0; i < _newJoint->getNumDofs(); ++i)
-  {
-    mSkelCache.mDofs.push_back(_newJoint->getDof(i));
-    _newJoint->getDof(i)->mIndexInSkeleton = mSkelCache.mDofs.size() - 1;
-
-    treeDofs.push_back(_newJoint->getDof(i));
-    _newJoint->getDof(i)->mIndexInTree = treeDofs.size() - 1;
-  }
-}
-
-//==============================================================================
-void Skeleton::registerNode(
-    NodeMap& nodeMap, Node* _newNode, std::size_t& _index)
-{
-  NodeMap::iterator it = nodeMap.find(typeid(*_newNode));
-
-  if (nodeMap.end() == it)
-  {
-    nodeMap[typeid(*_newNode)] = std::vector<Node*>();
-    it = nodeMap.find(typeid(*_newNode));
-  }
-
-  std::vector<Node*>& nodes = it->second;
-
-  if (INVALID_INDEX == _index)
-  {
-    // If this Node believes its index is invalid, then it should not exist
-    // anywhere in the vector
-    assert(std::find(nodes.begin(), nodes.end(), _newNode) == nodes.end());
-
-    nodes.push_back(_newNode);
-    _index = nodes.size() - 1;
-  }
-
-  assert(std::find(nodes.begin(), nodes.end(), _newNode) != nodes.end());
-}
-
-//==============================================================================
-void Skeleton::registerNode(Node* _newNode)
-{
-  registerNode(mNodeMap, _newNode, _newNode->mIndexInSkeleton);
-
-  registerNode(
-      mTreeNodeMaps[_newNode->getBodyNodePtr()->getTreeIndex()],
-      _newNode,
-      _newNode->mIndexInTree);
-
-  const std::type_info& info = typeid(*_newNode);
-  NodeNameMgrMap::iterator it = mNodeNameMgrMap.find(info);
-  if (mNodeNameMgrMap.end() == it)
-  {
-    mNodeNameMgrMap[info] = common::NameManager<Node*>(
-        std::string("Skeleton::") + info.name() + " | "
-            + mAspectProperties.mName,
-        info.name());
-
-    it = mNodeNameMgrMap.find(info);
-  }
-
-  common::NameManager<Node*>& mgr = it->second;
-  _newNode->setName(mgr.issueNewNameAndAdd(_newNode->getName(), _newNode));
-}
-
-//==============================================================================
-void Skeleton::destructOldTree(std::size_t tree)
-{
-  mTreeCache.erase(mTreeCache.begin() + tree);
-  mTreeNodeMaps.erase(mTreeNodeMaps.begin() + tree);
-
-  // Decrease the tree index of every BodyNode whose tree index is higher than
-  // the one which is being removed. None of the BodyNodes that predate the
-  // current one can have a higher tree index, so they can be ignored.
-  for (std::size_t i = tree; i < mTreeCache.size(); ++i)
-  {
-    DataCache& loweredTree = mTreeCache[i];
-    for (std::size_t j = 0; j < loweredTree.mBodyNodes.size(); ++j)
-      loweredTree.mBodyNodes[j]->mTreeIndex = i;
-  }
-
-  for (auto& nodeType : mSpecializedTreeNodes)
-  {
-    std::vector<NodeMap::iterator>* nodeRepo = nodeType.second;
-    nodeRepo->erase(nodeRepo->begin() + tree);
-  }
-}
-
-//==============================================================================
-void Skeleton::unregisterBodyNode(BodyNode* _oldBodyNode)
-{
-  unregisterJoint(_oldBodyNode->getParentJoint());
-
-  BodyNode::NodeMap& nodeMap = _oldBodyNode->mNodeMap;
-  for (auto& nodeType : nodeMap)
-    for (auto& node : nodeType.second)
-      unregisterNode(node);
-
-  mNameMgrForBodyNodes.removeName(_oldBodyNode->getName());
-
-  std::size_t index = _oldBodyNode->getIndexInSkeleton();
-  assert(mSkelCache.mBodyNodes[index] == _oldBodyNode);
-  mSkelCache.mBodyNodes.erase(mSkelCache.mBodyNodes.begin() + index);
-  for (std::size_t i = index; i < mSkelCache.mBodyNodes.size(); ++i)
-  {
-    BodyNode* bn = mSkelCache.mBodyNodes[i];
-    bn->mIndexInSkeleton = i;
-  }
-
-  if (nullptr == _oldBodyNode->getParentBodyNode())
-  {
-    // If the parent of this BodyNode is a nullptr, then this is the root of its
-    // tree. If the root of the tree is being removed, then the tree itself
-    // should be destroyed.
-
-    // There is no way that any child BodyNodes of this root BodyNode are still
-    // registered, because the BodyNodes always get unregistered from leaf to
-    // root.
-
-    std::size_t tree = _oldBodyNode->getTreeIndex();
-    assert(mTreeCache[tree].mBodyNodes.size() == 1);
-    assert(mTreeCache[tree].mBodyNodes[0] == _oldBodyNode);
-
-    destructOldTree(tree);
-    updateCacheDimensions(mSkelCache);
-  }
-  else
-  {
-    std::size_t tree = _oldBodyNode->getTreeIndex();
-    std::size_t indexInTree = _oldBodyNode->getIndexInTree();
-    assert(mTreeCache[tree].mBodyNodes[indexInTree] == _oldBodyNode);
-    mTreeCache[tree].mBodyNodes.erase(
-        mTreeCache[tree].mBodyNodes.begin() + indexInTree);
-
-    for (std::size_t i = indexInTree; i < mTreeCache[tree].mBodyNodes.size();
-         ++i)
-      mTreeCache[tree].mBodyNodes[i]->mIndexInTree = i;
-
-    updateCacheDimensions(tree);
-  }
-
-  SoftBodyNode* soft = dynamic_cast<SoftBodyNode*>(_oldBodyNode);
-  if (soft)
-  {
-    mNameMgrForSoftBodyNodes.removeName(soft->getName());
-
-    mSoftBodyNodes.erase(
-        std::remove(mSoftBodyNodes.begin(), mSoftBodyNodes.end(), soft),
-        mSoftBodyNodes.end());
-  }
-
-  updateTotalMass();
-}
-
-//==============================================================================
-void Skeleton::unregisterJoint(Joint* _oldJoint)
-{
-  if (nullptr == _oldJoint)
-  {
-    dterr << "[Skeleton::unregisterJoint] Attempting to unregister nullptr "
-          << "Joint from Skeleton named [" << getName() << "]. Report this as "
-          << "a bug!\n";
-    assert(false);
-    return;
-  }
-
-  mNameMgrForJoints.removeName(_oldJoint->getName());
-
-  std::size_t tree = _oldJoint->getChildBodyNode()->getTreeIndex();
-  std::vector<DegreeOfFreedom*>& treeDofs = mTreeCache[tree].mDofs;
-  std::vector<DegreeOfFreedom*>& skelDofs = mSkelCache.mDofs;
-
-  std::size_t firstSkelIndex = INVALID_INDEX;
-  std::size_t firstTreeIndex = INVALID_INDEX;
-  for (std::size_t i = 0; i < _oldJoint->getNumDofs(); ++i)
-  {
-    DegreeOfFreedom* dof = _oldJoint->getDof(i);
-    mNameMgrForDofs.removeObject(dof);
-
-    firstSkelIndex = std::min(firstSkelIndex, dof->getIndexInSkeleton());
-    skelDofs.erase(
-        std::remove(skelDofs.begin(), skelDofs.end(), dof), skelDofs.end());
-
-    firstTreeIndex = std::min(firstTreeIndex, dof->getIndexInTree());
-    treeDofs.erase(
-        std::remove(treeDofs.begin(), treeDofs.end(), dof), treeDofs.end());
-  }
-
-  for (std::size_t i = firstSkelIndex; i < skelDofs.size(); ++i)
-  {
-    DegreeOfFreedom* dof = skelDofs[i];
-    dof->mIndexInSkeleton = i;
-  }
-
-  for (std::size_t i = firstTreeIndex; i < treeDofs.size(); ++i)
-  {
-    DegreeOfFreedom* dof = treeDofs[i];
-    dof->mIndexInTree = i;
-  }
-}
-
-//==============================================================================
-void Skeleton::unregisterNode(
-    NodeMap& nodeMap, Node* _oldNode, std::size_t& _index)
-{
-  NodeMap::iterator it = nodeMap.find(typeid(*_oldNode));
-
-  if (nodeMap.end() == it)
-  {
-    // If the Node was not in the map, then its index should be invalid
-    assert(INVALID_INDEX == _index);
-    return;
-  }
-
-  std::vector<Node*>& nodes = it->second;
-
-  // This Node's index in the vector should be referring to this Node
-  assert(nodes[_index] == _oldNode);
-  nodes.erase(nodes.begin() + _index);
-
-  _index = INVALID_INDEX;
-}
-
-//==============================================================================
-void Skeleton::unregisterNode(Node* _oldNode)
-{
-  const std::size_t indexInSkel = _oldNode->mIndexInSkeleton;
-  unregisterNode(mNodeMap, _oldNode, _oldNode->mIndexInSkeleton);
-
-  NodeMap::iterator node_it = mNodeMap.find(typeid(*_oldNode));
-  assert(mNodeMap.end() != node_it);
-
-  const std::vector<Node*>& skelNodes = node_it->second;
-  for (std::size_t i = indexInSkel; i < skelNodes.size(); ++i)
-    skelNodes[i]->mIndexInSkeleton = i;
-
-  const std::size_t indexInTree = _oldNode->mIndexInTree;
-  const std::size_t treeIndex = _oldNode->getBodyNodePtr()->getTreeIndex();
-  NodeMap& treeNodeMap = mTreeNodeMaps[treeIndex];
-  unregisterNode(treeNodeMap, _oldNode, _oldNode->mIndexInTree);
-
-  node_it = treeNodeMap.find(typeid(*_oldNode));
-  assert(treeNodeMap.end() != node_it);
-
-  const std::vector<Node*>& treeNodes = node_it->second;
-  for (std::size_t i = indexInTree; i < treeNodes.size(); ++i)
-    treeNodes[i]->mIndexInTree = i;
-
-  // Remove it from the NameManager, if a NameManager is being used for this
-  // type.
-  NodeNameMgrMap::iterator name_it = mNodeNameMgrMap.find(typeid(*_oldNode));
-  if (mNodeNameMgrMap.end() != name_it)
-  {
-    common::NameManager<Node*>& mgr = name_it->second;
-    mgr.removeObject(_oldNode);
-  }
-}
-
-//==============================================================================
-bool Skeleton::moveBodyNodeTree(
-    Joint* _parentJoint,
-    BodyNode* _bodyNode,
-    SkeletonPtr _newSkeleton,
-    BodyNode* _parentNode)
-{
-  if (nullptr == _bodyNode)
-  {
-    dterr << "[Skeleton::moveBodyNodeTree] Skeleton named [" << getName()
-          << "] (" << this << ") is attempting to move a nullptr BodyNode. "
-          << "Please report this as a bug!\n";
-    assert(false);
-    return false;
-  }
-
-  if (this != _bodyNode->getSkeleton().get())
-  {
-    dterr << "[Skeleton::moveBodyNodeTree] Skeleton named [" << getName()
-          << "] (" << this << ") is attempting to move a BodyNode named ["
-          << _bodyNode->getName() << "] even though it belongs to another "
-          << "Skeleton [" << _bodyNode->getSkeleton()->getName() << "] ("
-          << _bodyNode->getSkeleton() << "). Please report this as a bug!\n";
-    assert(false);
-    return false;
-  }
-
-  if ((nullptr == _parentJoint)
-      && (_bodyNode->getParentBodyNode() == _parentNode)
-      && (this == _newSkeleton.get()))
-  {
-    // Short-circuit if the BodyNode is already in the requested place, and its
-    // Joint does not need to be changed
-    return false;
-  }
-
-  if (_bodyNode == _parentNode)
-  {
-    dterr << "[Skeleton::moveBodyNodeTree] Attempting to move BodyNode named ["
-          << _bodyNode->getName() << "] (" << _bodyNode << ") to be its own "
-          << "parent. This is not permitted!\n";
-    return false;
-  }
-
-  if (_parentNode && _parentNode->descendsFrom(_bodyNode))
-  {
-    dterr << "[Skeleton::moveBodyNodeTree] Attempting to move BodyNode named ["
-          << _bodyNode->getName() << "] of Skeleton [" << getName() << "] ("
-          << this << ") to be a child of BodyNode [" << _parentNode->getName()
-          << "] in Skeleton [" << _newSkeleton->getName() << "] ("
-          << _newSkeleton << "), but that would create a closed kinematic "
-          << "chain, which is not permitted! Nothing will be moved.\n";
-    return false;
-  }
-
-  if (nullptr == _newSkeleton)
-  {
-    if (nullptr == _parentNode)
-    {
-      dterr << "[Skeleton::moveBodyNodeTree] Attempting to move a BodyNode "
-            << "tree starting from [" << _bodyNode->getName() << "] in "
-            << "Skeleton [" << getName() << "] into a nullptr Skeleton. This "
-            << "is not permitted!\n";
-      return false;
-    }
-
-    _newSkeleton = _parentNode->getSkeleton();
-  }
-
-  if (_parentNode && _newSkeleton != _parentNode->getSkeleton())
-  {
-    dterr << "[Skeleton::moveBodyNodeTree] Mismatch between the specified "
-          << "Skeleton [" << _newSkeleton->getName() << "] (" << _newSkeleton
-          << ") and the specified new parent BodyNode ["
-          << _parentNode->getName() << "] whose actual Skeleton is named ["
-          << _parentNode->getSkeleton()->getName() << "] ("
-          << _parentNode->getSkeleton() << ") while attempting to move a "
-          << "BodyNode tree starting from [" << _bodyNode->getName() << "] in "
-          << "Skeleton [" << getName() << "] (" << this << ")\n";
-    return false;
-  }
-
-  std::vector<BodyNode*> tree = extractBodyNodeTree(_bodyNode);
-
-  Joint* originalParent = _bodyNode->getParentJoint();
-  if (originalParent != _parentJoint)
-  {
-    _bodyNode->mParentJoint = _parentJoint;
-    _parentJoint->mChildBodyNode = _bodyNode;
-    delete originalParent;
-  }
-
-  if (_parentNode != _bodyNode->getParentBodyNode())
-  {
-    _bodyNode->mParentBodyNode = _parentNode;
-    if (_parentNode)
-    {
-      _parentNode->mChildBodyNodes.push_back(_bodyNode);
-      _bodyNode->changeParentFrame(_parentNode);
-    }
-    else
-    {
-      _bodyNode->changeParentFrame(Frame::World());
-    }
-  }
-  _newSkeleton->receiveBodyNodeTree(tree);
-
-  return true;
-}
-
-//==============================================================================
-std::pair<Joint*, BodyNode*> Skeleton::cloneBodyNodeTree(
-    Joint* _parentJoint,
-    const BodyNode* _bodyNode,
-    const SkeletonPtr& _newSkeleton,
-    BodyNode* _parentNode,
-    bool _recursive) const
-{
-  std::pair<Joint*, BodyNode*> root(nullptr, nullptr);
-  std::vector<const BodyNode*> tree;
-  if (_recursive)
-    tree = constructBodyNodeTree(_bodyNode);
-  else
-    tree.push_back(_bodyNode);
-
-  std::map<std::string, BodyNode*> nameMap;
-  std::vector<BodyNode*> clones;
-  clones.reserve(tree.size());
-
-  for (std::size_t i = 0; i < tree.size(); ++i)
-  {
-    const BodyNode* original = tree[i];
-    // If this is the root of the tree, and the user has requested a change in
-    // its parent Joint, use the specified parent Joint instead of created a
-    // clone
-    Joint* joint;
-    if (i == 0 && _parentJoint != nullptr)
-    {
-      joint = _parentJoint;
-    }
-    else
-    {
-      joint = original->getParentJoint()->clone();
-      joint->copyTransformsFrom(original->getParentJoint());
-    }
-
-    BodyNode* newParent
-        = i == 0 ? _parentNode
-                 : nameMap[original->getParentBodyNode()->getName()];
-
-    BodyNode* clone = original->clone(newParent, joint, true);
-    clones.push_back(clone);
-    nameMap[clone->getName()] = clone;
-
-    if (0 == i)
-    {
-      root.first = joint;
-      root.second = clone;
-    }
-  }
-
-  _newSkeleton->receiveBodyNodeTree(clones);
-  return root;
-}
-
-//==============================================================================
-template <typename BodyNodeT>
-static void recursiveConstructBodyNodeTree(
-    std::vector<BodyNodeT*>& tree, BodyNodeT* _currentBodyNode)
-{
-  tree.push_back(_currentBodyNode);
-  for (std::size_t i = 0; i < _currentBodyNode->getNumChildBodyNodes(); ++i)
-    recursiveConstructBodyNodeTree(tree, _currentBodyNode->getChildBodyNode(i));
-}
-
-//==============================================================================
-std::vector<const BodyNode*> Skeleton::constructBodyNodeTree(
-    const BodyNode* _bodyNode) const
-{
-  std::vector<const BodyNode*> tree;
-  recursiveConstructBodyNodeTree<const BodyNode>(tree, _bodyNode);
-
-  return tree;
-}
-
-//==============================================================================
-std::vector<BodyNode*> Skeleton::constructBodyNodeTree(BodyNode* _bodyNode)
-{
-  std::vector<BodyNode*> tree;
-  recursiveConstructBodyNodeTree<BodyNode>(tree, _bodyNode);
-
-  return tree;
-}
-
-//==============================================================================
-std::vector<BodyNode*> Skeleton::extractBodyNodeTree(BodyNode* _bodyNode)
-{
-  std::vector<BodyNode*> tree = constructBodyNodeTree(_bodyNode);
-
-  // Go backwards to minimize the number of shifts needed
-  std::vector<BodyNode*>::reverse_iterator rit;
-  // Go backwards to minimize the amount of element shifting in the vectors
-  for (rit = tree.rbegin(); rit != tree.rend(); ++rit)
-    unregisterBodyNode(*rit);
-
-  for (std::size_t i = 0; i < mSkelCache.mBodyNodes.size(); ++i)
-    mSkelCache.mBodyNodes[i]->init(getPtr());
-
-  return tree;
-}
-
-//==============================================================================
-void Skeleton::receiveBodyNodeTree(const std::vector<BodyNode*>& _tree)
-{
-  for (BodyNode* bn : _tree)
-    registerBodyNode(bn);
-}
-
-//==============================================================================
-void Skeleton::updateTotalMass()
-{
-  mTotalMass = 0.0;
-  for (std::size_t i = 0; i < getNumBodyNodes(); ++i)
-    mTotalMass += getBodyNode(i)->getMass();
-}
-
-//==============================================================================
-void Skeleton::updateCacheDimensions(Skeleton::DataCache& _cache)
-{
-  std::size_t dof = _cache.mDofs.size();
-  _cache.mM = Eigen::MatrixXs::Zero(dof, dof);
-  _cache.mAugM = Eigen::MatrixXs::Zero(dof, dof);
-  _cache.mInvM = Eigen::MatrixXs::Zero(dof, dof);
-  _cache.mInvAugM = Eigen::MatrixXs::Zero(dof, dof);
-  _cache.mCvec = Eigen::VectorXs::Zero(dof);
-  _cache.mG = Eigen::VectorXs::Zero(dof);
-  _cache.mCg = Eigen::VectorXs::Zero(dof);
-  _cache.mFext = Eigen::VectorXs::Zero(dof);
-  _cache.mFc = Eigen::VectorXs::Zero(dof);
-}
-
-//==============================================================================
-void Skeleton::updateCacheDimensions(std::size_t _treeIdx)
-{
-  updateCacheDimensions(mTreeCache[_treeIdx]);
-  updateCacheDimensions(mSkelCache);
-
-  dirtyArticulatedInertia(_treeIdx);
-}
-
-//==============================================================================
-void Skeleton::updateArticulatedInertia(std::size_t _tree) const
-{
-  DataCache& cache = mTreeCache[_tree];
-  for (std::vector<BodyNode*>::const_reverse_iterator it
-       = cache.mBodyNodes.rbegin();
-       it != cache.mBodyNodes.rend();
-       ++it)
-  {
-    (*it)->updateArtInertia(mAspectProperties.mTimeStep);
-  }
-
-  cache.mDirty.mArticulatedInertia = false;
-}
-
-//==============================================================================
-void Skeleton::updateArticulatedInertia() const
-{
-  for (std::size_t i = 0; i < mTreeCache.size(); ++i)
-  {
-    DataCache& cache = mTreeCache[i];
-    if (cache.mDirty.mArticulatedInertia)
-      updateArticulatedInertia(i);
-  }
-
-  mSkelCache.mDirty.mArticulatedInertia = false;
-}
-
-//==============================================================================
-void Skeleton::updateMassMatrix(std::size_t _treeIdx) const
-{
-  DataCache& cache = mTreeCache[_treeIdx];
-  std::size_t dof = cache.mDofs.size();
-  assert(
-      static_cast<std::size_t>(cache.mM.cols()) == dof
-      && static_cast<std::size_t>(cache.mM.rows()) == dof);
-  if (dof == 0)
-  {
-    cache.mDirty.mMassMatrix = false;
-    return;
-  }
-
-  cache.mM.setZero();
-
-  // Backup the original internal force
-  Eigen::VectorXs originalGenAcceleration = getAccelerations();
-
-  // Clear out the accelerations of the dofs in this tree so that we can set
-  // them to 1.0 one at a time to build up the mass matrix
-  for (std::size_t i = 0; i < dof; ++i)
-    cache.mDofs[i]->setAcceleration(0.0);
-
-  for (std::size_t j = 0; j < dof; ++j)
-  {
-    // Set the acceleration of this DOF to 1.0 while all the rest are 0.0
-    cache.mDofs[j]->setAcceleration(1.0);
-
-    // Prepare cache data
-    for (std::vector<BodyNode*>::const_iterator it = cache.mBodyNodes.begin();
-         it != cache.mBodyNodes.end();
-         ++it)
-    {
-      (*it)->updateMassMatrix();
-    }
-
-    // Mass matrix
-    for (std::vector<BodyNode*>::const_reverse_iterator it
-         = cache.mBodyNodes.rbegin();
-         it != cache.mBodyNodes.rend();
-         ++it)
-    {
-      (*it)->aggregateMassMatrix(cache.mM, j);
-      std::size_t localDof = (*it)->mParentJoint->getNumDofs();
-      if (localDof > 0)
-      {
-        std::size_t iStart = (*it)->mParentJoint->getIndexInTree(0);
-
-        if (iStart + localDof < j)
-          break;
-      }
-    }
-
-    // Set the acceleration of this DOF back to 0.0
-    cache.mDofs[j]->setAcceleration(0.0);
-  }
-  cache.mM.triangularView<Eigen::StrictlyUpper>() = cache.mM.transpose();
-
-  // Restore the original generalized accelerations
-  const_cast<Skeleton*>(this)->setAccelerations(originalGenAcceleration);
-
-  cache.mDirty.mMassMatrix = false;
-}
-
-//==============================================================================
-void Skeleton::updateMassMatrix() const
-{
-  std::size_t dof = mSkelCache.mDofs.size();
-  assert(
-      static_cast<std::size_t>(mSkelCache.mM.cols()) == dof
-      && static_cast<std::size_t>(mSkelCache.mM.rows()) == dof);
-  if (dof == 0)
-  {
-    mSkelCache.mDirty.mMassMatrix = false;
-    return;
-  }
-
-  mSkelCache.mM.setZero();
-
-  for (std::size_t tree = 0; tree < mTreeCache.size(); ++tree)
-  {
-    const Eigen::MatrixXs& treeM = getMassMatrix(tree);
-    const std::vector<DegreeOfFreedom*>& treeDofs = mTreeCache[tree].mDofs;
-    std::size_t nTreeDofs = treeDofs.size();
-    for (std::size_t i = 0; i < nTreeDofs; ++i)
-    {
-      for (std::size_t j = 0; j < nTreeDofs; ++j)
-      {
-        std::size_t ki = treeDofs[i]->getIndexInSkeleton();
-        std::size_t kj = treeDofs[j]->getIndexInSkeleton();
-
-        mSkelCache.mM(ki, kj) = treeM(i, j);
-      }
-    }
-  }
-
-  mSkelCache.mDirty.mMassMatrix = false;
-}
-
-//==============================================================================
-void Skeleton::updateAugMassMatrix(std::size_t _treeIdx) const
-{
-  DataCache& cache = mTreeCache[_treeIdx];
-  std::size_t dof = cache.mDofs.size();
-  assert(
-      static_cast<std::size_t>(cache.mAugM.cols()) == dof
-      && static_cast<std::size_t>(cache.mAugM.rows()) == dof);
-  if (dof == 0)
-  {
-    cache.mDirty.mAugMassMatrix = false;
-    return;
-  }
-
-  cache.mAugM.setZero();
-
-  // Backup the origianl internal force
-  Eigen::VectorXs originalGenAcceleration = getAccelerations();
-
-  // Clear out the accelerations of the DOFs in this tree so that we can set
-  // them to 1.0 one at a time to build up the augmented mass matrix
-  for (std::size_t i = 0; i < dof; ++i)
-    cache.mDofs[i]->setAcceleration(0.0);
-
-  for (std::size_t j = 0; j < dof; ++j)
-  {
-    // Set the acceleration of this DOF to 1.0 while all the rest are 0.0
-    cache.mDofs[j]->setAcceleration(1.0);
-
-    // Prepare cache data
-    for (std::vector<BodyNode*>::const_iterator it = cache.mBodyNodes.begin();
-         it != cache.mBodyNodes.end();
-         ++it)
-    {
-      (*it)->updateMassMatrix();
-    }
-
-    // Augmented Mass matrix
-    for (std::vector<BodyNode*>::const_reverse_iterator it
-         = cache.mBodyNodes.rbegin();
-         it != cache.mBodyNodes.rend();
-         ++it)
-    {
-      (*it)->aggregateAugMassMatrix(
-          cache.mAugM, j, mAspectProperties.mTimeStep);
-      std::size_t localDof = (*it)->mParentJoint->getNumDofs();
-      if (localDof > 0)
-      {
-        std::size_t iStart = (*it)->mParentJoint->getIndexInTree(0);
-
-        if (iStart + localDof < j)
-          break;
-      }
-    }
-
-    // Set the acceleration of this DOF back to 0.0
-    cache.mDofs[j]->setAcceleration(0.0);
-  }
-  cache.mAugM.triangularView<Eigen::StrictlyUpper>() = cache.mAugM.transpose();
-
-  // Restore the origianl internal force
-  const_cast<Skeleton*>(this)->setAccelerations(originalGenAcceleration);
-
-  cache.mDirty.mAugMassMatrix = false;
-}
-
-//==============================================================================
-void Skeleton::updateAugMassMatrix() const
-{
-  std::size_t dof = mSkelCache.mDofs.size();
-  assert(
-      static_cast<std::size_t>(mSkelCache.mAugM.cols()) == dof
-      && static_cast<std::size_t>(mSkelCache.mAugM.rows()) == dof);
-  if (dof == 0)
-  {
-    mSkelCache.mDirty.mMassMatrix = false;
-    return;
-  }
-
-  mSkelCache.mAugM.setZero();
-
-  for (std::size_t tree = 0; tree < mTreeCache.size(); ++tree)
-  {
-    const Eigen::MatrixXs& treeAugM = getAugMassMatrix(tree);
-    const std::vector<DegreeOfFreedom*>& treeDofs = mTreeCache[tree].mDofs;
-    std::size_t nTreeDofs = treeDofs.size();
-    for (std::size_t i = 0; i < nTreeDofs; ++i)
-    {
-      for (std::size_t j = 0; j < nTreeDofs; ++j)
-      {
-        std::size_t ki = treeDofs[i]->getIndexInSkeleton();
-        std::size_t kj = treeDofs[j]->getIndexInSkeleton();
-
-        mSkelCache.mAugM(ki, kj) = treeAugM(i, j);
-      }
-    }
-  }
-
-  mSkelCache.mDirty.mAugMassMatrix = false;
-}
-
-//==============================================================================
-void Skeleton::updateInvMassMatrix(std::size_t _treeIdx) const
-{
-  DataCache& cache = mTreeCache[_treeIdx];
-  std::size_t dof = cache.mDofs.size();
-  assert(
-      static_cast<std::size_t>(cache.mInvM.cols()) == dof
-      && static_cast<std::size_t>(cache.mInvM.rows()) == dof);
-  if (dof == 0)
-  {
-    cache.mDirty.mInvMassMatrix = false;
-    return;
-  }
-
-  // We don't need to set mInvM as zero matrix as long as the below is correct
-  // cache.mInvM.setZero();
-
-  // Backup the origianl internal force
-  Eigen::VectorXs originalInternalForce = getControlForces();
-
-  // Clear out the forces of the dofs in this tree so that we can set them to
-  // 1.0 one at a time to build up the inverse mass matrix
-  for (std::size_t i = 0; i < dof; ++i)
-    cache.mDofs[i]->setControlForce(0.0);
-
-  for (std::size_t j = 0; j < dof; ++j)
-  {
-    // Set the force of this DOF to 1.0 while all the rest are 0.0
-    cache.mDofs[j]->setControlForce(1.0);
-
-    // Prepare cache data
-    for (std::vector<BodyNode*>::const_reverse_iterator it
-         = cache.mBodyNodes.rbegin();
-         it != cache.mBodyNodes.rend();
-         ++it)
-    {
-      (*it)->updateInvMassMatrix();
-    }
-
-    // Inverse of mass matrix
-    for (std::vector<BodyNode*>::const_iterator it = cache.mBodyNodes.begin();
-         it != cache.mBodyNodes.end();
-         ++it)
-    {
-      (*it)->aggregateInvMassMatrix(cache.mInvM, j);
-      std::size_t localDof = (*it)->mParentJoint->getNumDofs();
-      if (localDof > 0)
-      {
-        std::size_t iStart = (*it)->mParentJoint->getIndexInTree(0);
-
-        if (iStart + localDof > j)
-          break;
-      }
-    }
-
-    // Set the force of this DOF back to 0.0
-    cache.mDofs[j]->setControlForce(0.0);
-  }
-  cache.mInvM.triangularView<Eigen::StrictlyLower>() = cache.mInvM.transpose();
-
-  // Restore the original internal force
-  const_cast<Skeleton*>(this)->setControlForces(originalInternalForce);
-
-  cache.mDirty.mInvMassMatrix = false;
-}
-
-//==============================================================================
-void Skeleton::updateInvMassMatrix() const
-{
-  std::size_t dof = mSkelCache.mDofs.size();
-  assert(
-      static_cast<std::size_t>(mSkelCache.mInvM.cols()) == dof
-      && static_cast<std::size_t>(mSkelCache.mInvM.rows()) == dof);
-  if (dof == 0)
-  {
-    mSkelCache.mDirty.mInvMassMatrix = false;
-    return;
-  }
-
-  mSkelCache.mInvM.setZero();
-
-  for (std::size_t tree = 0; tree < mTreeCache.size(); ++tree)
-  {
-    const Eigen::MatrixXs& treeInvM = getInvMassMatrix(tree);
-    const std::vector<DegreeOfFreedom*>& treeDofs = mTreeCache[tree].mDofs;
-    std::size_t nTreeDofs = treeDofs.size();
-    for (std::size_t i = 0; i < nTreeDofs; ++i)
-    {
-      for (std::size_t j = 0; j < nTreeDofs; ++j)
-      {
-        std::size_t ki = treeDofs[i]->getIndexInSkeleton();
-        std::size_t kj = treeDofs[j]->getIndexInSkeleton();
-
-        mSkelCache.mInvM(ki, kj) = treeInvM(i, j);
-      }
-    }
-  }
-
-  mSkelCache.mDirty.mInvMassMatrix = false;
-}
-
-//==============================================================================
-void Skeleton::updateInvAugMassMatrix(std::size_t _treeIdx) const
-{
-  DataCache& cache = mTreeCache[_treeIdx];
-  std::size_t dof = cache.mDofs.size();
-  assert(
-      static_cast<std::size_t>(cache.mInvAugM.cols()) == dof
-      && static_cast<std::size_t>(cache.mInvAugM.rows()) == dof);
-  if (dof == 0)
-  {
-    cache.mDirty.mInvAugMassMatrix = false;
-    return;
-  }
-
-  // We don't need to set mInvM as zero matrix as long as the below is correct
-  // mInvM.setZero();
-
-  // Backup the origianl internal force
-  Eigen::VectorXs originalInternalForce = getControlForces();
-
-  // Clear out the forces of the dofs in this tree so that we can set them to
-  // 1.0 one at a time to build up the inverse augmented mass matrix
-  for (std::size_t i = 0; i < dof; ++i)
-    cache.mDofs[i]->setControlForce(0.0);
-
-  for (std::size_t j = 0; j < dof; ++j)
-  {
-    // Set the force of this DOF to 1.0 while all the rest are 0.0
-    cache.mDofs[j]->setControlForce(1.0);
-
-    // Prepare cache data
-    for (std::vector<BodyNode*>::const_reverse_iterator it
-         = cache.mBodyNodes.rbegin();
-         it != cache.mBodyNodes.rend();
-         ++it)
-    {
-      (*it)->updateInvAugMassMatrix();
-    }
-
-    // Inverse of augmented mass matrix
-    for (std::vector<BodyNode*>::const_iterator it = cache.mBodyNodes.begin();
-         it != cache.mBodyNodes.end();
-         ++it)
-    {
-      (*it)->aggregateInvAugMassMatrix(
-          cache.mInvAugM, j, mAspectProperties.mTimeStep);
-      std::size_t localDof = (*it)->mParentJoint->getNumDofs();
-      if (localDof > 0)
-      {
-        std::size_t iStart = (*it)->mParentJoint->getIndexInTree(0);
-
-        if (iStart + localDof > j)
-          break;
-      }
-    }
-
-    // Set the force of this DOF back to 0.0
-    cache.mDofs[j]->setControlForce(0.0);
-  }
-  cache.mInvAugM.triangularView<Eigen::StrictlyLower>()
-      = cache.mInvAugM.transpose();
-
-  // Restore the original internal force
-  const_cast<Skeleton*>(this)->setControlForces(originalInternalForce);
-
-  cache.mDirty.mInvAugMassMatrix = false;
-}
-
-//==============================================================================
-void Skeleton::updateInvAugMassMatrix() const
-{
-  std::size_t dof = mSkelCache.mDofs.size();
-  assert(
-      static_cast<std::size_t>(mSkelCache.mInvAugM.cols()) == dof
-      && static_cast<std::size_t>(mSkelCache.mInvAugM.rows()) == dof);
-  if (dof == 0)
-  {
-    mSkelCache.mDirty.mInvAugMassMatrix = false;
-    return;
-  }
-
-  mSkelCache.mInvAugM.setZero();
-
-  for (std::size_t tree = 0; tree < mTreeCache.size(); ++tree)
-  {
-    const Eigen::MatrixXs& treeInvAugM = getInvAugMassMatrix(tree);
-    const std::vector<DegreeOfFreedom*>& treeDofs = mTreeCache[tree].mDofs;
-    std::size_t nTreeDofs = treeDofs.size();
-    for (std::size_t i = 0; i < nTreeDofs; ++i)
-    {
-      for (std::size_t j = 0; j < nTreeDofs; ++j)
-      {
-        std::size_t ki = treeDofs[i]->getIndexInSkeleton();
-        std::size_t kj = treeDofs[j]->getIndexInSkeleton();
-
-        mSkelCache.mInvAugM(ki, kj) = treeInvAugM(i, j);
-      }
-    }
-  }
-
-  mSkelCache.mDirty.mInvAugMassMatrix = false;
-}
-
-//==============================================================================
-void Skeleton::updateCoriolisForces(std::size_t _treeIdx) const
-{
-  DataCache& cache = mTreeCache[_treeIdx];
-  std::size_t dof = cache.mDofs.size();
-  assert(static_cast<std::size_t>(cache.mCvec.size()) == dof);
-  if (dof == 0)
-  {
-    cache.mDirty.mCoriolisForces = false;
-    return;
-  }
-
-  cache.mCvec.setZero();
-
-  for (std::vector<BodyNode*>::const_iterator it = cache.mBodyNodes.begin();
-       it != cache.mBodyNodes.end();
-       ++it)
-  {
-    (*it)->updateCombinedVector();
-  }
-
-  for (std::vector<BodyNode*>::const_reverse_iterator it
-       = cache.mBodyNodes.rbegin();
-       it != cache.mBodyNodes.rend();
-       ++it)
-  {
-    (*it)->aggregateCoriolisForceVector(cache.mCvec);
-  }
-
-  cache.mDirty.mCoriolisForces = false;
-}
-
-//==============================================================================
-void Skeleton::updateCoriolisForces() const
-{
-  std::size_t dof = mSkelCache.mDofs.size();
-  assert(static_cast<std::size_t>(mSkelCache.mCvec.size()) == dof);
-  if (dof == 0)
-  {
-    mSkelCache.mDirty.mCoriolisForces = false;
-    return;
-  }
-
-  mSkelCache.mCvec.setZero();
-
-  for (std::size_t tree = 0; tree < mTreeCache.size(); ++tree)
-  {
-    const Eigen::VectorXs& treeCvec = getCoriolisForces(tree);
-    const std::vector<DegreeOfFreedom*>& treeDofs = mTreeCache[tree].mDofs;
-    std::size_t nTreeDofs = treeDofs.size();
-    for (std::size_t i = 0; i < nTreeDofs; ++i)
-    {
-      std::size_t k = treeDofs[i]->getIndexInSkeleton();
-      mSkelCache.mCvec[k] = treeCvec[i];
-    }
-  }
-
-  mSkelCache.mDirty.mCoriolisForces = false;
-}
-
-//==============================================================================
-void Skeleton::updateGravityForces(std::size_t _treeIdx) const
-{
-  DataCache& cache = mTreeCache[_treeIdx];
-  std::size_t dof = cache.mDofs.size();
-  assert(static_cast<std::size_t>(cache.mG.size()) == dof);
-  if (dof == 0)
-  {
-    cache.mDirty.mGravityForces = false;
-    return;
-  }
-
-  cache.mG.setZero();
-
-  for (std::vector<BodyNode*>::const_reverse_iterator it
-       = cache.mBodyNodes.rbegin();
-       it != cache.mBodyNodes.rend();
-       ++it)
-  {
-    (*it)->aggregateGravityForceVector(cache.mG, mAspectProperties.mGravity);
-  }
-
-  cache.mDirty.mGravityForces = false;
-}
-
-//==============================================================================
-void Skeleton::updateGravityForces() const
-{
-  std::size_t dof = mSkelCache.mDofs.size();
-  assert(static_cast<std::size_t>(mSkelCache.mG.size()) == dof);
-  if (dof == 0)
-  {
-    mSkelCache.mDirty.mGravityForces = false;
-    return;
-  }
-
-  mSkelCache.mG.setZero();
-
-  for (std::size_t tree = 0; tree < mTreeCache.size(); ++tree)
-  {
-    const Eigen::VectorXs& treeG = getGravityForces(tree);
-    std::vector<DegreeOfFreedom*>& treeDofs = mTreeCache[tree].mDofs;
-    std::size_t nTreeDofs = treeDofs.size();
-    for (std::size_t i = 0; i < nTreeDofs; ++i)
-    {
-      std::size_t k = treeDofs[i]->getIndexInSkeleton();
-      mSkelCache.mG[k] = treeG[i];
-    }
-  }
-
-  mSkelCache.mDirty.mGravityForces = false;
-}
-
-//==============================================================================
-void Skeleton::updateCoriolisAndGravityForces(std::size_t _treeIdx) const
-{
-  DataCache& cache = mTreeCache[_treeIdx];
-  std::size_t dof = cache.mDofs.size();
-  assert(static_cast<std::size_t>(cache.mCg.size()) == dof);
-  if (dof == 0)
-  {
-    cache.mDirty.mCoriolisAndGravityForces = false;
-    return;
-  }
-
-  cache.mCg.setZero();
-
-  for (std::vector<BodyNode*>::const_iterator it = cache.mBodyNodes.begin();
-       it != cache.mBodyNodes.end();
-       ++it)
-  {
-    (*it)->updateCombinedVector();
-  }
-
-  for (std::vector<BodyNode*>::const_reverse_iterator it
-       = cache.mBodyNodes.rbegin();
-       it != cache.mBodyNodes.rend();
-       ++it)
-  {
-    (*it)->aggregateCombinedVector(cache.mCg, mAspectProperties.mGravity);
-  }
-
-  cache.mDirty.mCoriolisAndGravityForces = false;
-}
-
-//==============================================================================
-void Skeleton::updateCoriolisAndGravityForces() const
-{
-  std::size_t dof = mSkelCache.mDofs.size();
-  assert(static_cast<std::size_t>(mSkelCache.mCg.size()) == dof);
-  if (dof == 0)
-  {
-    mSkelCache.mDirty.mCoriolisAndGravityForces = false;
-    return;
-  }
-
-  mSkelCache.mCg.setZero();
-
-  for (std::size_t tree = 0; tree < mTreeCache.size(); ++tree)
-  {
-    const Eigen::VectorXs& treeCg = getCoriolisAndGravityForces(tree);
-    const std::vector<DegreeOfFreedom*>& treeDofs = mTreeCache[tree].mDofs;
-    std::size_t nTreeDofs = treeDofs.size();
-    for (std::size_t i = 0; i < nTreeDofs; ++i)
-    {
-      std::size_t k = treeDofs[i]->getIndexInSkeleton();
-      mSkelCache.mCg[k] = treeCg[i];
-    }
-  }
-
-  mSkelCache.mDirty.mCoriolisAndGravityForces = false;
-}
-
-//==============================================================================
-void Skeleton::updateExternalForces(std::size_t _treeIdx) const
-{
-  DataCache& cache = mTreeCache[_treeIdx];
-  std::size_t dof = cache.mDofs.size();
-  assert(static_cast<std::size_t>(cache.mFext.size()) == dof);
-  if (dof == 0)
-  {
-    cache.mDirty.mExternalForces = false;
-    return;
-  }
-
-  // Clear external force.
-  cache.mFext.setZero();
-
-  for (std::vector<BodyNode*>::const_reverse_iterator itr
-       = cache.mBodyNodes.rbegin();
-       itr != cache.mBodyNodes.rend();
-       ++itr)
-  {
-    (*itr)->aggregateExternalForces(cache.mFext);
-  }
-
-  // TODO(JS): Not implemented yet
-  //  for (std::vector<SoftBodyNode*>::iterator it = mSoftBodyNodes.begin();
-  //       it != mSoftBodyNodes.end(); ++it)
-  //  {
-  //    s_t kv = (*it)->getVertexSpringStiffness();
-  //    s_t ke = (*it)->getEdgeSpringStiffness();
-
-  //    for (int i = 0; i < (*it)->getNumPointMasses(); ++i)
-  //    {
-  //      PointMass* pm = (*it)->getPointMass(i);
-  //      int nN = pm->getNumConnectedPointMasses();
-
-  //      // Vertex restoring force
-  //      Eigen::Vector3s Fext = -(kv + nN * ke) * pm->getPositions()
-  //                             - (mTimeStep * (kv + nN*ke)) *
-  //                             pm->getVelocities();
-
-  //      // Edge restoring force
-  //      for (int j = 0; j < nN; ++j)
-  //      {
-  //        Fext += ke * (pm->getConnectedPointMass(j)->getPositions()
-  //                      + mTimeStep
-  //                        * pm->getConnectedPointMass(j)->getVelocities());
-  //      }
-
-  //      // Assign
-  //      int iStart = pm->getIndexInSkeleton(0);
-  //      mFext.segment<3>(iStart) = Fext;
-  //    }
-  //  }
-
-  cache.mDirty.mExternalForces = false;
-}
-
-//==============================================================================
-void Skeleton::updateExternalForces() const
-{
-  std::size_t dof = mSkelCache.mDofs.size();
-  assert(static_cast<std::size_t>(mSkelCache.mFext.size()) == dof);
-  if (dof == 0)
-  {
-    mSkelCache.mDirty.mExternalForces = false;
-    return;
-  }
-
-  mSkelCache.mFext.setZero();
-
-  for (std::size_t tree = 0; tree < mTreeCache.size(); ++tree)
-  {
-    const Eigen::VectorXs& treeFext = getExternalForces(tree);
-    const std::vector<DegreeOfFreedom*>& treeDofs = mTreeCache[tree].mDofs;
-    std::size_t nTreeDofs = treeDofs.size();
-    for (std::size_t i = 0; i < nTreeDofs; ++i)
-    {
-      std::size_t k = treeDofs[i]->getIndexInSkeleton();
-      mSkelCache.mFext[k] = treeFext[i];
-    }
-  }
-
-  mSkelCache.mDirty.mExternalForces = false;
-}
-
-//==============================================================================
-const Eigen::VectorXs& Skeleton::computeConstraintForces(DataCache& cache) const
-{
-  const std::size_t dof = cache.mDofs.size();
-  assert(static_cast<std::size_t>(cache.mFc.size()) == dof);
-
-  // Body constraint impulses
-  for (std::vector<BodyNode*>::reverse_iterator it = cache.mBodyNodes.rbegin();
-       it != cache.mBodyNodes.rend();
-       ++it)
-  {
-    (*it)->aggregateSpatialToGeneralized(
-        cache.mFc, (*it)->getConstraintImpulse());
-  }
-
-  // Joint constraint impulses
-  for (std::size_t i = 0; i < dof; ++i)
-    cache.mFc[i] += cache.mDofs[i]->getConstraintImpulse();
-
-  // Get force by dividing the impulse by the time step
-  cache.mFc = cache.mFc / mAspectProperties.mTimeStep;
-
-  return cache.mFc;
-}
-
-//==============================================================================
-static void computeSupportPolygon(
-    const Skeleton* skel,
-    math::SupportPolygon& polygon,
-    math::SupportGeometry& geometry,
-    std::vector<std::size_t>& ee_indices,
-    Eigen::Vector3s& axis1,
-    Eigen::Vector3s& axis2,
-    Eigen::Vector2s& centroid,
-    std::size_t treeIndex)
-{
-  polygon.clear();
-  geometry.clear();
-  ee_indices.clear();
-
-  const Eigen::Vector3s& up = -skel->getGravity();
-  if (up.norm() == 0.0)
-  {
-    dtwarn << "[computeSupportPolygon] Requesting support polygon of a "
-           << "Skeleton with no gravity. The result will only be an empty "
-           << "set!\n";
-    axis1.setZero();
-    axis2.setZero();
-    centroid = Eigen::Vector2s::Constant(std::nan(""));
-    return;
-  }
-
-  std::vector<std::size_t> originalEE_map;
-  originalEE_map.reserve(skel->getNumEndEffectors());
-  for (std::size_t i = 0; i < skel->getNumEndEffectors(); ++i)
-  {
-    const EndEffector* ee = skel->getEndEffector(i);
-    if (ee->getSupport() && ee->getSupport()->isActive()
-        && (INVALID_INDEX == treeIndex || ee->getTreeIndex() == treeIndex))
-    {
-      const math::SupportGeometry& eeGeom = ee->getSupport()->getGeometry();
-      for (const Eigen::Vector3s& v : eeGeom)
-      {
-        geometry.push_back(ee->getWorldTransform() * v);
-        originalEE_map.push_back(ee->getIndexInSkeleton());
-      }
-    }
-  }
-
-  axis1 = (up - Eigen::Vector3s::UnitX()).norm() > 1e-6
-              ? Eigen::Vector3s::UnitX()
-              : Eigen::Vector3s::UnitY();
-
-  axis1 = axis1 - up.dot(axis1) * up / up.dot(up);
-  axis1.normalize();
-
-  axis2 = up.normalized().cross(axis1);
-
-  std::vector<std::size_t> vertex_indices;
-  polygon = math::computeSupportPolgyon(vertex_indices, geometry, axis1, axis2);
-
-  ee_indices.reserve(vertex_indices.size());
-  for (std::size_t i = 0; i < vertex_indices.size(); ++i)
-    ee_indices[i] = originalEE_map[vertex_indices[i]];
-
-  if (polygon.size() > 0)
-    centroid = math::computeCentroidOfHull(polygon);
-  else
-    centroid = Eigen::Vector2s::Constant(std::nan(""));
-}
-
-//==============================================================================
-const math::SupportPolygon& Skeleton::getSupportPolygon() const
-{
-  math::SupportPolygon& polygon = mSkelCache.mSupportPolygon;
-
-  if (!mSkelCache.mDirty.mSupport)
-    return polygon;
-
-  computeSupportPolygon(
-      this,
-      polygon,
-      mSkelCache.mSupportGeometry,
-      mSkelCache.mSupportIndices,
-      mSkelCache.mSupportAxes.first,
-      mSkelCache.mSupportAxes.second,
-      mSkelCache.mSupportCentroid,
-      INVALID_INDEX);
-
-  mSkelCache.mDirty.mSupport = false;
-  ++mSkelCache.mDirty.mSupportVersion;
-  return polygon;
-}
-
-//==============================================================================
-const math::SupportPolygon& Skeleton::getSupportPolygon(
-    std::size_t _treeIdx) const
-{
-  math::SupportPolygon& polygon = mTreeCache[_treeIdx].mSupportPolygon;
-
-  if (!mTreeCache[_treeIdx].mDirty.mSupport)
-    return polygon;
-
-  computeSupportPolygon(
-      this,
-      polygon,
-      mTreeCache[_treeIdx].mSupportGeometry,
-      mTreeCache[_treeIdx].mSupportIndices,
-      mTreeCache[_treeIdx].mSupportAxes.first,
-      mTreeCache[_treeIdx].mSupportAxes.second,
-      mTreeCache[_treeIdx].mSupportCentroid,
-      _treeIdx);
-
-  mTreeCache[_treeIdx].mDirty.mSupport = false;
-  ++mTreeCache[_treeIdx].mDirty.mSupportVersion;
-  return polygon;
-}
-
-//==============================================================================
-const std::vector<std::size_t>& Skeleton::getSupportIndices() const
-{
-  getSupportPolygon();
-  return mSkelCache.mSupportIndices;
-}
-
-//==============================================================================
-const std::vector<std::size_t>& Skeleton::getSupportIndices(
-    std::size_t _treeIdx) const
-{
-  getSupportPolygon(_treeIdx);
-  return mTreeCache[_treeIdx].mSupportIndices;
-}
-
-//==============================================================================
-const std::pair<Eigen::Vector3s, Eigen::Vector3s>& Skeleton::getSupportAxes()
-    const
-{
-  getSupportPolygon();
-  return mSkelCache.mSupportAxes;
-}
-
-//==============================================================================
-const std::pair<Eigen::Vector3s, Eigen::Vector3s>& Skeleton::getSupportAxes(
-    std::size_t _treeIdx) const
-{
-  getSupportPolygon(_treeIdx);
-  return mTreeCache[_treeIdx].mSupportAxes;
-}
-
-//==============================================================================
-const Eigen::Vector2s& Skeleton::getSupportCentroid() const
-{
-  getSupportPolygon();
-  return mSkelCache.mSupportCentroid;
-}
-
-//==============================================================================
-const Eigen::Vector2s& Skeleton::getSupportCentroid(std::size_t _treeIdx) const
-{
-  getSupportPolygon(_treeIdx);
-  return mTreeCache[_treeIdx].mSupportCentroid;
-}
-
-//==============================================================================
-std::size_t Skeleton::getSupportVersion() const
-{
-  if (mSkelCache.mDirty.mSupport)
-    return mSkelCache.mDirty.mSupportVersion + 1;
-
-  return mSkelCache.mDirty.mSupportVersion;
-}
-
-//==============================================================================
-std::size_t Skeleton::getSupportVersion(std::size_t _treeIdx) const
-{
-  if (mTreeCache[_treeIdx].mDirty.mSupport)
-    return mTreeCache[_treeIdx].mDirty.mSupportVersion + 1;
-
-  return mTreeCache[_treeIdx].mDirty.mSupportVersion;
-}
-
-//==============================================================================
-void Skeleton::computeForwardKinematics(
-    bool _updateTransforms, bool _updateVels, bool _updateAccs)
-{
-  if (_updateTransforms)
-  {
-    for (std::vector<BodyNode*>::iterator it = mSkelCache.mBodyNodes.begin();
-         it != mSkelCache.mBodyNodes.end();
-         ++it)
-    {
-      (*it)->updateTransform();
-    }
-  }
-
-  if (_updateVels)
-  {
-    for (std::vector<BodyNode*>::iterator it = mSkelCache.mBodyNodes.begin();
-         it != mSkelCache.mBodyNodes.end();
-         ++it)
-    {
-      (*it)->updateVelocity();
-      (*it)->updatePartialAcceleration();
-    }
-  }
-
-  if (_updateAccs)
-  {
-    for (std::vector<BodyNode*>::iterator it = mSkelCache.mBodyNodes.begin();
-         it != mSkelCache.mBodyNodes.end();
-         ++it)
-    {
-      (*it)->updateAccelerationID();
-    }
-  }
-}
-
-//==============================================================================
-void Skeleton::computeForwardDynamics()
-{
-  // Note: Articulated Inertias will be updated automatically when
-  // getArtInertiaImplicit() is called in BodyNode::updateBiasForce()
-
-  for (auto it = mSkelCache.mBodyNodes.rbegin();
-       it != mSkelCache.mBodyNodes.rend();
-       ++it)
-    (*it)->updateBiasForce(
-        mAspectProperties.mGravity, mAspectProperties.mTimeStep);
-
-  // Forward recursion
-  for (auto& bodyNode : mSkelCache.mBodyNodes)
-  {
-    bodyNode->updateAccelerationFD();
-    bodyNode->updateTransmittedForceFD();
-    bodyNode->updateJointForceFD(mAspectProperties.mTimeStep, true, true);
-  }
-}
-
-//==============================================================================
-void Skeleton::computeInverseDynamics(
-    bool _withExternalForces, bool _withDampingForces, bool _withSpringForces)
-{
-  // Skip immobile or 0-dof skeleton
-  if (getNumDofs() == 0)
-    return;
-
-  // Backward recursion
-  for (auto it = mSkelCache.mBodyNodes.rbegin();
-       it != mSkelCache.mBodyNodes.rend();
-       ++it)
-  {
-    (*it)->updateTransmittedForceID(
-        mAspectProperties.mGravity, _withExternalForces);
-    (*it)->updateJointForceID(
-        mAspectProperties.mTimeStep, _withDampingForces, _withSpringForces);
-  }
-}
-
-//==============================================================================
-void Skeleton::clearExternalForces()
-{
-  for (auto& bodyNode : mSkelCache.mBodyNodes)
-    bodyNode->clearExternalForces();
-}
-
-//==============================================================================
-void Skeleton::clearInternalForces()
-{
-  for (auto& bodyNode : mSkelCache.mBodyNodes)
-    bodyNode->clearInternalForces();
-}
-
-//==============================================================================
-void Skeleton::notifyArticulatedInertiaUpdate(std::size_t _treeIdx)
-{
-  dirtyArticulatedInertia(_treeIdx);
-}
-
-//==============================================================================
-void Skeleton::dirtyArticulatedInertia(std::size_t _treeIdx)
-{
-  SET_FLAG(_treeIdx, mArticulatedInertia);
-  SET_FLAG(_treeIdx, mMassMatrix);
-  SET_FLAG(_treeIdx, mAugMassMatrix);
-  SET_FLAG(_treeIdx, mInvMassMatrix);
-  SET_FLAG(_treeIdx, mInvAugMassMatrix);
-  SET_FLAG(_treeIdx, mCoriolisForces);
-  SET_FLAG(_treeIdx, mGravityForces);
-  SET_FLAG(_treeIdx, mCoriolisAndGravityForces);
-}
-
-//==============================================================================
-void Skeleton::notifySupportUpdate(std::size_t _treeIdx)
-{
-  dirtySupportPolygon(_treeIdx);
-}
-
-//==============================================================================
-void Skeleton::dirtySupportPolygon(std::size_t _treeIdx)
-{
-  SET_FLAG(_treeIdx, mSupport);
-}
-
-//==============================================================================
-void Skeleton::clearConstraintImpulses()
-{
-  for (auto& bodyNode : mSkelCache.mBodyNodes)
-    bodyNode->clearConstraintImpulse();
-}
-
-//==============================================================================
-void Skeleton::updateBiasImpulse(BodyNode* _bodyNode)
-{
-  if (nullptr == _bodyNode)
-  {
-    dterr << "[Skeleton::updateBiasImpulse] Passed in a nullptr!\n";
-    assert(false);
-    return;
-  }
-
-  assert(getNumDofs() > 0);
-
-  // This skeleton should contain _bodyNode
-  assert(_bodyNode->getSkeleton().get() == this);
-
-#ifndef NDEBUG
-  // All the constraint impulse should be zero
-  for (std::size_t i = 0; i < mSkelCache.mBodyNodes.size(); ++i)
-    assert(
-        mSkelCache.mBodyNodes[i]->mConstraintImpulse
-        == Eigen::Vector6s::Zero());
-#endif
-
-  // Prepare cache data
-  BodyNode* it = _bodyNode;
-  while (it != nullptr)
-  {
-    it->updateBiasImpulse();
-    it = it->getParentBodyNode();
-  }
-}
-
-//==============================================================================
-void Skeleton::updateBiasImpulse(
-    BodyNode* _bodyNode, const Eigen::Vector6s& _imp)
-{
-  if (nullptr == _bodyNode)
-  {
-    dterr << "[Skeleton::updateBiasImpulse] Passed in a nullptr!\n";
-    assert(false);
-    return;
-  }
-
-  assert(getNumDofs() > 0);
-
-  // This skeleton should contain _bodyNode
-  assert(_bodyNode->getSkeleton().get() == this);
-
-#ifndef NDEBUG
-  // All the constraint impulse should be zero
-  for (std::size_t i = 0; i < mSkelCache.mBodyNodes.size(); ++i)
-    assert(
-        mSkelCache.mBodyNodes[i]->mConstraintImpulse
-        == Eigen::Vector6s::Zero());
-#endif
-
-  // Set impulse of _bodyNode
-  _bodyNode->mConstraintImpulse = _imp;
-
-  // Prepare cache data
-  BodyNode* it = _bodyNode;
-  while (it != nullptr)
-  {
-    it->updateBiasImpulse();
-    it = it->getParentBodyNode();
-  }
-
-  _bodyNode->mConstraintImpulse.setZero();
-}
-
-//==============================================================================
-void Skeleton::updateBiasImpulse(
-    BodyNode* _bodyNode1,
-    const Eigen::Vector6s& _imp1,
-    BodyNode* _bodyNode2,
-    const Eigen::Vector6s& _imp2)
-{
-  // Assertions
-  if (nullptr == _bodyNode1)
-  {
-    dterr << "[Skeleton::updateBiasImpulse] Passed in nullptr for BodyNode1!\n";
-    assert(false);
-    return;
-  }
-
-  if (nullptr == _bodyNode2)
-  {
-    dterr << "[Skeleton::updateBiasImpulse] Passed in nullptr for BodyNode2!\n";
-    assert(false);
-    return;
-  }
-
-  assert(getNumDofs() > 0);
-
-  // This skeleton should contain _bodyNode
-  assert(_bodyNode1->getSkeleton().get() == this);
-  assert(_bodyNode2->getSkeleton().get() == this);
-
-#ifndef NDEBUG
-  // All the constraint impulse should be zero
-  for (std::size_t i = 0; i < mSkelCache.mBodyNodes.size(); ++i)
-    assert(
-        mSkelCache.mBodyNodes[i]->mConstraintImpulse
-        == Eigen::Vector6s::Zero());
-#endif
-
-  // Set impulse to _bodyNode
-  _bodyNode1->mConstraintImpulse = _imp1;
-  _bodyNode2->mConstraintImpulse = _imp2;
-
-  // Find which body is placed later in the list of body nodes in this skeleton
-  std::size_t index1 = _bodyNode1->getIndexInSkeleton();
-  std::size_t index2 = _bodyNode2->getIndexInSkeleton();
-
-  std::size_t index = std::max(index1, index2);
-
-  // Prepare cache data
-  for (int i = index; 0 <= i; --i)
-    mSkelCache.mBodyNodes[i]->updateBiasImpulse();
-
-  _bodyNode1->mConstraintImpulse.setZero();
-  _bodyNode2->mConstraintImpulse.setZero();
-}
-
-//==============================================================================
-void Skeleton::updateBiasImpulse(
-    SoftBodyNode* _softBodyNode,
-    PointMass* _pointMass,
-    const Eigen::Vector3s& _imp)
-{
-  // Assertions
-  assert(_softBodyNode != nullptr);
-  assert(getNumDofs() > 0);
-
-  // This skeleton should contain _bodyNode
-  assert(
-      std::find(mSoftBodyNodes.begin(), mSoftBodyNodes.end(), _softBodyNode)
-      != mSoftBodyNodes.end());
-
-#ifndef NDEBUG
-  // All the constraint impulse should be zero
-  for (std::size_t i = 0; i < mSkelCache.mBodyNodes.size(); ++i)
-    assert(
-        mSkelCache.mBodyNodes[i]->mConstraintImpulse
-        == Eigen::Vector6s::Zero());
-#endif
-
-  // Set impulse to _bodyNode
-  Eigen::Vector3s oldConstraintImpulse = _pointMass->getConstraintImpulses();
-  _pointMass->setConstraintImpulse(_imp, true);
-
-  // Prepare cache data
-  BodyNode* it = _softBodyNode;
-  while (it != nullptr)
-  {
-    it->updateBiasImpulse();
-    it = it->getParentBodyNode();
-  }
-
-  // TODO(JS): Do we need to backup and restore the original value?
-  _pointMass->setConstraintImpulse(oldConstraintImpulse);
-}
-
-//==============================================================================
-void Skeleton::updateVelocityChange()
-{
-  for (auto& bodyNode : mSkelCache.mBodyNodes)
-    bodyNode->updateVelocityChangeFD();
-}
-
-//==============================================================================
-void Skeleton::setImpulseApplied(bool _val)
-{
-  mIsImpulseApplied = _val;
-}
-
-//==============================================================================
-bool Skeleton::isImpulseApplied() const
-{
-  return mIsImpulseApplied;
-}
-
-//==============================================================================
-void Skeleton::computeImpulseForwardDynamics()
-{
-  // Skip immobile or 0-dof skeleton
-  if (!isMobile() || getNumDofs() == 0)
-    return;
-
-  // Note: we do not need to update articulated inertias here, because they will
-  // be updated when BodyNode::updateBiasImpulse() calls
-  // BodyNode::getArticulatedInertia()
-
-  // Backward recursion
-  for (auto it = mSkelCache.mBodyNodes.rbegin();
-       it != mSkelCache.mBodyNodes.rend();
-       ++it)
-    (*it)->updateBiasImpulse();
-
-  // Forward recursion
-  for (auto& bodyNode : mSkelCache.mBodyNodes)
-  {
-    bodyNode->updateVelocityChangeFD();
-    bodyNode->updateTransmittedImpulse();
-    bodyNode->updateJointImpulseFD();
-    bodyNode->updateConstrainedTerms(mAspectProperties.mTimeStep);
-  }
-}
-
-//==============================================================================
-s_t Skeleton::computeKineticEnergy() const
-{
-  s_t KE = 0.0;
-
-  for (auto* bodyNode : mSkelCache.mBodyNodes)
-    KE += bodyNode->computeKineticEnergy();
-
-  assert(KE >= 0.0 && "Kinetic energy should be positive value.");
-  return KE;
-}
-
-//==============================================================================
-s_t Skeleton::computePotentialEnergy() const
-{
-  s_t PE = 0.0;
-
-  for (auto* bodyNode : mSkelCache.mBodyNodes)
-  {
-    PE += bodyNode->computePotentialEnergy(mAspectProperties.mGravity);
-    PE += bodyNode->getParentJoint()->computePotentialEnergy();
-  }
-
-  return PE;
-}
-
-//==============================================================================
-void Skeleton::clearCollidingBodies()
-{
-  for (auto i = 0u; i < getNumBodyNodes(); ++i)
-  {
-    auto bodyNode = getBodyNode(i);
-    DART_SUPPRESS_DEPRECATED_BEGIN
-    bodyNode->setColliding(false);
-    DART_SUPPRESS_DEPRECATED_END
-
-    auto softBodyNode = bodyNode->asSoftBodyNode();
-    if (softBodyNode)
-    {
-      auto& pointMasses = softBodyNode->getPointMasses();
-
-      for (auto pointMass : pointMasses)
-        pointMass->setColliding(false);
-    }
-  }
-}
-
-//==============================================================================
-Eigen::Vector3s Skeleton::getCOM(const Frame* _withRespectTo) const
-{
-  Eigen::Vector3s com = Eigen::Vector3s::Zero();
-
-  const std::size_t numBodies = getNumBodyNodes();
-  for (std::size_t i = 0; i < numBodies; ++i)
-  {
-    const BodyNode* bodyNode = getBodyNode(i);
-    com += bodyNode->getMass() * bodyNode->getCOM(_withRespectTo);
-  }
-
-  assert(mTotalMass != 0.0);
-  return com / mTotalMass;
-}
-
-//==============================================================================
-// Templated function for computing different kinds of COM properties, like
-// velocities and accelerations
-template <
-    typename PropertyType,
-    PropertyType (BodyNode::*getPropertyFn)(const Frame*, const Frame*) const>
-PropertyType getCOMPropertyTemplate(
-    const Skeleton* _skel,
-    const Frame* _relativeTo,
-    const Frame* _inCoordinatesOf)
-{
-  PropertyType result(PropertyType::Zero());
-
-  const std::size_t numBodies = _skel->getNumBodyNodes();
-  for (std::size_t i = 0; i < numBodies; ++i)
-  {
-    const BodyNode* bodyNode = _skel->getBodyNode(i);
-    result += bodyNode->getMass()
-              * (bodyNode->*getPropertyFn)(_relativeTo, _inCoordinatesOf);
-  }
-
-  assert(_skel->getMass() != 0.0);
-  return result / _skel->getMass();
-}
-
-//==============================================================================
-Eigen::Vector6s Skeleton::getCOMSpatialVelocity(
-    const Frame* _relativeTo, const Frame* _inCoordinatesOf) const
-{
-  return getCOMPropertyTemplate<
-      Eigen::Vector6s,
-      &BodyNode::getCOMSpatialVelocity>(this, _relativeTo, _inCoordinatesOf);
-}
-
-//==============================================================================
-Eigen::Vector3s Skeleton::getCOMLinearVelocity(
-    const Frame* _relativeTo, const Frame* _inCoordinatesOf) const
-{
-  return getCOMPropertyTemplate<
-      Eigen::Vector3s,
-      &BodyNode::getCOMLinearVelocity>(this, _relativeTo, _inCoordinatesOf);
-}
-
-//==============================================================================
-Eigen::Vector6s Skeleton::getCOMSpatialAcceleration(
-    const Frame* _relativeTo, const Frame* _inCoordinatesOf) const
-{
-  return getCOMPropertyTemplate<
-      Eigen::Vector6s,
-      &BodyNode::getCOMSpatialAcceleration>(
-      this, _relativeTo, _inCoordinatesOf);
-}
-
-//==============================================================================
-Eigen::Vector3s Skeleton::getCOMLinearAcceleration(
-    const Frame* _relativeTo, const Frame* _inCoordinatesOf) const
-{
-  return getCOMPropertyTemplate<
-      Eigen::Vector3s,
-      &BodyNode::getCOMLinearAcceleration>(this, _relativeTo, _inCoordinatesOf);
-}
-
-//==============================================================================
-// Templated function for computing different kinds of COM Jacobians and their
-// derivatives
-template <
-    typename JacType, // JacType is the type of Jacobian we're computing
-    JacType (TemplatedJacobianNode<BodyNode>::*getJacFn)(
-        const Eigen::Vector3s&, const Frame*) const>
-JacType getCOMJacobianTemplate(
-    const Skeleton* _skel, const Frame* _inCoordinatesOf)
-{
-  // Initialize the Jacobian to zero
-  JacType J = JacType::Zero(JacType::RowsAtCompileTime, _skel->getNumDofs());
-
-  // Iterate through each of the Skeleton's BodyNodes
-  const std::size_t numBodies = _skel->getNumBodyNodes();
-  for (std::size_t i = 0; i < numBodies; ++i)
-  {
-    const BodyNode* bn = _skel->getBodyNode(i);
-
-    // (bn->*getJacFn) is a function pointer to the function that gives us the
-    // kind of Jacobian we want from the BodyNodes. Calling it will give us the
-    // relevant Jacobian for this BodyNode
-    JacType bnJ
-        = bn->getMass() * (bn->*getJacFn)(bn->getLocalCOM(), _inCoordinatesOf);
-
-    // For each column in the Jacobian of this BodyNode, we add it to the
-    // appropriate column of the overall BodyNode
-    for (std::size_t j = 0, end = bn->getNumDependentGenCoords(); j < end; ++j)
-    {
-      std::size_t idx = bn->getDependentGenCoordIndex(j);
-      J.col(idx) += bnJ.col(j);
-    }
-  }
-
-  assert(_skel->getMass() != 0.0);
-  return J / _skel->getMass();
-}
-
-//==============================================================================
-math::Jacobian Skeleton::getCOMJacobian(const Frame* _inCoordinatesOf) const
-{
-  return getCOMJacobianTemplate<
-      math::Jacobian,
-      &TemplatedJacobianNode<BodyNode>::getJacobian>(this, _inCoordinatesOf);
-}
-
-//==============================================================================
-math::Jacobian Skeleton::getCOMPositionJacobian() const
-{
-  math::Jacobian J = math::Jacobian::Zero(6, getNumDofs());
-  s_t totalMass = 0.0;
-  for (const BodyNode* node : getBodyNodes())
-  {
-    totalMass += node->getMass();
-    J += getWorldPositionJacobian(node) * node->getMass();
-  }
-  J /= totalMass;
-  return J;
-}
-
-//==============================================================================
-math::LinearJacobian Skeleton::getCOMLinearJacobian(
-    const Frame* _inCoordinatesOf) const
-{
-  return getCOMJacobianTemplate<
-      math::LinearJacobian,
-      &TemplatedJacobianNode<BodyNode>::getLinearJacobian>(
-      this, _inCoordinatesOf);
-}
-
-//==============================================================================
-math::Jacobian Skeleton::getCOMJacobianSpatialDeriv(
-    const Frame* _inCoordinatesOf) const
-{
-  return getCOMJacobianTemplate<
-      math::Jacobian,
-      &TemplatedJacobianNode<BodyNode>::getJacobianSpatialDeriv>(
-      this, _inCoordinatesOf);
-}
-
-//==============================================================================
-math::LinearJacobian Skeleton::getCOMLinearJacobianDeriv(
-    const Frame* _inCoordinatesOf) const
-{
-  return getCOMJacobianTemplate<
-      math::LinearJacobian,
-      &TemplatedJacobianNode<BodyNode>::getLinearJacobianDeriv>(
-      this, _inCoordinatesOf);
-}
-
-//==============================================================================
-Skeleton::DirtyFlags::DirtyFlags()
-  : mArticulatedInertia(true),
-    mMassMatrix(true),
-    mAugMassMatrix(true),
-    mInvMassMatrix(true),
-    mInvAugMassMatrix(true),
-    mGravityForces(true),
-    mCoriolisForces(true),
-    mCoriolisAndGravityForces(true),
-    mExternalForces(true),
-    mDampingForces(true),
-    mSupport(true),
-    mParentMap(true),
-    mSupportVersion(0)
-{
-  // Do nothing
-}
-
-} // namespace dynamics
-} // namespace dart
+/*
+ * Copyright (c) 2011-2019, The DART development contributors
+ * All rights reserved.
+ *
+ * The list of contributors can be found at:
+ *   https://github.com/dartsim/dart/blob/master/LICENSE
+ *
+ * This file is provided under the following "BSD-style" License:
+ *   Redistribution and use in source and binary forms, with or
+ *   without modification, are permitted provided that the following
+ *   conditions are met:
+ *   * Redistributions of source code must retain the above copyright
+ *     notice, this list of conditions and the following disclaimer.
+ *   * Redistributions in binary form must reproduce the above
+ *     copyright notice, this list of conditions and the following
+ *     disclaimer in the documentation and/or other materials provided
+ *     with the distribution.
+ *   THIS SOFTWARE IS PROVIDED BY THE COPYRIGHT HOLDERS AND
+ *   CONTRIBUTORS "AS IS" AND ANY EXPRESS OR IMPLIED WARRANTIES,
+ *   INCLUDING, BUT NOT LIMITED TO, THE IMPLIED WARRANTIES OF
+ *   MERCHANTABILITY AND FITNESS FOR A PARTICULAR PURPOSE ARE
+ *   DISCLAIMED. IN NO EVENT SHALL THE COPYRIGHT HOLDER OR
+ *   CONTRIBUTORS BE LIABLE FOR ANY DIRECT, INDIRECT, INCIDENTAL,
+ *   SPECIAL, EXEMPLARY, OR CONSEQUENTIAL DAMAGES (INCLUDING, BUT NOT
+ *   LIMITED TO, PROCUREMENT OF SUBSTITUTE GOODS OR SERVICES; LOSS OF
+ *   USE, DATA, OR PROFITS; OR BUSINESS INTERRUPTION) HOWEVER CAUSED
+ *   AND ON ANY THEORY OF LIABILITY, WHETHER IN CONTRACT, STRICT
+ *   LIABILITY, OR TORT (INCLUDING NEGLIGENCE OR OTHERWISE) ARISING IN
+ *   ANY WAY OUT OF THE USE OF THIS SOFTWARE, EVEN IF ADVISED OF THE
+ *   POSSIBILITY OF SUCH DAMAGE.
+ */
+
+#include "dart/dynamics/Skeleton.hpp"
+
+#include <algorithm>
+#include <array>
+#include <queue>
+#include <string>
+#include <vector>
+
+#include "dart/common/Console.hpp"
+#include "dart/common/Deprecated.hpp"
+#include "dart/common/StlHelpers.hpp"
+#include "dart/dynamics/BallJoint.hpp"
+#include "dart/dynamics/BodyNode.hpp"
+#include "dart/dynamics/CustomJoint.hpp"
+#include "dart/dynamics/DegreeOfFreedom.hpp"
+#include "dart/dynamics/EndEffector.hpp"
+#include "dart/dynamics/EulerFreeJoint.hpp"
+#include "dart/dynamics/FreeJoint.hpp"
+#include "dart/dynamics/Joint.hpp"
+#include "dart/dynamics/Marker.hpp"
+#include "dart/dynamics/MeshShape.hpp"
+#include "dart/dynamics/PointMass.hpp"
+#include "dart/dynamics/ShapeNode.hpp"
+#include "dart/dynamics/SoftBodyNode.hpp"
+#include "dart/math/FiniteDifference.hpp"
+#include "dart/math/Geometry.hpp"
+#include "dart/math/Helpers.hpp"
+#include "dart/math/IKSolver.hpp"
+#include "dart/math/MathTypes.hpp"
+#include "dart/neural/ConstrainedGroupGradientMatrices.hpp"
+
+#define SET_ALL_FLAGS(X)                                                       \
+  for (auto& cache : mTreeCache)                                               \
+    cache.mDirty.X = true;                                                     \
+  mSkelCache.mDirty.X = true;
+
+#define SET_FLAG(Y, X)                                                         \
+  mTreeCache[Y].mDirty.X = true;                                               \
+  mSkelCache.mDirty.X = true;
+
+#define ON_ALL_TREES(X)                                                        \
+  for (std::size_t i = 0; i < mTreeCache.size(); ++i)                          \
+    X(i);
+
+#define CHECK_CONFIG_VECTOR_SIZE(V)                                            \
+  if (V.size() > 0)                                                            \
+  {                                                                            \
+    if (nonzero_size != INVALID_INDEX                                          \
+        && V.size() != static_cast<int>(nonzero_size))                         \
+    {                                                                          \
+      dterr << "[Skeleton::Configuration] Mismatch in size of vector [" << #V  \
+            << "] (expected " << nonzero_size << " | found " << V.size()       \
+            << "\n";                                                           \
+      assert(false);                                                           \
+    }                                                                          \
+    else if (nonzero_size == INVALID_INDEX)                                    \
+      nonzero_size = V.size();                                                 \
+  }
+
+namespace dart {
+namespace dynamics {
+
+namespace detail {
+
+//==============================================================================
+/// Templated function for passing each entry in a std::vector<Data> into each
+/// member of an array of Objects belonging to some Owner class.
+///
+/// The ObjectBase argument should be the base class of Object in which the
+/// setData function is defined. In many cases, ObjectBase may be the same as
+/// Object, but it is not always.
+//
+// TODO(MXG): Consider putting this in an accessible header if it might be
+// useful in other places.
+template <
+    class Owner,
+    class Object,
+    class ObjectBase,
+    class Data,
+    std::size_t (Owner::*getNumObjects)() const,
+    Object* (Owner::*getObject)(std::size_t),
+    void (ObjectBase::*setData)(const Data&)>
+void setAllMemberObjectData(Owner* owner, const std::vector<Data>& data)
+{
+  if (!owner)
+  {
+    dterr << "[setAllMemberObjectData] Attempting to set ["
+          << typeid(Data).name() << "] of every [" << typeid(Object).name()
+          << "] in a nullptr [" << typeid(Owner).name() << "]. Please report "
+          << "this as a bug!\n";
+    assert(false);
+    return;
+  }
+
+  std::size_t numObjects = (owner->*getNumObjects)();
+
+  if (data.size() != numObjects)
+  {
+    dtwarn << "[setAllMemberObjectData] Mismatch between the number of ["
+           << typeid(Object).name() << "] member objects (" << numObjects
+           << ") in the [" << typeid(Owner).name() << "] named ["
+           << owner->getName() << "] (" << owner << ") and the number of ["
+           << typeid(Object).name() << "] which is (" << data.size()
+           << ") while setting [" << typeid(Data).name() << "]\n"
+           << " -- We will set (" << std::min(numObjects, data.size())
+           << ") of them.\n";
+    numObjects = std::min(numObjects, data.size());
+  }
+
+  for (std::size_t i = 0; i < numObjects; ++i)
+    ((owner->*getObject)(i)->*setData)(data[i]);
+}
+
+//==============================================================================
+/// Templated function for aggregating a std::vector<Data> out of each member of
+/// an array of Objects belonging to some Owner class.
+///
+/// The ObjectBase argument should be the base class of Object in which the
+/// getData function is defined. In many cases, ObjectBase may be the same as
+/// Object, but it is not always.
+//
+// TODO(MXG): Consider putting this in an accessible header if it might be
+// useful in other places.
+template <
+    class Owner,
+    class Object,
+    class ObjectBase,
+    class Data,
+    std::size_t (Owner::*getNumObjects)() const,
+    const Object* (Owner::*getObject)(std::size_t) const,
+    Data (ObjectBase::*getData)() const>
+std::vector<Data> getAllMemberObjectData(const Owner* owner)
+{
+  if (!owner)
+  {
+    dterr << "[getAllMemberObjectData] Attempting to get the ["
+          << typeid(Data).name() << "] from every [" << typeid(Object).name()
+          << "] in a nullptr [" << typeid(Owner).name() << "]. Please report "
+          << "this as a bug!\n";
+    assert(false);
+    return std::vector<Data>();
+  }
+
+  const std::size_t numObjects = (owner->*getNumObjects)();
+  std::vector<Data> data;
+  data.reserve(numObjects);
+
+  for (std::size_t i = 0; i < numObjects; ++i)
+    data.push_back(((owner->*getObject)(i)->*getData)());
+
+  return data;
+}
+
+//==============================================================================
+SkeletonAspectProperties::SkeletonAspectProperties(
+    const std::string& _name,
+    bool _isMobile,
+    const Eigen::Vector3s& _gravity,
+    s_t _timeStep,
+    bool _enabledSelfCollisionCheck,
+    bool _enableAdjacentBodyCheck)
+  : mName(_name),
+    mIsMobile(_isMobile),
+    mGravity(_gravity),
+    mTimeStep(_timeStep),
+    mEnabledSelfCollisionCheck(_enabledSelfCollisionCheck),
+    mEnabledAdjacentBodyCheck(_enableAdjacentBodyCheck)
+{
+  // Do nothing
+}
+
+//==============================================================================
+void setAllBodyNodeStates(Skeleton* skel, const BodyNodeStateVector& states)
+{
+  setAllMemberObjectData<
+      Skeleton,
+      BodyNode,
+      common::Composite,
+      common::Composite::State,
+      &Skeleton::getNumBodyNodes,
+      &Skeleton::getBodyNode,
+      &common::Composite::setCompositeState>(skel, states);
+}
+
+//==============================================================================
+BodyNodeStateVector getAllBodyNodeStates(const Skeleton* skel)
+{
+  return getAllMemberObjectData<
+      Skeleton,
+      BodyNode,
+      common::Composite,
+      common::Composite::State,
+      &Skeleton::getNumBodyNodes,
+      &Skeleton::getBodyNode,
+      &common::Composite::getCompositeState>(skel);
+}
+
+//==============================================================================
+void setAllBodyNodeProperties(
+    Skeleton* skel, const BodyNodePropertiesVector& properties)
+{
+  setAllMemberObjectData<
+      Skeleton,
+      BodyNode,
+      common::Composite,
+      common::Composite::Properties,
+      &Skeleton::getNumBodyNodes,
+      &Skeleton::getBodyNode,
+      &common::Composite::setCompositeProperties>(skel, properties);
+}
+
+//==============================================================================
+BodyNodePropertiesVector getAllBodyNodeProperties(const Skeleton* skel)
+{
+  return getAllMemberObjectData<
+      Skeleton,
+      BodyNode,
+      common::Composite,
+      common::Composite::Properties,
+      &Skeleton::getNumBodyNodes,
+      &Skeleton::getBodyNode,
+      &common::Composite::getCompositeProperties>(skel);
+}
+
+//==============================================================================
+void setAllJointStates(Skeleton* skel, const BodyNodeStateVector& states)
+{
+  setAllMemberObjectData<
+      Skeleton,
+      Joint,
+      common::Composite,
+      common::Composite::State,
+      &Skeleton::getNumJoints,
+      &Skeleton::getJoint,
+      &common::Composite::setCompositeState>(skel, states);
+}
+
+//==============================================================================
+BodyNodeStateVector getAllJointStates(const Skeleton* skel)
+{
+  return getAllMemberObjectData<
+      Skeleton,
+      Joint,
+      common::Composite,
+      common::Composite::State,
+      &Skeleton::getNumJoints,
+      &Skeleton::getJoint,
+      &common::Composite::getCompositeState>(skel);
+}
+
+//==============================================================================
+void setAllJointProperties(
+    Skeleton* skel, const BodyNodePropertiesVector& properties)
+{
+  setAllMemberObjectData<
+      Skeleton,
+      Joint,
+      common::Composite,
+      common::Composite::Properties,
+      &Skeleton::getNumJoints,
+      &Skeleton::getJoint,
+      &common::Composite::setCompositeProperties>(skel, properties);
+}
+
+//==============================================================================
+BodyNodePropertiesVector getAllJointProperties(const Skeleton* skel)
+{
+  return getAllMemberObjectData<
+      Skeleton,
+      Joint,
+      common::Composite,
+      common::Composite::Properties,
+      &Skeleton::getNumJoints,
+      &Skeleton::getJoint,
+      &common::Composite::getCompositeProperties>(skel);
+}
+
+} // namespace detail
+
+//==============================================================================
+Skeleton::Configuration::Configuration(
+    const Eigen::VectorXs& positions,
+    const Eigen::VectorXs& velocities,
+    const Eigen::VectorXs& accelerations,
+    const Eigen::VectorXs& forces,
+    const Eigen::VectorXs& commands)
+  : mPositions(positions),
+    mVelocities(velocities),
+    mAccelerations(accelerations),
+    mControlForces(forces),
+    mCommands(commands)
+{
+  std::size_t nonzero_size = INVALID_INDEX;
+
+  CHECK_CONFIG_VECTOR_SIZE(positions);
+  CHECK_CONFIG_VECTOR_SIZE(velocities);
+  CHECK_CONFIG_VECTOR_SIZE(accelerations);
+  CHECK_CONFIG_VECTOR_SIZE(forces);
+  CHECK_CONFIG_VECTOR_SIZE(commands);
+
+  if (nonzero_size != INVALID_INDEX)
+  {
+    for (std::size_t i = 0; i < nonzero_size; ++i)
+      mIndices.push_back(i);
+  }
+}
+
+//==============================================================================
+Skeleton::Configuration::Configuration(
+    const std::vector<std::size_t>& indices,
+    const Eigen::VectorXs& positions,
+    const Eigen::VectorXs& velocities,
+    const Eigen::VectorXs& accelerations,
+    const Eigen::VectorXs& forces,
+    const Eigen::VectorXs& commands)
+  : mIndices(indices),
+    mPositions(positions),
+    mVelocities(velocities),
+    mAccelerations(accelerations),
+    mControlForces(forces),
+    mCommands(commands)
+{
+  std::size_t nonzero_size = indices.size();
+
+  CHECK_CONFIG_VECTOR_SIZE(positions);
+  CHECK_CONFIG_VECTOR_SIZE(velocities);
+  CHECK_CONFIG_VECTOR_SIZE(accelerations);
+  CHECK_CONFIG_VECTOR_SIZE(forces);
+  CHECK_CONFIG_VECTOR_SIZE(commands);
+}
+
+//==============================================================================
+#define RETURN_IF_CONFIG_VECTOR_IS_INEQ(V)                                     \
+  if (V.size() != other.V.size())                                              \
+    return false;                                                              \
+  if (V != other.V)                                                            \
+    return false;
+
+//==============================================================================
+bool Skeleton::Configuration::operator==(const Configuration& other) const
+{
+  if (mIndices != other.mIndices)
+    return false;
+
+  RETURN_IF_CONFIG_VECTOR_IS_INEQ(mPositions);
+  RETURN_IF_CONFIG_VECTOR_IS_INEQ(mVelocities);
+  RETURN_IF_CONFIG_VECTOR_IS_INEQ(mAccelerations);
+  RETURN_IF_CONFIG_VECTOR_IS_INEQ(mControlForces);
+  RETURN_IF_CONFIG_VECTOR_IS_INEQ(mCommands);
+
+  return true;
+}
+
+//==============================================================================
+bool Skeleton::Configuration::operator!=(const Configuration& other) const
+{
+  return !(*this == other);
+}
+
+//==============================================================================
+SkeletonPtr Skeleton::create(const std::string& _name)
+{
+  return create(AspectPropertiesData(_name));
+}
+
+//==============================================================================
+SkeletonPtr Skeleton::create(const AspectPropertiesData& properties)
+{
+  SkeletonPtr skel(new Skeleton(properties));
+  skel->setPtr(skel);
+  return skel;
+}
+
+//==============================================================================
+SkeletonPtr Skeleton::getPtr()
+{
+  return mPtr.lock();
+}
+
+//==============================================================================
+ConstSkeletonPtr Skeleton::getPtr() const
+{
+  return mPtr.lock();
+}
+
+//==============================================================================
+SkeletonPtr Skeleton::getSkeleton()
+{
+  return mPtr.lock();
+}
+
+//==============================================================================
+ConstSkeletonPtr Skeleton::getSkeleton() const
+{
+  return mPtr.lock();
+}
+
+//==============================================================================
+std::mutex& Skeleton::getMutex() const
+{
+  return mMutex;
+}
+
+//==============================================================================
+std::unique_ptr<common::LockableReference> Skeleton::getLockableReference()
+    const
+{
+  return std::make_unique<common::SingleLockableReference<std::mutex>>(
+      mPtr, mMutex);
+}
+
+//==============================================================================
+Skeleton::~Skeleton()
+{
+  for (BodyNode* bn : mSkelCache.mBodyNodes)
+    delete bn;
+}
+
+//==============================================================================
+SkeletonPtr Skeleton::clone() const
+{
+  return cloneSkeleton(getName());
+}
+
+//==============================================================================
+SkeletonPtr Skeleton::clone(const std::string& cloneName) const
+{
+  return cloneSkeleton(cloneName);
+}
+
+//==============================================================================
+SkeletonPtr Skeleton::cloneSkeleton() const
+{
+  return cloneSkeleton(getName());
+}
+
+//==============================================================================
+SkeletonPtr Skeleton::cloneSkeleton(const std::string& cloneName) const
+{
+  SkeletonPtr skelClone = Skeleton::create(cloneName);
+
+  for (std::size_t i = 0; i < getNumBodyNodes(); ++i)
+  {
+    // Create a clone of the parent Joint
+    Joint* joint = getJoint(i)->clone();
+
+    // Identify the original parent BodyNode
+    const BodyNode* originalParent = getBodyNode(i)->getParentBodyNode();
+
+    // Grab the parent BodyNode clone (using its name, which is guaranteed to be
+    // unique), or use nullptr if this is a root BodyNode
+    BodyNode* parentClone
+        = (originalParent == nullptr)
+              ? nullptr
+              : skelClone->getBodyNode(originalParent->getName());
+
+    if ((nullptr != originalParent) && (nullptr == parentClone))
+    {
+      dterr << "[Skeleton::clone] Failed to find a clone of BodyNode named ["
+            << originalParent->getName() << "] which is needed as the parent "
+            << "of the BodyNode named [" << getBodyNode(i)->getName()
+            << "] and should already have been created. Please report this as "
+            << "a bug!\n";
+    }
+
+    BodyNode* newBody = getBodyNode(i)->clone(parentClone, joint, false);
+
+    skelClone->registerBodyNode(newBody);
+  }
+
+  // Clone over the nodes in such a way that their indexing will match up with
+  // the original
+  for (const auto& nodeType : mNodeMap)
+  {
+    for (const auto& node : nodeType.second)
+    {
+      const BodyNode* originalBn = node->getBodyNodePtr();
+      BodyNode* newBn = skelClone->getBodyNode(originalBn->getName());
+      node->cloneNode(newBn)->attach();
+    }
+  }
+
+  skelClone->setProperties(getAspectProperties());
+  skelClone->setName(cloneName);
+  skelClone->setState(getState());
+
+  // Fix mimic joint references
+  for (std::size_t i = 0; i < getNumJoints(); ++i)
+  {
+    Joint* joint = skelClone->getJoint(i);
+    if (joint->getActuatorType() == Joint::MIMIC)
+    {
+      const Joint* mimicJoint
+          = skelClone->getJoint(joint->getMimicJoint()->getName());
+      if (mimicJoint)
+      {
+        joint->setMimicJoint(
+            mimicJoint, joint->getMimicMultiplier(), joint->getMimicOffset());
+      }
+      else
+      {
+        dterr << "[Skeleton::clone] Failed to clone mimic joint successfully: "
+              << "Unable to find the mimic joint ["
+              << joint->getMimicJoint()->getName()
+              << "] in the cloned Skeleton. Please report this as a bug!\n";
+      }
+    }
+  }
+
+  return skelClone;
+}
+
+//==============================================================================
+MetaSkeletonPtr Skeleton::cloneMetaSkeleton(const std::string& cloneName) const
+{
+  return cloneSkeleton(cloneName);
+}
+
+//==============================================================================
+#define SET_CONFIG_VECTOR(V)                                                   \
+  if (configuration.m##V.size() > 0)                                           \
+  {                                                                            \
+    if (static_cast<int>(configuration.mIndices.size())                        \
+        != configuration.m##V.size())                                          \
+    {                                                                          \
+      dterr << "[Skeleton::setConfiguration] Mismatch in size of vector ["     \
+            << #V << "] (expected " << configuration.mIndices.size()           \
+            << " | found " << configuration.m##V.size() << "\n";               \
+      assert(false);                                                           \
+    }                                                                          \
+    else                                                                       \
+      set##V(configuration.mIndices, configuration.m##V);                      \
+  }
+
+//==============================================================================
+void Skeleton::setConfiguration(const Configuration& configuration)
+{
+  SET_CONFIG_VECTOR(Positions);
+  SET_CONFIG_VECTOR(Velocities);
+  SET_CONFIG_VECTOR(Accelerations);
+  SET_CONFIG_VECTOR(ControlForces);
+  SET_CONFIG_VECTOR(Commands);
+}
+
+//==============================================================================
+Skeleton::Configuration Skeleton::getConfiguration(int flags) const
+{
+  std::vector<std::size_t> indices;
+  for (std::size_t i = 0; i < getNumDofs(); ++i)
+    indices.push_back(i);
+
+  return getConfiguration(indices, flags);
+}
+
+//==============================================================================
+Skeleton::Configuration Skeleton::getConfiguration(
+    const std::vector<std::size_t>& indices, int flags) const
+{
+  Configuration config(indices);
+  if (flags == CONFIG_NOTHING)
+    return config;
+
+  if ((flags & CONFIG_POSITIONS) == CONFIG_POSITIONS)
+    config.mPositions = getPositions(indices);
+
+  if ((flags & CONFIG_VELOCITIES) == CONFIG_VELOCITIES)
+    config.mVelocities = getVelocities(indices);
+
+  if ((flags & CONFIG_ACCELERATIONS) == CONFIG_ACCELERATIONS)
+    config.mAccelerations = getAccelerations(indices);
+
+  if ((flags & CONFIG_FORCES) == CONFIG_FORCES)
+    config.mControlForces = getControlForces(indices);
+
+  if ((flags & CONFIG_COMMANDS) == CONFIG_COMMANDS)
+    config.mCommands = getCommands(indices);
+
+  return config;
+}
+
+//==============================================================================
+void Skeleton::setState(const State& state)
+{
+  setCompositeState(state);
+}
+
+//==============================================================================
+Skeleton::State Skeleton::getState() const
+{
+  return getCompositeState();
+}
+
+//==============================================================================
+void Skeleton::setProperties(const Properties& properties)
+{
+  setCompositeProperties(properties);
+}
+
+//==============================================================================
+Skeleton::Properties Skeleton::getProperties() const
+{
+  return getCompositeProperties();
+}
+
+//==============================================================================
+void Skeleton::setProperties(const AspectProperties& properties)
+{
+  setAspectProperties(properties);
+}
+
+//==============================================================================
+void Skeleton::setAspectProperties(const AspectProperties& properties)
+{
+  setName(properties.mName);
+  setMobile(properties.mIsMobile);
+  setGravity(properties.mGravity);
+  setTimeStep(properties.mTimeStep);
+  setSelfCollisionCheck(properties.mEnabledSelfCollisionCheck);
+  setAdjacentBodyCheck(properties.mEnabledAdjacentBodyCheck);
+}
+
+//==============================================================================
+const Skeleton::AspectProperties& Skeleton::getSkeletonProperties() const
+{
+  return mAspectProperties;
+}
+
+//==============================================================================
+const std::string& Skeleton::setName(const std::string& _name)
+{
+  if (_name == mAspectProperties.mName && !_name.empty())
+    return mAspectProperties.mName;
+
+  const std::string oldName = mAspectProperties.mName;
+  mAspectProperties.mName = _name;
+
+  mNameMgrForBodyNodes.setManagerName(
+      "Skeleton::BodyNode | " + mAspectProperties.mName);
+  mNameMgrForSoftBodyNodes.setManagerName(
+      "Skeleton::SoftBodyNode | " + mAspectProperties.mName);
+  mNameMgrForJoints.setManagerName(
+      "Skeleton::Joint | " + mAspectProperties.mName);
+  mNameMgrForDofs.setManagerName(
+      "Skeleton::DegreeOfFreedom | " + mAspectProperties.mName);
+
+  for (auto& mgr : mNodeNameMgrMap)
+    mgr.second.setManagerName(
+        std::string("Skeleton::") + mgr.first.name() + " | "
+        + mAspectProperties.mName);
+
+  ConstMetaSkeletonPtr me = mPtr.lock();
+  mNameChangedSignal.raise(me, oldName, mAspectProperties.mName);
+
+  return mAspectProperties.mName;
+}
+
+//==============================================================================
+const std::string& Skeleton::getName() const
+{
+  return mAspectProperties.mName;
+}
+
+//==============================================================================
+const std::string& Skeleton::addEntryToBodyNodeNameMgr(BodyNode* _newNode)
+{
+  _newNode->BodyNode::mAspectProperties.mName
+      = mNameMgrForBodyNodes.issueNewNameAndAdd(_newNode->getName(), _newNode);
+
+  return _newNode->BodyNode::mAspectProperties.mName;
+}
+
+//==============================================================================
+const std::string& Skeleton::addEntryToJointNameMgr(
+    Joint* _newJoint, bool _updateDofNames)
+{
+  _newJoint->mAspectProperties.mName
+      = mNameMgrForJoints.issueNewNameAndAdd(_newJoint->getName(), _newJoint);
+
+  if (_updateDofNames)
+    _newJoint->updateDegreeOfFreedomNames();
+
+  return _newJoint->mAspectProperties.mName;
+}
+
+//==============================================================================
+void Skeleton::addEntryToSoftBodyNodeNameMgr(SoftBodyNode* _newNode)
+{
+  // Note: This doesn't need the same checks as BodyNode and Joint, because
+  // its name has already been resolved against all the BodyNodes, which
+  // includes all SoftBodyNodes.
+  mNameMgrForSoftBodyNodes.addName(_newNode->getName(), _newNode);
+}
+
+//==============================================================================
+void Skeleton::enableSelfCollision(bool enableAdjacentBodyCheck)
+{
+  enableSelfCollisionCheck();
+  setAdjacentBodyCheck(enableAdjacentBodyCheck);
+}
+
+//==============================================================================
+void Skeleton::disableSelfCollision()
+{
+  disableSelfCollisionCheck();
+  setAdjacentBodyCheck(false);
+}
+
+//==============================================================================
+void Skeleton::setSelfCollisionCheck(bool enable)
+{
+  mAspectProperties.mEnabledSelfCollisionCheck = enable;
+}
+
+//==============================================================================
+bool Skeleton::getSelfCollisionCheck() const
+{
+  return mAspectProperties.mEnabledSelfCollisionCheck;
+}
+
+//==============================================================================
+void Skeleton::enableSelfCollisionCheck()
+{
+  setSelfCollisionCheck(true);
+}
+
+//==============================================================================
+void Skeleton::disableSelfCollisionCheck()
+{
+  setSelfCollisionCheck(false);
+}
+
+//==============================================================================
+bool Skeleton::isEnabledSelfCollisionCheck() const
+{
+  return getSelfCollisionCheck();
+}
+
+//==============================================================================
+void Skeleton::setAdjacentBodyCheck(bool enable)
+{
+  mAspectProperties.mEnabledAdjacentBodyCheck = enable;
+}
+
+//==============================================================================
+bool Skeleton::getAdjacentBodyCheck() const
+{
+  return mAspectProperties.mEnabledAdjacentBodyCheck;
+}
+
+//==============================================================================
+void Skeleton::enableAdjacentBodyCheck()
+{
+  setAdjacentBodyCheck(true);
+}
+
+//==============================================================================
+void Skeleton::disableAdjacentBodyCheck()
+{
+  setAdjacentBodyCheck(false);
+}
+
+//==============================================================================
+bool Skeleton::isEnabledAdjacentBodyCheck() const
+{
+  return getAdjacentBodyCheck();
+}
+
+//==============================================================================
+void Skeleton::setMobile(bool _isMobile)
+{
+  mAspectProperties.mIsMobile = _isMobile;
+}
+
+//==============================================================================
+bool Skeleton::isMobile() const
+{
+  return mAspectProperties.mIsMobile;
+}
+
+//==============================================================================
+void Skeleton::setTimeStep(s_t _timeStep)
+{
+  assert(_timeStep > 0.0);
+  mAspectProperties.mTimeStep = _timeStep;
+
+  for (std::size_t i = 0; i < mTreeCache.size(); ++i)
+    dirtyArticulatedInertia(i);
+}
+
+//==============================================================================
+s_t Skeleton::getTimeStep() const
+{
+  return mAspectProperties.mTimeStep;
+}
+
+//==============================================================================
+void Skeleton::setGravity(const Eigen::Vector3s& _gravity)
+{
+  mAspectProperties.mGravity = _gravity;
+  SET_ALL_FLAGS(mGravityForces);
+  SET_ALL_FLAGS(mCoriolisAndGravityForces);
+  ON_ALL_TREES(dirtySupportPolygon);
+}
+
+//==============================================================================
+const Eigen::Vector3s& Skeleton::getGravity() const
+{
+  return mAspectProperties.mGravity;
+}
+
+//==============================================================================
+std::size_t Skeleton::getNumBodyNodes() const
+{
+  return mSkelCache.mBodyNodes.size();
+}
+
+//==============================================================================
+std::size_t Skeleton::getNumRigidBodyNodes() const
+{
+  return mSkelCache.mBodyNodes.size() - mSoftBodyNodes.size();
+}
+
+//==============================================================================
+std::size_t Skeleton::getNumSoftBodyNodes() const
+{
+  return mSoftBodyNodes.size();
+}
+
+//==============================================================================
+std::size_t Skeleton::getNumTrees() const
+{
+  return mTreeCache.size();
+}
+
+//==============================================================================
+BodyNode* Skeleton::getRootBodyNode(std::size_t _treeIdx)
+{
+  if (mTreeCache.size() > _treeIdx)
+    return mTreeCache[_treeIdx].mBodyNodes[0];
+
+  if (mTreeCache.size() == 0)
+  {
+    dterr << "[Skeleton::getRootBodyNode] Requested a root BodyNode from a "
+          << "Skeleton with no BodyNodes!\n";
+    assert(false);
+  }
+  else
+  {
+    dterr << "[Skeleton::getRootBodyNode] Requested invalid root BodyNode "
+          << "index (" << _treeIdx << ")! Must be less than "
+          << mTreeCache.size() << ".\n";
+    assert(false);
+  }
+
+  return nullptr;
+}
+
+//==============================================================================
+const BodyNode* Skeleton::getRootBodyNode(std::size_t _treeIdx) const
+{
+  return const_cast<Skeleton*>(this)->getRootBodyNode(_treeIdx);
+}
+
+//==============================================================================
+Joint* Skeleton::getRootJoint(std::size_t treeIdx)
+{
+  auto rootBodyNode = getRootBodyNode(treeIdx);
+
+  if (rootBodyNode)
+    return rootBodyNode->getParentJoint();
+
+  return nullptr;
+}
+
+//==============================================================================
+const Joint* Skeleton::getRootJoint(std::size_t treeIdx) const
+{
+  return const_cast<Skeleton*>(this)->getRootJoint(treeIdx);
+}
+
+//==============================================================================
+BodyNode* Skeleton::getBodyNode(std::size_t _idx)
+{
+  return common::getVectorObjectIfAvailable<BodyNode*>(
+      _idx, mSkelCache.mBodyNodes);
+}
+
+//==============================================================================
+const BodyNode* Skeleton::getBodyNode(std::size_t _idx) const
+{
+  return common::getVectorObjectIfAvailable<BodyNode*>(
+      _idx, mSkelCache.mBodyNodes);
+}
+
+//==============================================================================
+SoftBodyNode* Skeleton::getSoftBodyNode(std::size_t _idx)
+{
+  return common::getVectorObjectIfAvailable<SoftBodyNode*>(
+      _idx, mSoftBodyNodes);
+}
+
+//==============================================================================
+const SoftBodyNode* Skeleton::getSoftBodyNode(std::size_t _idx) const
+{
+  return common::getVectorObjectIfAvailable<SoftBodyNode*>(
+      _idx, mSoftBodyNodes);
+}
+
+//==============================================================================
+BodyNode* Skeleton::getBodyNode(const std::string& _name)
+{
+  return mNameMgrForBodyNodes.getObject(_name);
+}
+
+//==============================================================================
+const BodyNode* Skeleton::getBodyNode(const std::string& _name) const
+{
+  return mNameMgrForBodyNodes.getObject(_name);
+}
+
+//==============================================================================
+SoftBodyNode* Skeleton::getSoftBodyNode(const std::string& _name)
+{
+  return mNameMgrForSoftBodyNodes.getObject(_name);
+}
+
+//==============================================================================
+const SoftBodyNode* Skeleton::getSoftBodyNode(const std::string& _name) const
+{
+  return mNameMgrForSoftBodyNodes.getObject(_name);
+}
+
+//==============================================================================
+template <class T>
+static std::vector<const T*>& convertToConstPtrVector(
+    const std::vector<T*>& vec, std::vector<const T*>& const_vec)
+{
+  const_vec.resize(vec.size());
+  for (std::size_t i = 0; i < vec.size(); ++i)
+    const_vec[i] = vec[i];
+  return const_vec;
+}
+
+//==============================================================================
+const std::vector<BodyNode*>& Skeleton::getBodyNodes()
+{
+  return mSkelCache.mBodyNodes;
+}
+
+//==============================================================================
+const std::vector<const BodyNode*>& Skeleton::getBodyNodes() const
+{
+  return convertToConstPtrVector<BodyNode>(
+      mSkelCache.mBodyNodes, mSkelCache.mConstBodyNodes);
+}
+
+//==============================================================================
+std::vector<BodyNode*> Skeleton::getBodyNodes(const std::string& name)
+{
+  auto bodyNode = getBodyNode(name);
+
+  if (bodyNode)
+    return {bodyNode};
+  else
+    return std::vector<BodyNode*>();
+}
+
+//==============================================================================
+std::vector<const BodyNode*> Skeleton::getBodyNodes(
+    const std::string& name) const
+{
+  const auto bodyNode = getBodyNode(name);
+
+  if (bodyNode)
+    return {bodyNode};
+  else
+    return std::vector<const BodyNode*>();
+}
+
+//==============================================================================
+bool Skeleton::hasBodyNode(const BodyNode* bodyNode) const
+{
+  return std::find(
+             mSkelCache.mBodyNodes.begin(),
+             mSkelCache.mBodyNodes.end(),
+             bodyNode)
+         != mSkelCache.mBodyNodes.end();
+}
+
+//==============================================================================
+template <class ObjectT, std::size_t (ObjectT::*getIndexInSkeleton)() const>
+static std::size_t templatedGetIndexOf(
+    const Skeleton* _skel,
+    const ObjectT* _obj,
+    const std::string& _type,
+    bool _warning)
+{
+  if (nullptr == _obj)
+  {
+    if (_warning)
+    {
+      dterr << "[Skeleton::getIndexOf] Requesting the index of a nullptr "
+            << _type << " within the Skeleton [" << _skel->getName() << "] ("
+            << _skel << ")!\n";
+      assert(false);
+    }
+    return INVALID_INDEX;
+  }
+
+  if (_skel == _obj->getSkeleton().get())
+    return (_obj->*getIndexInSkeleton)();
+
+  if (_warning)
+  {
+    dterr << "[Skeleton::getIndexOf] Requesting the index of a " << _type
+          << " [" << _obj->getName() << "] (" << _obj
+          << ") from a Skeleton that it does "
+          << "not belong to!\n";
+    assert(false);
+  }
+
+  return INVALID_INDEX;
+}
+
+//==============================================================================
+std::size_t Skeleton::getIndexOf(const BodyNode* _bn, bool _warning) const
+{
+  return templatedGetIndexOf<BodyNode, &BodyNode::getIndexInSkeleton>(
+      this, _bn, "BodyNode", _warning);
+}
+
+//==============================================================================
+const std::vector<BodyNode*>& Skeleton::getTreeBodyNodes(std::size_t _treeIdx)
+{
+  if (_treeIdx >= mTreeCache.size())
+  {
+    std::size_t count = mTreeCache.size();
+    dterr << "[Skeleton::getTreeBodyNodes] Requesting an invalid tree ("
+          << _treeIdx << ") "
+          << (count > 0
+                  ? (std::string("when the max tree index is (")
+                     + std::to_string(count - 1) + ")\n")
+                  : std::string("when there are no trees in this Skeleton\n"));
+    assert(false);
+  }
+
+  return mTreeCache[_treeIdx].mBodyNodes;
+}
+
+//==============================================================================
+std::vector<const BodyNode*> Skeleton::getTreeBodyNodes(
+    std::size_t _treeIdx) const
+{
+  return convertToConstPtrVector<BodyNode>(
+      mTreeCache[_treeIdx].mBodyNodes, mTreeCache[_treeIdx].mConstBodyNodes);
+}
+
+//==============================================================================
+std::size_t Skeleton::getNumJoints() const
+{
+  // The number of joints and body nodes are identical
+  return getNumBodyNodes();
+}
+
+//==============================================================================
+Joint* Skeleton::getJoint(std::size_t _idx)
+{
+  BodyNode* bn = common::getVectorObjectIfAvailable<BodyNode*>(
+      _idx, mSkelCache.mBodyNodes);
+  if (bn)
+    return bn->getParentJoint();
+
+  return nullptr;
+}
+
+//==============================================================================
+const Joint* Skeleton::getJoint(std::size_t _idx) const
+{
+  return const_cast<Skeleton*>(this)->getJoint(_idx);
+}
+
+//==============================================================================
+Joint* Skeleton::getJoint(const std::string& name)
+{
+  return mNameMgrForJoints.getObject(name);
+}
+
+//==============================================================================
+const Joint* Skeleton::getJoint(const std::string& name) const
+{
+  return mNameMgrForJoints.getObject(name);
+}
+
+//==============================================================================
+std::vector<Joint*> Skeleton::getJoints()
+{
+  const auto& bodyNodes = getBodyNodes();
+
+  std::vector<Joint*> joints;
+  joints.reserve(bodyNodes.size());
+  for (const auto& bodyNode : bodyNodes)
+    joints.emplace_back(bodyNode->getParentJoint());
+
+  return joints;
+}
+
+//==============================================================================
+std::vector<const Joint*> Skeleton::getJoints() const
+{
+  const auto& bodyNodes = getBodyNodes();
+
+  std::vector<const Joint*> joints;
+  joints.reserve(bodyNodes.size());
+  for (const auto& bodyNode : bodyNodes)
+    joints.emplace_back(bodyNode->getParentJoint());
+
+  return joints;
+}
+
+//==============================================================================
+std::vector<Joint*> Skeleton::getJoints(const std::string& name)
+{
+  auto joint = getJoint(name);
+
+  if (joint)
+    return {joint};
+  else
+    return std::vector<Joint*>();
+}
+
+//==============================================================================
+std::vector<const Joint*> Skeleton::getJoints(const std::string& name) const
+{
+  const auto joint = getJoint(name);
+
+  if (joint)
+    return {joint};
+  else
+    return std::vector<const Joint*>();
+}
+
+//==============================================================================
+bool Skeleton::hasJoint(const Joint* joint) const
+{
+  return std::find_if(
+             mSkelCache.mBodyNodes.begin(),
+             mSkelCache.mBodyNodes.end(),
+             [&joint](const BodyNode* bodyNode) {
+               return bodyNode->getParentJoint() == joint;
+             })
+         != mSkelCache.mBodyNodes.end();
+}
+
+//==============================================================================
+std::size_t Skeleton::getIndexOf(const Joint* _joint, bool _warning) const
+{
+  return templatedGetIndexOf<Joint, &Joint::getJointIndexInSkeleton>(
+      this, _joint, "Joint", _warning);
+}
+
+//==============================================================================
+std::size_t Skeleton::getNumDofs() const
+{
+  return mSkelCache.mDofs.size();
+}
+
+//==============================================================================
+std::size_t Skeleton::getNumDofs(std::size_t treeIndex) const
+{
+  return mTreeCache[treeIndex].mDofs.size();
+}
+
+//==============================================================================
+DegreeOfFreedom* Skeleton::getDof(std::size_t _idx)
+{
+  return common::getVectorObjectIfAvailable<DegreeOfFreedom*>(
+      _idx, mSkelCache.mDofs);
+}
+
+//==============================================================================
+const DegreeOfFreedom* Skeleton::getDof(std::size_t _idx) const
+{
+  return common::getVectorObjectIfAvailable<DegreeOfFreedom*>(
+      _idx, mSkelCache.mDofs);
+}
+
+//==============================================================================
+DegreeOfFreedom* Skeleton::getDof(const std::string& _name)
+{
+  return mNameMgrForDofs.getObject(_name);
+}
+
+//==============================================================================
+const DegreeOfFreedom* Skeleton::getDof(const std::string& _name) const
+{
+  return mNameMgrForDofs.getObject(_name);
+}
+
+//==============================================================================
+const std::vector<DegreeOfFreedom*>& Skeleton::getDofs()
+{
+  return mSkelCache.mDofs;
+}
+
+//==============================================================================
+std::vector<const DegreeOfFreedom*> Skeleton::getDofs() const
+{
+  return convertToConstPtrVector<DegreeOfFreedom>(
+      mSkelCache.mDofs, mSkelCache.mConstDofs);
+}
+
+//==============================================================================
+std::size_t Skeleton::getIndexOf(
+    const DegreeOfFreedom* _dof, bool _warning) const
+{
+  return templatedGetIndexOf<
+      DegreeOfFreedom,
+      &DegreeOfFreedom::getIndexInSkeleton>(
+      this, _dof, "DegreeOfFreedom", _warning);
+}
+
+//==============================================================================
+const std::vector<DegreeOfFreedom*>& Skeleton::getTreeDofs(std::size_t _treeIdx)
+{
+  return mTreeCache[_treeIdx].mDofs;
+}
+
+//==============================================================================
+const std::vector<const DegreeOfFreedom*>& Skeleton::getTreeDofs(
+    std::size_t _treeIdx) const
+{
+  return convertToConstPtrVector<DegreeOfFreedom>(
+      mTreeCache[_treeIdx].mDofs, mTreeCache[_treeIdx].mConstDofs);
+}
+
+//==============================================================================
+bool Skeleton::checkIndexingConsistency() const
+{
+  bool consistent = true;
+
+  // Check each BodyNode in the Skeleton cache
+  for (std::size_t i = 0; i < mSkelCache.mBodyNodes.size(); ++i)
+  {
+    const BodyNode* bn = mSkelCache.mBodyNodes[i];
+    if (bn->mIndexInSkeleton != i)
+    {
+      dterr << "[Skeleton::checkIndexingConsistency] BodyNode named ["
+            << bn->getName() << "] in Skeleton [" << getName() << "] is "
+            << "mistaken about its index in the Skeleton (" << i << " | "
+            << bn->mIndexInSkeleton << "). Please report this as a bug!"
+            << std::endl;
+      consistent = false;
+      assert(false);
+    }
+
+    const BodyNode* nameEntryForBodyNode = getBodyNode(bn->getName());
+    if (nameEntryForBodyNode != bn)
+    {
+      dterr << "[Skeleton::checkIndexingConsistency] Skeleton named ["
+            << getName() << "] (" << this << ") is mistaken about the name of "
+            << "BodyNode [" << bn->getName() << "] (" << bn << "). The name "
+            << "instead maps to [" << nameEntryForBodyNode->getName() << "] ("
+            << nameEntryForBodyNode << "). Please report this as a bug!"
+            << std::endl;
+      consistent = false;
+      assert(false);
+    }
+
+    const Joint* joint = bn->getParentJoint();
+    const Joint* nameEntryForJoint = getJoint(joint->getName());
+    if (nameEntryForJoint != joint)
+    {
+      dterr << "[Skeleton::checkIndexingConsistency] Skeleton named ["
+            << getName() << "] (" << this << ") is mistaken about the name of "
+            << "Joint [" << joint->getName() << "] (" << joint << "). The name "
+            << "instead maps to [" << nameEntryForJoint->getName() << "] ("
+            << nameEntryForJoint << "). Please report this as a bug!"
+            << std::endl;
+      consistent = false;
+      assert(false);
+    }
+
+    const BodyNode::NodeMap& nodeMap = bn->mNodeMap;
+    for (const auto& nodeType : nodeMap)
+    {
+      const std::vector<Node*>& nodes = nodeType.second;
+      for (std::size_t k = 0; k < nodes.size(); ++k)
+      {
+        const Node* node = nodes[k];
+        if (node->getBodyNodePtr() != bn)
+        {
+          dterr << "[Skeleton::checkIndexingConsistency] Node named ["
+                << node->getName() << "] (" << node << ") in Skeleton ["
+                << getName() << "] (" << this << ") is mistaken about its "
+                << "BodyNode [" << node->getBodyNodePtr()->getName() << "] ("
+                << node->getBodyNodePtr() << "). Please report this as a bug!"
+                << std::endl;
+          consistent = false;
+          assert(false);
+        }
+
+        if (node->mIndexInBodyNode != k)
+        {
+          dterr << "[Skeleton::checkIndexingConsistency] Node named ["
+                << node->getName() << "] (" << node << ") in Skeleton ["
+                << getName() << "] (" << this << ") is mistaken about its "
+                << "index in its BodyNode (" << k << "|"
+                << node->mIndexInBodyNode << "). Please report this as a bug!"
+                << std::endl;
+          consistent = false;
+          assert(false);
+        }
+
+        // TODO(MXG): Consider checking Node names here
+      }
+    }
+  }
+
+  // Check DegreesOfFreedom indexing
+  for (std::size_t i = 0; i < getNumDofs(); ++i)
+  {
+    const DegreeOfFreedom* dof = getDof(i);
+    if (dof->getIndexInSkeleton() != i)
+    {
+      dterr << "[Skeleton::checkIndexingConsistency] DegreeOfFreedom named ["
+            << dof->getName() << "] (" << dof << ") in Skeleton [" << getName()
+            << "] (" << this << ") is mistaken about its index "
+            << "in its Skeleton (" << i << "|" << dof->getIndexInSkeleton()
+            << "). Please report this as a bug!" << std::endl;
+      consistent = false;
+      assert(false);
+    }
+
+    const DegreeOfFreedom* nameEntryForDof = getDof(dof->getName());
+    if (nameEntryForDof != dof)
+    {
+      dterr << "[Skeleton::checkIndexingConsistency] Skeleton named ["
+            << getName() << "] (" << this << ") is mistaken about the name of "
+            << "DegreeOfFreedom [" << dof->getName() << "] (" << dof << "). "
+            << "The name instead maps to [" << nameEntryForDof->getName()
+            << "] (" << nameEntryForDof << "). Please report this as a bug!"
+            << std::endl;
+      consistent = false;
+      assert(false);
+    }
+  }
+
+  // Check each Node in the Skeleton-scope NodeMap
+  {
+    const Skeleton::NodeMap& nodeMap = mNodeMap;
+    for (const auto& nodeType : nodeMap)
+    {
+      const std::vector<Node*>& nodes = nodeType.second;
+      for (std::size_t k = 0; k < nodes.size(); ++k)
+      {
+        const Node* node = nodes[k];
+        if (node->getSkeleton().get() != this)
+        {
+          dterr << "[Skeleton::checkIndexingConsistency] Node named ["
+                << node->getName() << "] (" << node << ") in Skeleton ["
+                << getName() << "] (" << this << ") is mistaken about its "
+                << "Skeleton [" << node->getSkeleton()->getName() << "] ("
+                << node->getSkeleton() << "). Please report this as a bug!"
+                << std::endl;
+          consistent = false;
+          assert(false);
+        }
+
+        if (node->mIndexInSkeleton != k)
+        {
+          dterr << "[Skeleton::checkIndexingConsistency] Node named ["
+                << node->getName() << "] (" << node << ") in Skeleton ["
+                << getName() << "] (" << this << ") is mistaken about its "
+                << "index in its Skeleton (" << k << "|"
+                << node->mIndexInSkeleton << "). Please report this as a bug!"
+                << std::endl;
+          consistent = false;
+          assert(false);
+        }
+      }
+    }
+  }
+
+  // Check each BodyNode in each Tree cache
+  for (std::size_t i = 0; i < mTreeCache.size(); ++i)
+  {
+    const DataCache& cache = mTreeCache[i];
+    for (std::size_t j = 0; j < cache.mBodyNodes.size(); ++j)
+    {
+      const BodyNode* bn = cache.mBodyNodes[j];
+      if (bn->mTreeIndex != i)
+      {
+        dterr << "[Skeleton::checkIndexingConsistency] BodyNode named ["
+              << bn->getName() << "] in Skeleton [" << getName() << "] is "
+              << "mistaken about its tree's index (" << i << "|"
+              << bn->mTreeIndex << "). Please report this as a bug!"
+              << std::endl;
+        consistent = false;
+        assert(false);
+      }
+
+      if (bn->mIndexInTree != j)
+      {
+        dterr << "[Skeleton::checkIndexingConsistency] BodyNode named ["
+              << bn->getName() << "] (" << bn << ") in Skeleton [" << getName()
+              << "] (" << this << ") is mistaken about its index "
+              << "in the tree (" << j << "|" << bn->mIndexInTree << "). Please "
+              << "report this as a bug!" << std::endl;
+        consistent = false;
+        assert(false);
+      }
+    }
+
+    for (std::size_t j = 0; j < cache.mDofs.size(); ++j)
+    {
+      const DegreeOfFreedom* dof = cache.mDofs[j];
+      if (dof->getTreeIndex() != i)
+      {
+        dterr << "[Skeleton::checkIndexingConsistency] DegreeOfFreedom named ["
+              << dof->getName() << "] (" << dof << ") in Skeleton ["
+              << getName() << "] (" << this << ") is mistaken about its tree's "
+              << "index (" << i << "|" << dof->getTreeIndex() << "). Please "
+              << "report this as a bug!" << std::endl;
+        consistent = false;
+        assert(false);
+      }
+    }
+  }
+
+  // Check that the Tree cache and the number of Tree NodeMaps match up
+  if (mTreeCache.size() != mTreeNodeMaps.size())
+  {
+    consistent = false;
+    dterr << "[Skeleton::checkIndexingConsistency] Skeleton named ["
+          << getName() << "] (" << this << ") has inconsistent tree cache "
+          << " and tree Node map sizes (" << mTreeCache.size() << "|"
+          << mTreeNodeMaps.size() << "). Please report this as a bug!"
+          << std::endl;
+    assert(false);
+  }
+
+  // Check each Node in the NodeMap of each Tree
+  for (std::size_t i = 0; i < mTreeNodeMaps.size(); ++i)
+  {
+    const NodeMap& nodeMap = mTreeNodeMaps[i];
+
+    for (const auto& nodeType : nodeMap)
+    {
+      const std::vector<Node*>& nodes = nodeType.second;
+      for (std::size_t k = 0; k < nodes.size(); ++k)
+      {
+        const Node* node = nodes[k];
+        if (node->getBodyNodePtr()->mTreeIndex != i)
+        {
+          dterr << "[Skeleton::checkIndexingConsistency] Node named ["
+                << node->getName() << "] (" << node << ") in Skeleton ["
+                << getName() << "] (" << this << ") is mistaken about its "
+                << "Tree Index (" << i << "|"
+                << node->getBodyNodePtr()->mTreeIndex << "). Please report "
+                << "this as a bug!" << std::endl;
+          consistent = false;
+          assert(false);
+        }
+
+        if (node->mIndexInTree != k)
+        {
+          dterr << "[Skeleton::checkIndexingConsistency] Node named ["
+                << node->getName() << "] (" << node << ") in Skeleton ["
+                << getName() << "] (" << this << ") is mistaken about its "
+                << "index in its tree (" << k << "|" << node->mIndexInTree
+                << "). Please report this as a bug!" << std::endl;
+          consistent = false;
+          assert(false);
+        }
+      }
+    }
+  }
+
+  return consistent;
+}
+
+//==============================================================================
+/// This returns a square (N x N) matrix, filled with 1s and 0s. This can be
+/// interpreted as:
+///
+/// getParentMap(i,j) == 1: Dof[i] is a parent of Dof[j]
+/// getParentMap(i,j) == 0: Dof[i] is NOT a parent of Dof[j]
+///
+/// This is computed in bulk, and cached in the skeleton.
+const Eigen::MatrixXi& Skeleton::getParentMap()
+{
+  if (mSkelCache.mDirty.mParentMap)
+  {
+    mSkelCache.mParentMap = Eigen::MatrixXi::Zero(getNumDofs(), getNumDofs());
+    for (int row = 0; row < getNumDofs(); row++)
+    {
+      /*
+      dynamics::DegreeOfFreedom* rowDof = getDof(row);
+      for (int col = 0; col < getNumDofs(); col++) {
+        dynamics::DegreeOfFreedom* colDof = getDof(col);
+        if (rowDof->isParentOf(colDof)) {
+          mSkelCache.mParentMap(row, col) = 1;
+        }
+      }
+      */
+      dynamics::DegreeOfFreedom* dof = getDof(row);
+      dynamics::Joint* joint = dof->getJoint();
+      std::vector<dynamics::Joint*> visit;
+      visit.push_back(joint);
+      while (visit.size() > 0)
+      {
+        dynamics::Joint* cursor = visit.back();
+        visit.pop_back();
+
+        dynamics::BodyNode* cursorChildBodyNode = cursor->getChildBodyNode();
+        for (int i = 0; i < cursorChildBodyNode->getNumChildJoints(); i++)
+        {
+          dynamics::Joint* childJoint = cursorChildBodyNode->getChildJoint(i);
+          visit.push_back(childJoint);
+
+          for (int j = 0; j < childJoint->getNumDofs(); j++)
+          {
+            mSkelCache.mParentMap(row, childJoint->getIndexInSkeleton(j)) = 1;
+          }
+        }
+      }
+    }
+    mSkelCache.mDirty.mParentMap = false;
+  }
+  return mSkelCache.mParentMap;
+}
+
+//==============================================================================
+DART_BAKE_SPECIALIZED_NODE_SKEL_DEFINITIONS(Skeleton, Marker)
+
+//==============================================================================
+DART_BAKE_SPECIALIZED_NODE_SKEL_DEFINITIONS(Skeleton, ShapeNode)
+
+//==============================================================================
+DART_BAKE_SPECIALIZED_NODE_SKEL_DEFINITIONS(Skeleton, EndEffector)
+
+//==============================================================================
+void Skeleton::clearGradientConstraintMatrices()
+{
+  mSkelCache.mGradientConstraintMatrices = nullptr;
+}
+
+//==============================================================================
+std::shared_ptr<neural::ConstrainedGroupGradientMatrices>
+Skeleton::getGradientConstraintMatrices()
+{
+  return mSkelCache.mGradientConstraintMatrices;
+}
+
+//==============================================================================
+void Skeleton::setGradientConstraintMatrices(
+    std::shared_ptr<neural::ConstrainedGroupGradientMatrices> gradientMatrices)
+{
+  mSkelCache.mGradientConstraintMatrices = gradientMatrices;
+}
+
+//==============================================================================
+Eigen::MatrixXs Skeleton::getJacobianOfC(neural::WithRespectTo* wrt)
+{
+  const int dofs = static_cast<int>(getNumDofs());
+  Eigen::MatrixXs DCg_Dp = Eigen::MatrixXs::Zero(dofs, dofs);
+
+  if (wrt == neural::WithRespectTo::FORCE)
+  {
+    return DCg_Dp;
+  }
+  else if (
+      wrt == neural::WithRespectTo::POSITION
+      || wrt == neural::WithRespectTo::VELOCITY)
+  {
+    std::vector<BodyNode*>& bodyNodes = mSkelCache.mBodyNodes;
+
+#ifdef DART_DEBUG_ANALYTICAL_DERIV
+    mDiffC.init(bodyNodes.size(), getNumDofs());
+#endif
+
+    for (BodyNode* bodyNode : bodyNodes)
+    {
+      bodyNode->computeJacobianOfCForward(wrt);
+    }
+
+    for (int i = bodyNodes.size() - 1; i >= 0; i--)
+    {
+      BodyNode* bodyNode = bodyNodes[i];
+      bodyNode->computeJacobianOfCBackward(
+          wrt, DCg_Dp, mAspectProperties.mGravity);
+    }
+
+#ifdef DART_DEBUG_ANALYTICAL_DERIV
+    mDiffC.print();
+#endif
+
+    return DCg_Dp;
+  }
+  else
+  {
+    return finiteDifferenceJacobianOfC(wrt);
+  }
+}
+
+//==============================================================================
+Eigen::MatrixXs Skeleton::getJacobianOfM(
+    const Eigen::VectorXs& x, neural::WithRespectTo* wrt)
+{
+  const int dofs = static_cast<int>(getNumDofs());
+  Eigen::MatrixXs DM_Dq = Eigen::MatrixXs::Zero(dofs, dofs);
+
+  if (wrt == neural::WithRespectTo::VELOCITY
+      || wrt == neural::WithRespectTo::FORCE)
+  {
+    return DM_Dq;
+  }
+  else if (wrt == neural::WithRespectTo::POSITION)
+  {
+    const auto old_ddq = getAccelerations();
+    setAccelerations(x);
+
+    std::vector<BodyNode*>& bodyNodes = mSkelCache.mBodyNodes;
+
+    for (BodyNode* bodyNode : bodyNodes)
+    {
+      bodyNode->computeJacobianOfMForward(wrt);
+    }
+
+    for (int i = bodyNodes.size() - 1; i >= 0; i--)
+    {
+      BodyNode* bodyNode = bodyNodes[i];
+      bodyNode->computeJacobianOfMBackward(wrt, DM_Dq);
+    }
+
+    setAccelerations(old_ddq);
+
+    return DM_Dq;
+  }
+  else
+  {
+    // other than pos/vel/force such as mass
+    return finiteDifferenceJacobianOfM(x, wrt);
+  }
+}
+
+//==============================================================================
+Eigen::MatrixXs Skeleton::getJacobianOfID(
+    const Eigen::VectorXs& x, neural::WithRespectTo* wrt)
+{
+  const auto old_ddq = getAccelerations();
+  setAccelerations(x);
+
+  Eigen::MatrixXs DID_Dq = getJacobianOfM(x, wrt) + getJacobianOfC(wrt);
+
+  setAccelerations(old_ddq);
+
+  return DID_Dq;
+}
+
+#ifdef DART_DEBUG_ANALYTICAL_DERIV
+
+//==============================================================================
+void Skeleton::DiffMinv::Data::init()
+{
+  AI.setZero();
+  AB.setZero();
+  psi.setZero(0, 0);
+}
+
+//==============================================================================
+void Skeleton::DiffMinv::init(size_t numBodies, size_t numDofs)
+{
+  nodes.resize(numBodies);
+  for (auto& node : nodes)
+  {
+    node.data.init();
+    node.derivs.resize(numDofs);
+    for (auto& deriv : node.derivs)
+    {
+      deriv.init();
+    }
+  }
+
+  nodes_numeric.resize(numBodies);
+  for (auto& node : nodes_numeric)
+  {
+    node.data.init();
+    node.derivs.resize(numDofs);
+    for (auto& deriv : node.derivs)
+    {
+      deriv.init();
+    }
+  }
+}
+
+//==============================================================================
+void Skeleton::DiffMinv::print()
+{
+  std::cout << "[Diff DMinv_Dq]\n\n";
+
+  std::cout << "<<<< BACKWARD >>>>\n\n";
+
+  if (nodes.empty())
+  {
+    return;
+  }
+
+  for (int i = static_cast<int>(nodes.size() - 1); i >= 0; --i)
+  {
+    const auto& node = nodes[static_cast<size_t>(i)];
+    const auto& data = node.data;
+
+    const auto& node_numeric = nodes_numeric[static_cast<size_t>(i)];
+    // const auto& data_numeric = node_numeric.data;
+
+    std::cout << "<<< i: " << i + 1 << ">>>\n\n";
+
+    std::cout << "S[" << i + 1 << "]    : " << data.S.transpose() << "\n";
+    //    std::cout << "AI[" << i+1 << "]:\n" << data.AI << "\n";
+    std::cout << "AIS[" << i + 1 << "]  : " << (data.AI * data.S).transpose()
+              << "\n";
+    std::cout << "AB[" << i + 1 << "]   : " << data.AB.transpose() << "\n";
+    std::cout << "psi[" << i + 1 << "]  : " << data.psi << "\n";
+    //    std::cout << "Pi[" << i+1 << "]:\n" << data.Pi << "\n";
+    std::cout << "alpha[" << i + 1 << "]: " << data.alpha.transpose() << "\n";
+    std::cout << "beta[" << i + 1 << "] : " << data.beta.transpose() << "\n";
+
+    std::cout << "\n";
+
+    for (auto j = 0u; j < node.derivs.size(); ++j)
+    {
+      const auto& deriv = node.derivs[j];
+      const auto& deriv_numeric = node_numeric.derivs[j];
+      std::cout << "DAI[" << i + 1 << "," << j + 1 << "]   :\n"
+                << deriv.AI << "\n";
+      std::cout << "DAI_num[" << i + 1 << "," << j + 1 << "]   :\n"
+                << deriv_numeric.AI << "\n";
+      std::cout << "DAB[" << i + 1 << "," << j + 1
+                << "]   : " << deriv.AB.transpose() << "\n";
+      std::cout << "DAB_num[" << i + 1 << "," << j + 1
+                << "]   : " << deriv_numeric.AB.transpose() << "\n";
+      std::cout << "Dpsi[" << i + 1 << "," << j + 1 << "]  : " << deriv.psi
+                << "\n";
+      std::cout << "Dpsi_num[" << i + 1 << "," << j + 1
+                << "]  : " << deriv_numeric.psi << "\n";
+      std::cout << "DPi[" << i + 1 << "," << j + 1 << "]   :\n"
+                << deriv.Pi << "\n";
+      std::cout << "Dalpha[" << i + 1 << "," << j + 1
+                << "]: " << deriv.alpha.transpose() << "\n";
+      std::cout << "Dalpha_num[" << i + 1 << "," << j + 1
+                << "]: " << deriv_numeric.alpha.transpose() << "\n";
+      std::cout << "Dbeta[" << i + 1 << "," << j + 1
+                << "] : " << deriv.beta.transpose() << "\n";
+      std::cout << "Dbeta_num[" << i + 1 << "," << j + 1
+                << "] : " << deriv_numeric.beta.transpose() << "\n";
+      std::cout << "\n";
+    }
+
+    std::cout << "\n";
+  }
+
+  std::cout << "<<<< FORWARD >>>>\n\n";
+
+  for (auto i = 0u; i < nodes.size(); ++i)
+  {
+    const auto& node = nodes[i];
+    const auto& data = node.data;
+
+    std::cout << "<<< i: " << i + 1 << ">>>\n\n";
+
+    std::cout << "ddq[" << i + 1 << "]:" << data.ddq.transpose() << "\n";
+    std::cout << "dV[" << i + 1 << "]:" << data.dV.transpose() << "\n";
+
+    //    for (auto j = 0u; j < node.derivs.size(); ++j)
+    //    {
+    //      const auto& deriv = node.derivs[j];
+    //    }
+  }
+
+  std::cout << std::endl << std::endl;
+}
+
+#endif
+
+//==============================================================================
+/// This gives the unconstrained Jacobian of M^{-1}f
+Eigen::MatrixXs Skeleton::getJacobianOfMinv(
+    const Eigen::VectorXs& f, neural::WithRespectTo* wrt)
+{
+  return getJacobianOfMinv_ID(f, wrt);
+  // We no longer use the direct Jacobian, because it's both incorrect _and_
+  // slower than doing the inverse-dynamics approach, so probably not worth
+  // fixing.
+  /*
+  if (useID)
+    return getJacobianOfMinv_ID(f, wrt);
+  else
+    return getJacobianOfMinv_Direct(f, wrt);
+  */
+}
+
+//==============================================================================
+Eigen::MatrixXs Skeleton::getJacobianOfMinv_ID(
+    const Eigen::VectorXs& f, neural::WithRespectTo* wrt)
+{
+  if (getNumDofs() == 0)
+  {
+    return Eigen::MatrixXs::Zero(0, wrt->dim(this));
+  }
+  if (wrt == neural::WithRespectTo::VELOCITY
+      || wrt == neural::WithRespectTo::FORCE)
+  {
+    const int dofs = static_cast<int>(getNumDofs());
+    return Eigen::MatrixXs::Zero(dofs, dofs);
+  }
+  else if (wrt == neural::WithRespectTo::POSITION)
+  {
+    const Eigen::MatrixXs& Minv = getInvMassMatrix();
+    const Eigen::MatrixXs& DMddq_Dq = getJacobianOfM(Minv * f, wrt);
+    return -Minv * DMddq_Dq;
+  }
+  else
+  {
+    return finiteDifferenceJacobianOfMinv(f, wrt);
+  }
+}
+
+//==============================================================================
+Eigen::MatrixXs Skeleton::getJacobianOfMinv_Direct(
+    const Eigen::VectorXs& f, neural::WithRespectTo* wrt)
+{
+  // TODO: explore correcting and debugging this method.
+  assert(
+      false
+      && "We should never be calling this method, it's not completely "
+         "correct.");
+
+  const int dofs = static_cast<int>(getNumDofs());
+  Eigen::MatrixXs DMinvX_Dp = Eigen::MatrixXs::Zero(dofs, dofs);
+
+  if (wrt == neural::WithRespectTo::VELOCITY
+      || wrt == neural::WithRespectTo::FORCE)
+  {
+    return DMinvX_Dp;
+  }
+  else if (wrt == neural::WithRespectTo::POSITION)
+  {
+    std::vector<BodyNode*>& bodyNodes = mSkelCache.mBodyNodes;
+
+#ifdef DART_DEBUG_ANALYTICAL_DERIV
+    mDiffMinv.init(bodyNodes.size(), getNumDofs());
+#endif
+
+    const Eigen::VectorXs oldForces = getControlForces();
+    setControlForces(f);
+
+    // Backward iteration
+    for (auto it = bodyNodes.rbegin(); it != bodyNodes.rend(); ++it)
+    {
+      BodyNode* bodyNode = *it;
+      bodyNode->computeJacobianOfMinvXInit();
+      bodyNode->computeJacobianOfMinvXBackward();
+    }
+
+    // Forward iteration
+    for (BodyNode* bodyNode : bodyNodes)
+    {
+      bodyNode->computeJacobianOfMinvXForward(DMinvX_Dp);
+    }
+
+#ifdef DART_DEBUG_ANALYTICAL_DERIV
+    // Verification
+    if (!bodyNodes.empty())
+    {
+      const s_t EPS = 1e-7;
+      const size_t numDofs = getNumDofs();
+      Eigen::VectorXs start = getPositions();
+      for (size_t i = 0; i < numDofs; ++i)
+      {
+        Eigen::VectorXs tweaked = start;
+        tweaked[static_cast<int>(i)] += EPS;
+        setPositions(tweaked);
+
+        for (int j = static_cast<int>(bodyNodes.size()) - 1; j >= 0; --j)
+        {
+          auto& node = mDiffMinv.nodes_numeric[j];
+
+          BodyNode* bodyNode = bodyNodes[static_cast<size_t>(j)];
+          Joint* joint = bodyNode->getParentJoint();
+          const math::Jacobian S = joint->getRelativeJacobian();
+          bodyNode->updateInvMassMatrix();
+          const math::Inertia& AI = bodyNode->getArticulatedInertia();
+          const Eigen::Vector6s& AB = bodyNode->mInvM_c;
+          const Eigen::VectorXs& alpha = joint->getAlpha();
+          const Eigen::Vector6s& beta = joint->computeBeta(AI, AB);
+          Eigen::MatrixXs psi = (S.transpose() * AI * S).inverse();
+          node.derivs[i].AI = AI;
+          node.derivs[i].AB = AB;
+          node.derivs[i].alpha = alpha;
+          node.derivs[i].beta = beta;
+          node.derivs[i].psi = psi;
+        }
+
+        tweaked = start;
+        tweaked[static_cast<int>(i)] -= EPS;
+        setPositions(tweaked);
+
+        for (int j = static_cast<int>(bodyNodes.size()) - 1; j >= 0; --j)
+        {
+          auto& node = mDiffMinv.nodes_numeric[j];
+
+          BodyNode* bodyNode = bodyNodes[static_cast<size_t>(j)];
+          Joint* joint = bodyNode->getParentJoint();
+          const math::Jacobian S = joint->getRelativeJacobian();
+          bodyNode->updateInvMassMatrix();
+          const math::Inertia& AI = bodyNode->getArticulatedInertia();
+          const Eigen::Vector6s& AB = bodyNode->mInvM_c;
+          const Eigen::VectorXs& alpha = joint->getAlpha();
+          const Eigen::Vector6s& beta = joint->computeBeta(AI, AB);
+          Eigen::MatrixXs psi = (S.transpose() * AI * S).inverse();
+          node.derivs[i].AI = (node.derivs[i].AI - AI) / (2 * EPS);
+          node.derivs[i].AB = (node.derivs[i].AB - AB) / (2 * EPS);
+          node.derivs[i].alpha = (node.derivs[i].alpha - alpha) / (2 * EPS);
+          node.derivs[i].beta = (node.derivs[i].beta - beta) / (2 * EPS);
+          node.derivs[i].psi = (node.derivs[i].psi - psi) / (2 * EPS);
+        }
+      }
+
+      setPositions(start);
+    }
+    //  mDiffMinv.print();
+#endif
+
+    setControlForces(oldForces);
+
+    return DMinvX_Dp;
+  }
+  else
+  {
+    return finiteDifferenceJacobianOfMinv(f, wrt);
+  }
+}
+
+//==============================================================================
+Eigen::MatrixXs Skeleton::getJacobianOfDampSpring(neural::WithRespectTo* wrt)
+{
+  s_t dt = getTimeStep();
+  size_t nDofs = getNumDofs();
+  Eigen::MatrixXs damp_coeff = getDampingCoeffVector().asDiagonal();
+  Eigen::MatrixXs spring_stiff = getSpringStiffVector().asDiagonal();
+  if (wrt == neural::WithRespectTo::VELOCITY)
+  {
+    Eigen::MatrixXs jacobian = damp_coeff + dt * spring_stiff;
+    return jacobian;
+  }
+  else if (wrt == neural::WithRespectTo::POSITION)
+  {
+    Eigen::MatrixXs jacobian = spring_stiff;
+    return jacobian;
+  }
+  else
+  {
+    Eigen::MatrixXs jacobian = Eigen::MatrixXs::Zero(nDofs, nDofs);
+    return jacobian;
+  }
+}
+
+//==============================================================================
+Eigen::MatrixXs Skeleton::getJacobianOfFD(neural::WithRespectTo* wrt)
+{
+  const auto& tau = getControlForces();
+  const auto& Cg = getCoriolisAndGravityForces();
+  const auto& Minv = getInvMassMatrix();
+  const auto& spring_force = getSpringForce();
+  const auto& damping_force = getDampingForce();
+
+  const auto& DMinv_Dp
+      = getJacobianOfMinv(tau - Cg - damping_force - spring_force, wrt);
+  const auto& DC_Dp = getJacobianOfC(wrt);
+  const auto& D_damp_spring = getJacobianOfDampSpring(wrt);
+
+  return DMinv_Dp - Minv * DC_Dp - Minv * D_damp_spring;
+}
+
+//==============================================================================
+Eigen::MatrixXs Skeleton::getUnconstrainedVelJacobianWrt(
+    s_t dt, neural::WithRespectTo* wrt)
+{
+  Eigen::VectorXs tau = getControlForces();
+  Eigen::VectorXs C = getCoriolisAndGravityForces() - getExternalForces();
+
+  Eigen::MatrixXs Minv = getInvMassMatrix();
+  Eigen::MatrixXs dC = getJacobianOfC(wrt);
+
+  if (wrt == neural::WithRespectTo::POSITION)
+  {
+    Eigen::MatrixXs dM = getJacobianOfMinv(
+        dt * (tau - C - getDampingForce() - getSpringForce()), wrt);
+    return dM - Minv * dt * dC;
+  }
+  else
+  {
+    return -Minv * dt * dC;
+  }
+}
+
+//==============================================================================
+Eigen::MatrixXs Skeleton::getVelCJacobian()
+{
+  // TOOD(keenon): replace with the GEAR approach
+  // return finiteDifferenceVelCJacobian();
+  return getJacobianOfC(neural::WithRespectTo::VELOCITY);
+}
+
+#ifdef DART_DEBUG_ANALYTICAL_DERIV
+//==============================================================================
+void Skeleton::DiffC::Data::init()
+{
+  // Do nothing
+}
+
+//==============================================================================
+void Skeleton::DiffC::init(size_t numBodies, size_t numDofs)
+{
+  nodes.resize(numBodies);
+  for (auto& node : nodes)
+  {
+    node.data.init();
+    node.derivs.resize(numDofs);
+    for (auto& deriv : node.derivs)
+    {
+      deriv.init();
+    }
+  }
+
+  nodes_numeric.resize(numBodies);
+  for (auto& node : nodes_numeric)
+  {
+    node.data.init();
+    node.derivs.resize(numDofs);
+    for (auto& deriv : node.derivs)
+    {
+      deriv.init();
+    }
+  }
+}
+
+//==============================================================================
+void Skeleton::DiffC::print()
+{
+  std::cout << "[Diff DC_Dq]\n\n";
+
+  std::cout << "<<<< FORWARD >>>>\n\n";
+
+  if (nodes.empty())
+  {
+    return;
+  }
+
+  for (auto i = 0u; i < nodes.size(); ++i)
+  {
+    const auto& node = nodes[static_cast<size_t>(i)];
+    const auto& data = node.data;
+
+    const auto& node_numeric = nodes_numeric[static_cast<size_t>(i)];
+    const auto& data_numeric = node_numeric.data;
+
+    std::cout << "<<< i: " << i + 1 << ">>>\n\n";
+
+    std::cout << "S[" << i + 1 << "]    : " << data.S.transpose() << "\n";
+    std::cout << "dV[" << i + 1 << "] : " << data.dV.transpose() << "\n";
+    std::cout << "F[" << i + 1 << "] : " << data.F.transpose() << "\n";
+    std::cout << "tau[" << i + 1 << "] : " << data.tau.transpose() << "\n";
+
+    std::cout << "\n";
+
+    for (auto j = 0u; j < node.derivs.size(); ++j)
+    {
+      const auto& deriv = node.derivs[j];
+      const auto& deriv_numeric = node_numeric.derivs[j];
+      std::cout << "DdV[" << i + 1 << "," << j + 1
+                << "] : " << deriv.dV.transpose() << "\n";
+      std::cout << "DdV_num[" << i + 1 << "," << j + 1
+                << "] : " << deriv_numeric.dV.transpose() << "\n";
+      std::cout << "\n";
+    }
+
+    std::cout << "\n";
+  }
+
+  std::cout << "<<<< BACKWARD >>>>\n\n";
+
+  for (int i = static_cast<int>(nodes.size() - 1); i >= 0; --i)
+  {
+    const auto& node = nodes[i];
+    const auto& data = node.data;
+
+    std::cout << "<<< i: " << i + 1 << ">>>\n\n";
+
+    std::cout << "F[" << i + 1 << "]:" << data.F.transpose() << "\n";
+
+    //    for (auto j = 0u; j < node.derivs.size(); ++j)
+    //    {
+    //      const auto& deriv = node.derivs[j];
+    //    }
+  }
+
+  std::cout << std::endl << std::endl;
+}
+#endif
+
+//==============================================================================
+Eigen::MatrixXs Skeleton::finiteDifferenceJacobianOfM(
+    const Eigen::VectorXs& x, neural::WithRespectTo* wrt, bool useRidders)
+{
+  std::size_t n = getNumDofs();
+  std::size_t m = wrt->dim(this);
+  Eigen::MatrixXs result(n, m);
+  Eigen::VectorXs originalWrt = wrt->get(this);
+
+  s_t eps = useRidders ? 1e-3 : 5e-7;
+  math::finiteDifference(
+      [&](/* in*/ s_t eps,
+          /* in*/ int dof,
+          /*out*/ Eigen::VectorXs& perturbed) {
+        Eigen::VectorXs tweakedWrt = originalWrt;
+        tweakedWrt(dof) += eps;
+        wrt->set(this, tweakedWrt);
+        mSkelCache.mDirty.mMassMatrix = true;
+        perturbed = getMassMatrix() * x;
+        return true;
+      },
+      result,
+      eps,
+      useRidders);
+
+  // Reset everything how we left it
+  wrt->set(this, originalWrt);
+  mSkelCache.mDirty.mMassMatrix = true;
+  getMassMatrix();
+
+  return result;
+}
+
+//==============================================================================
+Eigen::MatrixXs Skeleton::finiteDifferenceJacobianOfC(
+    neural::WithRespectTo* wrt, bool useRidders)
+{
+  std::size_t n = getNumDofs();
+  std::size_t m = wrt->dim(this);
+  Eigen::MatrixXs result(n, m);
+  Eigen::VectorXs originalWrt = wrt->get(this);
+
+  s_t eps = useRidders ? 1e-3 : 1e-7;
+  math::finiteDifference(
+      [&](/* in*/ s_t eps,
+          /* in*/ int dof,
+          /*out*/ Eigen::VectorXs& perturbed) {
+        Eigen::VectorXs tweakedWrt = originalWrt;
+        tweakedWrt(dof) += eps;
+        wrt->set(this, tweakedWrt);
+        perturbed = getCoriolisAndGravityForces() - getExternalForces();
+        return true;
+      },
+      result,
+      eps,
+      useRidders);
+
+  // Reset everything how we left it
+  wrt->set(this, originalWrt);
+
+  return result;
+}
+
+//==============================================================================
+Eigen::MatrixXs Skeleton::finiteDifferenceJacobianOfID(
+    const Eigen::VectorXs& f, neural::WithRespectTo* wrt, bool useRidders)
+{
+  std::size_t n = getNumDofs();
+  std::size_t m = wrt->dim(this);
+  Eigen::MatrixXs result(n, m);
+  Eigen::VectorXs originalWrt = wrt->get(this);
+
+  const Eigen::VectorXs old_ddq = getAccelerations();
+  setAccelerations(f);
+
+  s_t eps = useRidders ? 1e-3 : 5e-7;
+  math::finiteDifference(
+      [&](/* in*/ s_t eps,
+          /* in*/ int dof,
+          /*out*/ Eigen::VectorXs& perturbed) {
+        Eigen::VectorXs tweakedWrt = originalWrt;
+        tweakedWrt(dof) += eps;
+        wrt->set(this, tweakedWrt);
+        computeInverseDynamics();
+        perturbed = getControlForces();
+        return true;
+      },
+      result,
+      eps,
+      useRidders);
+
+  // Reset everything how we left it
+  wrt->set(this, originalWrt);
+  setAccelerations(old_ddq);
+
+  return result;
+}
+
+//==============================================================================
+Eigen::MatrixXs Skeleton::finiteDifferenceJacobianOfMinv(
+    const Eigen::VectorXs& f, neural::WithRespectTo* wrt, bool useRidders)
+{
+  std::size_t n = getNumDofs();
+  std::size_t m = wrt->dim(this);
+  Eigen::MatrixXs result(n, m);
+  Eigen::VectorXs originalWrt = wrt->get(this);
+
+  s_t eps = useRidders ? 1e-3 : 5e-7;
+  math::finiteDifference(
+      [&](/* in*/ s_t eps,
+          /* in*/ int dof,
+          /*out*/ Eigen::VectorXs& perturbed) {
+        Eigen::VectorXs tweakedWrt = originalWrt;
+        tweakedWrt(dof) += eps;
+        wrt->set(this, tweakedWrt);
+        perturbed = multiplyByImplicitInvMassMatrix(f);
+        return true;
+      },
+      result,
+      eps,
+      useRidders);
+
+  // Reset everything how we left it
+  wrt->set(this, originalWrt);
+
+  return result;
+}
+
+//==============================================================================
+Eigen::VectorXs Skeleton::getDynamicsForces()
+{
+  computeForwardDynamics();
+  std::size_t n = getNumDofs();
+  Eigen::VectorXs forces = Eigen::VectorXs(n);
+  int cursor = 0;
+  for (std::size_t i = 0; i < mSkelCache.mBodyNodes.size(); ++i)
+  {
+    Eigen::VectorXs jointForces = mSkelCache.mBodyNodes[i]
+                                      ->getParentJoint()
+                                      ->getRelativeJacobian()
+                                      .transpose()
+                                  * mSkelCache.mBodyNodes[i]->getBodyForce();
+    forces.segment(cursor, jointForces.size()) = jointForces;
+    cursor += jointForces.size();
+  }
+  return forces;
+}
+
+//==============================================================================
+/// This gets a random pose that's valid within joint limits
+Eigen::VectorXs Skeleton::getRandomPose()
+{
+  Eigen::VectorXs pose = Eigen::VectorXs::Random(getNumDofs());
+  for (int i = 0; i < getNumDofs(); i++)
+  {
+    s_t upperLimit = getDof(i)->getPositionUpperLimit();
+    if (upperLimit == std::numeric_limits<s_t>::infinity())
+    {
+      upperLimit = 5.0;
+    }
+    s_t lowerLimit = getDof(i)->getPositionLowerLimit();
+    if (lowerLimit == -1 * std::numeric_limits<s_t>::infinity())
+    {
+      lowerLimit = -5.0;
+    }
+    s_t withinBounds
+        = (((pose(i) + 1.0) / 2.0) * (upperLimit - lowerLimit)) + lowerLimit;
+    pose(i) = withinBounds;
+  }
+  /*
+  for (int i = 0; i < getNumJoints(); i++)
+  {
+    if (getJoint(i)->getType() == FreeJoint::getStaticType())
+    {
+      // TODO: random generate a decent SO3 rotation
+      pose.segment<3>(getJoint(i)->getDof(0)->getIndexInSkeleton()).setZero();
+    }
+    if (getJoint(i)->getType() == BallJoint::getStaticType())
+    {
+      // TODO: random generate a decent SO3 rotation
+      pose.segment<3>(getJoint(i)->getDof(0)->getIndexInSkeleton()).setZero();
+    }
+  }
+  */
+
+#ifndef NDEBUG
+  Eigen::VectorXs oldPose = getPositions();
+  setPositions(pose);
+  clampPositionsToLimits();
+  Eigen::VectorXs clampedPos = getPositions();
+  assert(clampedPos == pose);
+  setPositions(oldPose);
+#endif
+
+  return pose;
+}
+
+//==============================================================================
+Eigen::MatrixXs Skeleton::finiteDifferenceVelCJacobian(bool useRidders)
+{
+  std::size_t n = getNumDofs();
+  Eigen::MatrixXs result(n, n);
+  Eigen::VectorXs originalVel = getVelocities();
+
+  s_t eps = useRidders ? 1e-3 : 1e-6;
+  math::finiteDifference(
+      [&](/* in*/ s_t eps,
+          /* in*/ int dof,
+          /*out*/ Eigen::VectorXs& perturbed) {
+        Eigen::VectorXs tweakedVel = originalVel;
+        tweakedVel(dof) += eps;
+        setVelocities(tweakedVel);
+        perturbed = getCoriolisAndGravityForces();
+        return true;
+      },
+      result,
+      eps,
+      useRidders);
+
+  // Reset everything how we left it
+  setVelocities(originalVel);
+
+  // DEBUGGING
+  // TODO: delete?
+#ifndef NDEBUG
+  // Get baseline C(pos, vel)
+  Eigen::VectorXs baseline = getCoriolisAndGravityForces();
+  s_t EPS = 1e-6;
+  for (std::size_t i = 0; i < n; i++)
+  {
+    Eigen::VectorXs tweakedVel = originalVel;
+    tweakedVel(i) += EPS;
+    setVelocities(tweakedVel);
+    Eigen::VectorXs perturbedPos = getCoriolisAndGravityForces();
+    tweakedVel = originalVel;
+    tweakedVel(i) -= EPS;
+    setVelocities(tweakedVel);
+    Eigen::VectorXs perturbedNeg = getCoriolisAndGravityForces();
+
+    if (perturbedPos == perturbedNeg && perturbedPos != baseline)
+    {
+      // std::cout << "Got a mysteriously broken coriolis force result" <<
+      // std::endl;
+
+      // Set positive vel change
+
+      tweakedVel = originalVel;
+      tweakedVel(i) += EPS;
+      setVelocities(tweakedVel);
+
+      DataCache& cache = mTreeCache[0];
+      std::size_t dof = cache.mDofs.size();
+      Eigen::VectorXs mCg = Eigen::VectorXs::Zero(dof);
+      assert(static_cast<std::size_t>(mCg.size()) == dof);
+
+      mCg.setZero();
+
+      std::vector<Eigen::Vector6s> posVecs;
+
+      for (std::vector<BodyNode*>::const_iterator it = cache.mBodyNodes.begin();
+           it != cache.mBodyNodes.end();
+           ++it)
+      {
+        (*it)->updateCombinedVector();
+      }
+
+      for (std::vector<BodyNode*>::const_reverse_iterator it
+           = cache.mBodyNodes.rbegin();
+           it != cache.mBodyNodes.rend();
+           ++it)
+      {
+        Eigen::Vector6s V = (*it)->getSpatialVelocity();
+        const Eigen::Matrix6s& mI
+            = (*it)->mAspectProperties.mInertia.getSpatialTensor();
+        posVecs.push_back(math::dad(V, mI * V));
+        (*it)->aggregateCombinedVector(mCg, mAspectProperties.mGravity);
+      }
+
+      // Set negative vel change
+
+      tweakedVel = originalVel;
+      tweakedVel(i) -= EPS;
+      setVelocities(tweakedVel);
+
+      Eigen::VectorXs mCg2 = Eigen::VectorXs::Zero(dof);
+      assert(static_cast<std::size_t>(mCg2.size()) == dof);
+
+      mCg2.setZero();
+
+      std::vector<Eigen::Vector6s> negVecs;
+
+      for (std::vector<BodyNode*>::const_iterator it = cache.mBodyNodes.begin();
+           it != cache.mBodyNodes.end();
+           ++it)
+      {
+        (*it)->updateCombinedVector();
+      }
+
+      for (std::vector<BodyNode*>::const_reverse_iterator it
+           = cache.mBodyNodes.rbegin();
+           it != cache.mBodyNodes.rend();
+           ++it)
+      {
+        Eigen::Vector6s V = (*it)->getSpatialVelocity();
+        const Eigen::Matrix6s& mI
+            = (*it)->mAspectProperties.mInertia.getSpatialTensor();
+        negVecs.push_back(math::dad(V, mI * V));
+        (*it)->aggregateCombinedVector(mCg2, mAspectProperties.mGravity);
+      }
+
+      // TODO: negVecs and posVecs are the same, cause math::dad() is *=-1
+      // idempotent in V std::cout << "mCg pos: " << std::endl << mCg <<
+      // std::endl; std::cout << "mCg neg: " << std::endl << mCg2 << std::endl;
+    }
+  }
+  // Reset everything how we left it
+  setVelocities(originalVel);
+#endif
+
+  return result;
+}
+
+//==============================================================================
+Eigen::MatrixXs Skeleton::finiteDifferenceJacobianOfFD(
+    neural::WithRespectTo* wrt, bool useRidders)
+{
+  std::size_t n = getNumDofs();
+  std::size_t m = wrt->dim(this);
+  Eigen::MatrixXs result(n, m);
+  Eigen::VectorXs originalWrt = wrt->get(this);
+
+  s_t eps = useRidders ? 1e-3 : 5e-7;
+  math::finiteDifference(
+      [&](/* in*/ s_t eps,
+          /* in*/ int dof,
+          /*out*/ Eigen::VectorXs& perturbed) {
+        Eigen::VectorXs tweakedWrt = originalWrt;
+        tweakedWrt(dof) += eps;
+        wrt->set(this, tweakedWrt);
+        computeForwardDynamics();
+        perturbed = getAccelerations();
+        return true;
+      },
+      result,
+      eps,
+      useRidders);
+
+  // Reset everything how we left it
+  wrt->set(this, originalWrt);
+  computeForwardDynamics();
+
+  return result;
+}
+
+//==============================================================================
+Eigen::VectorXs Skeleton::getControlForceUpperLimits()
+{
+  std::size_t n = getNumDofs();
+  Eigen::VectorXs limits(n);
+  for (std::size_t i = 0; i < n; i++)
+  {
+    auto dof = getDof(i);
+    limits[i] = dof->getControlForceUpperLimit();
+  }
+  return limits;
+}
+
+//==============================================================================
+Eigen::VectorXs Skeleton::getControlForceLowerLimits()
+{
+  std::size_t n = getNumDofs();
+  Eigen::VectorXs limits(n);
+  for (std::size_t i = 0; i < n; i++)
+  {
+    auto dof = getDof(i);
+    limits[i] = dof->getControlForceLowerLimit();
+  }
+  return limits;
+}
+
+//==============================================================================
+Eigen::VectorXs Skeleton::getPositionUpperLimits()
+{
+  std::size_t n = getNumDofs();
+  Eigen::VectorXs limits(n);
+  for (std::size_t i = 0; i < n; i++)
+  {
+    auto dof = getDof(i);
+    limits[i] = dof->getPositionUpperLimit();
+  }
+  return limits;
+}
+
+//==============================================================================
+Eigen::VectorXs Skeleton::getPositionLowerLimits()
+{
+  std::size_t n = getNumDofs();
+  Eigen::VectorXs limits(n);
+  for (std::size_t i = 0; i < n; i++)
+  {
+    auto dof = getDof(i);
+    limits[i] = dof->getPositionLowerLimit();
+  }
+  return limits;
+}
+
+//==============================================================================
+Eigen::VectorXs Skeleton::getVelocityUpperLimits()
+{
+  std::size_t n = getNumDofs();
+  Eigen::VectorXs limits(n);
+  for (std::size_t i = 0; i < n; i++)
+  {
+    auto dof = getDof(i);
+    limits[i] = dof->getVelocityUpperLimit();
+  }
+  return limits;
+}
+
+//==============================================================================
+Eigen::VectorXs Skeleton::getVelocityLowerLimits()
+{
+  std::size_t n = getNumDofs();
+  Eigen::VectorXs limits(n);
+  for (std::size_t i = 0; i < n; i++)
+  {
+    auto dof = getDof(i);
+    limits[i] = dof->getVelocityLowerLimit();
+  }
+  return limits;
+}
+
+//==============================================================================
+std::size_t Skeleton::getLinkCOMDims()
+{
+  return 3 * getNumBodyNodes();
+}
+
+//==============================================================================
+std::size_t Skeleton::getLinkMOIDims()
+{
+  return 6 * getNumBodyNodes();
+}
+
+//==============================================================================
+std::size_t Skeleton::getLinkMassesDims()
+{
+  return getNumBodyNodes();
+}
+
+//==============================================================================
+Eigen::VectorXs Skeleton::getLinkCOMs()
+{
+  Eigen::VectorXs inertias = Eigen::VectorXs::Zero(getLinkCOMDims());
+  std::size_t cursor = 0;
+  for (std::size_t i = 0; i < getNumBodyNodes(); i++)
+  {
+    const Inertia& inertia = getBodyNode(i)->getInertia();
+    inertias(cursor++) = inertia.COM_X;
+    inertias(cursor++) = inertia.COM_Y;
+    inertias(cursor++) = inertia.COM_Z;
+  }
+  return inertias;
+}
+
+//==============================================================================
+Eigen::VectorXs Skeleton::getLinkMOIs()
+{
+  Eigen::VectorXs inertias = Eigen::VectorXs::Zero(getLinkMOIDims());
+  std::size_t cursor = 0;
+  for (std::size_t i = 0; i < getNumBodyNodes(); i++)
+  {
+    const Inertia& inertia = getBodyNode(i)->getInertia();
+    inertias(cursor++) = inertia.I_XX;
+    inertias(cursor++) = inertia.I_YY;
+    inertias(cursor++) = inertia.I_ZZ;
+    inertias(cursor++) = inertia.I_XY;
+    inertias(cursor++) = inertia.I_XZ;
+    inertias(cursor++) = inertia.I_YZ;
+  }
+  return inertias;
+}
+
+//==============================================================================
+Eigen::VectorXs Skeleton::getLinkMasses()
+{
+  Eigen::VectorXs masses = Eigen::VectorXs::Zero(getLinkMassesDims());
+  for (std::size_t i = 0; i < getNumBodyNodes(); i++)
+  {
+    masses(i) = getBodyNode(i)->getMass();
+  }
+  return masses;
+}
+
+//==============================================================================
+void Skeleton::setControlForceUpperLimits(Eigen::VectorXs limits)
+{
+  for (std::size_t i = 0; i < getNumDofs(); i++)
+  {
+    getDof(i)->setControlForceUpperLimit(limits[i]);
+  }
+}
+
+//==============================================================================
+void Skeleton::setControlForceLowerLimits(Eigen::VectorXs limits)
+{
+  for (std::size_t i = 0; i < getNumDofs(); i++)
+  {
+    getDof(i)->setControlForceLowerLimit(limits[i]);
+  }
+}
+
+//==============================================================================
+void Skeleton::setPositionUpperLimits(Eigen::VectorXs limits)
+{
+  for (std::size_t i = 0; i < getNumDofs(); i++)
+  {
+    getDof(i)->setPositionUpperLimit(limits[i]);
+  }
+}
+
+//==============================================================================
+void Skeleton::setPositionLowerLimits(Eigen::VectorXs limits)
+{
+  for (std::size_t i = 0; i < getNumDofs(); i++)
+  {
+    getDof(i)->setPositionLowerLimit(limits[i]);
+  }
+}
+
+//==============================================================================
+void Skeleton::setVelocityUpperLimits(Eigen::VectorXs limits)
+{
+  for (std::size_t i = 0; i < getNumDofs(); i++)
+  {
+    getDof(i)->setVelocityUpperLimit(limits[i]);
+  }
+}
+
+//==============================================================================
+void Skeleton::setVelocityLowerLimits(Eigen::VectorXs limits)
+{
+  for (std::size_t i = 0; i < getNumDofs(); i++)
+  {
+    getDof(i)->setVelocityLowerLimit(limits[i]);
+  }
+}
+
+//==============================================================================
+void Skeleton::setLinkCOMs(Eigen::VectorXs coms)
+{
+  std::size_t cursor = 0;
+  for (std::size_t i = 0; i < getNumBodyNodes(); i++)
+  {
+    const Inertia& inertia = getBodyNode(i)->getInertia();
+    s_t COM_X = coms(cursor++);
+    s_t COM_Y = coms(cursor++);
+    s_t COM_Z = coms(cursor++);
+    Inertia newInertia(
+        inertia.MASS,
+        COM_X,
+        COM_Y,
+        COM_Z,
+        inertia.I_XX,
+        inertia.I_YY,
+        inertia.I_ZZ,
+        inertia.I_XY,
+        inertia.I_XZ,
+        inertia.I_YZ);
+    getBodyNode(i)->setInertia(newInertia);
+  }
+}
+
+//==============================================================================
+void Skeleton::setLinkMOIs(Eigen::VectorXs mois)
+{
+  std::size_t cursor = 0;
+  for (std::size_t i = 0; i < getNumBodyNodes(); i++)
+  {
+    const Inertia& inertia = getBodyNode(i)->getInertia();
+    s_t I_XX = mois(cursor++);
+    s_t I_YY = mois(cursor++);
+    s_t I_ZZ = mois(cursor++);
+    s_t I_XY = mois(cursor++);
+    s_t I_XZ = mois(cursor++);
+    s_t I_YZ = mois(cursor++);
+    Inertia newInertia(
+        inertia.MASS,
+        inertia.COM_X,
+        inertia.COM_Y,
+        inertia.COM_Z,
+        I_XX,
+        I_YY,
+        I_ZZ,
+        I_XY,
+        I_XZ,
+        I_YZ);
+    getBodyNode(i)->setInertia(newInertia);
+  }
+}
+
+//==============================================================================
+void Skeleton::setLinkMasses(Eigen::VectorXs masses)
+{
+  for (std::size_t i = 0; i < getNumBodyNodes(); i++)
+  {
+    getBodyNode(i)->setMass(masses(i));
+  }
+}
+
+//==============================================================================
+// This returns a vector of all the link scales for all the links in the
+// skeleton concatenated into a flat vector
+Eigen::VectorXs Skeleton::getLinkScales()
+{
+  Eigen::VectorXs scales = Eigen::VectorXs::Zero(getNumBodyNodes() * 3);
+  for (int i = 0; i < getNumBodyNodes(); i++)
+  {
+    scales.segment<3>(i * 3) = getBodyNode(i)->getScale();
+  }
+  return scales;
+}
+
+//==============================================================================
+// Sets all the link scales for the skeleton, from a flat vector
+void Skeleton::setLinkScales(Eigen::VectorXs scales)
+{
+  for (int i = 0; i < getNumBodyNodes(); i++)
+  {
+    getBodyNode(i)->setScale(scales.segment<3>(i * 3));
+  }
+}
+
+//==============================================================================
+// This sets all the positions of the joints to within their limit range, if
+// they're currently outside it.
+void Skeleton::clampPositionsToLimits()
+{
+  for (int i = 0; i < getNumDofs(); i++)
+  {
+    auto* dof = getDof(i);
+    if (dof->getPosition() > dof->getPositionUpperLimit())
+    {
+      dof->setPosition(dof->getPositionUpperLimit());
+    }
+    if (dof->getPosition() < dof->getPositionLowerLimit())
+    {
+      dof->setPosition(dof->getPositionLowerLimit());
+    }
+  }
+
+  for (int i = 0; i < getNumJoints(); i++)
+  {
+    // Wrap all the exponential coordinates around to a minimum set
+    if (getJoint(i)->getType() == FreeJoint::getStaticType())
+    {
+      Eigen::Vector6s pos = getJoint(i)->getPositions();
+      pos.head<3>() = math::logMap(math::expMapRot(pos.head<3>()));
+      getJoint(i)->setPositions(pos);
+    }
+    if (getJoint(i)->getType() == BallJoint::getStaticType())
+    {
+      Eigen::Vector3s pos = getJoint(i)->getPositions();
+      pos = math::logMap(math::expMapRot(pos));
+      getJoint(i)->setPositions(pos);
+    }
+  }
+}
+
+//==============================================================================
+const std::vector<std::vector<dynamics::BodyNode*>>&
+Skeleton::getBodyScaleGroups() const
+{
+  return mBodyScaleGroups;
+}
+
+//==============================================================================
+const std::vector<dynamics::BodyNode*>& Skeleton::getBodyScaleGroup(
+    int index) const
+{
+  return mBodyScaleGroups[index];
+}
+
+//==============================================================================
+/// This creates scale groups for any body nodes that may've been added since
+/// we last interacted with the body scale group APIs
+void Skeleton::ensureBodyScaleGroups()
+{
+  if (mBodyScaleGroups.size() == 0)
+  {
+    // Add scale groups, one per body
+    mBodyScaleGroups.reserve(getNumBodyNodes());
+    for (int i = 0; i < getNumBodyNodes(); i++)
+    {
+      std::vector<dynamics::BodyNode*> singleGroup;
+      singleGroup.push_back(getBodyNode(i));
+      mBodyScaleGroups.push_back(singleGroup);
+    }
+  }
+}
+
+//==============================================================================
+/// This returns the index of the group that this body node corresponds to
+int Skeleton::getScaleGroupIndex(dynamics::BodyNode* bodyNode)
+{
+  ensureBodyScaleGroups();
+  for (int i = 0; i < mBodyScaleGroups.size(); i++)
+  {
+    for (int j = 0; j < mBodyScaleGroups[i].size(); j++)
+    {
+      if (mBodyScaleGroups[i][j]->getName() == bodyNode->getName())
+        return i;
+    }
+  }
+  return -1;
+}
+
+//==============================================================================
+/// This takes two scale groups and merges their contents into a single group.
+/// After this operation, there is one fewer scale group.
+void Skeleton::mergeScaleGroups(dynamics::BodyNode* a, dynamics::BodyNode* b)
+{
+  mergeScaleGroupsByIndex(getScaleGroupIndex(a), getScaleGroupIndex(b));
+}
+
+//==============================================================================
+/// This gets the scale upper bound for the first body in a group, by index
+Eigen::Vector3s Skeleton::getScaleGroupUpperBound(int groupIndex)
+{
+  Eigen::Vector3s result
+      = mBodyScaleGroups[groupIndex][0]->getScaleUpperBound();
+  for (int i = 0; i < mBodyScaleGroups[groupIndex].size(); i++)
+  {
+    Eigen::Vector3s localBound
+        = mBodyScaleGroups[groupIndex][i]->getScaleUpperBound();
+    result = result.cwiseMin(localBound);
+  }
+  return result;
+}
+
+//==============================================================================
+/// This gets the scale lower bound for the first body in a group, by index
+Eigen::Vector3s Skeleton::getScaleGroupLowerBound(int groupIndex)
+{
+  Eigen::Vector3s result
+      = mBodyScaleGroups[groupIndex][0]->getScaleLowerBound();
+  for (int i = 0; i < mBodyScaleGroups[groupIndex].size(); i++)
+  {
+    Eigen::Vector3s localBound
+        = mBodyScaleGroups[groupIndex][i]->getScaleLowerBound();
+    result = result.cwiseMax(localBound);
+  }
+  return result;
+}
+
+//==============================================================================
+/// This takes two scale groups and merges their contents into a single group.
+/// After this operation, there is one fewer scale group.
+void Skeleton::mergeScaleGroupsByIndex(int a, int b)
+{
+  // This is a no-op if both groups are already the same
+  if (a == b)
+    return;
+  assert(a != -1);
+  assert(b != -1);
+
+  ensureBodyScaleGroups();
+  std::vector<dynamics::BodyNode*>& groupA = mBodyScaleGroups[a];
+  std::vector<dynamics::BodyNode*>& groupB = mBodyScaleGroups[b];
+  // Remove the element further back in the array
+  if (a > b)
+  {
+    // Transfer all elems from A to B
+    for (dynamics::BodyNode*& node : groupA)
+      groupB.push_back(node);
+    // Then erase A
+    mBodyScaleGroups.erase(mBodyScaleGroups.begin() + a);
+  }
+  else
+  {
+    // Transfer all elems from B to A
+    for (dynamics::BodyNode*& node : groupB)
+      groupA.push_back(node);
+    // Then erase B
+    mBodyScaleGroups.erase(mBodyScaleGroups.begin() + b);
+  }
+}
+
+//==============================================================================
+/// This returns the number of scaling groups (groups with an equal-scale
+/// constraint) that there are in the model.
+int Skeleton::getNumScaleGroups()
+{
+  ensureBodyScaleGroups();
+  return mBodyScaleGroups.size();
+}
+
+//==============================================================================
+/// This sets the scales of all the body nodes according to their group
+/// membership. The `scale` vector is expected to be 3 times the size of the
+/// number of groups.
+void Skeleton::setGroupScales(Eigen::VectorXs scale)
+{
+  ensureBodyScaleGroups();
+  assert(mBodyScaleGroups.size() * 3 == scale.size());
+  for (int i = 0; i < mBodyScaleGroups.size(); i++)
+  {
+    for (dynamics::BodyNode* node : mBodyScaleGroups[i])
+    {
+      node->setScale(scale.segment<3>(i * 3));
+    }
+  }
+}
+
+//==============================================================================
+/// This gets the scales of the first body in each scale group.
+Eigen::VectorXs Skeleton::getGroupScales()
+{
+  ensureBodyScaleGroups();
+  Eigen::VectorXs groups = Eigen::VectorXs::Zero(getNumScaleGroups() * 3);
+  for (int i = 0; i < mBodyScaleGroups.size(); i++)
+  {
+    assert(mBodyScaleGroups[i].size() > 0);
+    groups.segment<3>(i * 3) = mBodyScaleGroups[i][0]->getScale();
+  }
+  return groups;
+}
+
+//==============================================================================
+/// This returns the Jacobian of the joint positions wrt the scales of the
+/// groups
+Eigen::MatrixXs Skeleton::getJointWorldPositionsJacobianWrtGroupScales(
+    const std::vector<const dynamics::Joint*>& joints)
+{
+  Eigen::MatrixXs individualBodiesJac
+      = getJointWorldPositionsJacobianWrtBodyScales(joints);
+  Eigen::MatrixXs J = Eigen::MatrixXs::Zero(
+      individualBodiesJac.rows(), getNumScaleGroups() * 3);
+  for (int i = 0; i < mBodyScaleGroups.size(); i++)
+  {
+    for (dynamics::BodyNode* node : mBodyScaleGroups[i])
+    {
+      J.block(0, i * 3, J.rows(), 3) += individualBodiesJac.block(
+          0, node->getIndexInSkeleton() * 3, J.rows(), 3);
+    }
+  }
+  return J;
+}
+
+//==============================================================================
+/// This returns the Jacobian of the joint positions wrt the scales of the
+/// groups
+Eigen::MatrixXs
+Skeleton::finiteDifferenceJointWorldPositionsJacobianWrtGroupScales(
+    const std::vector<const dynamics::Joint*>& joints)
+{
+  Eigen::MatrixXs result(joints.size() * 3, getNumScaleGroups());
+  Eigen::VectorXs original = getGroupScales();
+
+  s_t eps = 1e-7;
+  math::finiteDifference(
+      [&](/* in*/ s_t eps,
+          /* in*/ int dof,
+          /*out*/ Eigen::VectorXs& perturbed) {
+        Eigen::VectorXs tweaked = original;
+        tweaked(dof) += eps;
+        setGroupScales(tweaked);
+        perturbed = getJointWorldPositions(joints);
+        return true;
+      },
+      result,
+      eps,
+      false);
+
+  // Reset everything how we left it
+  setGroupScales(original);
+
+  return result;
+}
+
+//==============================================================================
+/// This returns the Jacobian relating changes in body scales to changes in
+/// marker world positions.
+Eigen::MatrixXs Skeleton::getMarkerWorldPositionsJacobianWrtGroupScales(
+    const std::vector<std::pair<const dynamics::BodyNode*, Eigen::Vector3s>>&
+        markers)
+{
+  Eigen::MatrixXs individualBodiesJac
+      = getMarkerWorldPositionsJacobianWrtBodyScales(markers);
+  Eigen::MatrixXs J = Eigen::MatrixXs::Zero(
+      individualBodiesJac.rows(), getNumScaleGroups() * 3);
+  for (int i = 0; i < mBodyScaleGroups.size(); i++)
+  {
+    for (dynamics::BodyNode* node : mBodyScaleGroups[i])
+    {
+      J.block(0, i * 3, J.rows(), 3) += individualBodiesJac.block(
+          0, node->getIndexInSkeleton() * 3, J.rows(), 3);
+    }
+  }
+  return J;
+}
+
+//==============================================================================
+/// This returns the Jacobian relating changes in body scales to changes in
+/// marker world positions.
+Eigen::MatrixXs
+Skeleton::finiteDifferenceMarkerWorldPositionsJacobianWrtGroupScales(
+    const std::vector<std::pair<const dynamics::BodyNode*, Eigen::Vector3s>>&
+        markers)
+{
+  Eigen::MatrixXs jac
+      = Eigen::MatrixXs::Zero(markers.size() * 3, getNumScaleGroups() * 3);
+
+  Eigen::VectorXs original = getGroupScales();
+
+  const double EPS = 1e-7;
+  for (int i = 0; i < getNumScaleGroups() * 3; i++)
+  {
+    Eigen::VectorXs perturbed = original;
+    perturbed(i) += EPS;
+    setGroupScales(perturbed);
+    Eigen::VectorXs plus = getMarkerWorldPositions(markers);
+
+    perturbed = original;
+    perturbed(i) -= EPS;
+    setGroupScales(perturbed);
+    Eigen::VectorXs minus = getMarkerWorldPositions(markers);
+
+    jac.col(i) = (plus - minus) / (2 * EPS);
+  }
+
+  setGroupScales(original);
+
+  return jac;
+}
+
+//==============================================================================
+/// This gets the Jacobian of leftMultiply.transpose()*J with respect to group
+/// scales
+Eigen::MatrixXs
+Skeleton::getMarkerWorldPositionsSecondJacobianWrtJointWrtGroupScales(
+    const std::vector<std::pair<const dynamics::BodyNode*, Eigen::Vector3s>>&
+        markers,
+    Eigen::VectorXs leftMultiply)
+{
+  Eigen::MatrixXs individualBodiesJac
+      = getMarkerWorldPositionsSecondJacobianWrtJointWrtBodyScale(
+          markers, leftMultiply);
+  Eigen::MatrixXs J = Eigen::MatrixXs::Zero(
+      individualBodiesJac.rows(), getNumScaleGroups() * 3);
+  for (int i = 0; i < mBodyScaleGroups.size(); i++)
+  {
+    for (dynamics::BodyNode* node : mBodyScaleGroups[i])
+    {
+      J.block(0, i * 3, J.rows(), 3) += individualBodiesJac.block(
+          0, node->getIndexInSkeleton() * 3, J.rows(), 3);
+    }
+  }
+  return J;
+}
+
+//==============================================================================
+/// This gets the Jacobian of leftMultiply.transpose()*J with respect to group
+/// scales
+Eigen::MatrixXs Skeleton::
+    finiteDifferenceMarkerWorldPositionsSecondJacobianWrtJointWrtGroupScales(
+        const std::vector<
+            std::pair<const dynamics::BodyNode*, Eigen::Vector3s>>& markers,
+        Eigen::VectorXs leftMultiply)
+{
+  Eigen::MatrixXs result
+      = Eigen::MatrixXs::Zero(getNumDofs(), getNumScaleGroups() * 3);
+
+  const s_t EPS = 1e-7;
+
+  Eigen::VectorXs original = getGroupScales();
+  for (int i = 0; i < getNumScaleGroups() * 3; i++)
+  {
+    Eigen::VectorXs perturbed = original;
+    perturbed(i) += EPS;
+    setGroupScales(perturbed);
+
+    Eigen::VectorXs plus
+        = leftMultiply.transpose()
+          * getMarkerWorldPositionsJacobianWrtJointPositions(markers);
+
+    perturbed = original;
+    perturbed(i) -= EPS;
+    setGroupScales(perturbed);
+    Eigen::VectorXs minus
+        = leftMultiply.transpose()
+          * getMarkerWorldPositionsJacobianWrtJointPositions(markers);
+
+    result.col(i) = (plus - minus) / (2 * EPS);
+  }
+
+  setGroupScales(original);
+
+  return result;
+}
+
+//==============================================================================
+// This creates a fresh skeleton, which is a copy of this one EXCEPT that
+// EulerJoints are BallJoints, and EulerFreeJoints are FreeJoints. This means
+// the configuration spaces are different, so you need to use
+// `convertPositionsToBallSpace()` and `convertPositionsFromBallSpace()` to
+// transform positions to and from the new skeleton's configuration.
+std::shared_ptr<dynamics::Skeleton> Skeleton::convertSkeletonToBallJoints()
+{
+  std::shared_ptr<dynamics::Skeleton> copy = dynamics::Skeleton::create();
+
+  for (int i = 0; i < getNumJoints(); i++)
+  {
+    dynamics::Joint* joint = getJoint(i);
+    dynamics::BodyNode* body = joint->getChildBodyNode();
+    dynamics::BodyNode* parent
+        = joint->getParentBodyNode() == nullptr
+              ? nullptr
+              : copy->getBodyNode(joint->getParentBodyNode()->getName());
+
+    if (joint->getType() == EulerFreeJoint::getStaticType())
+    {
+      dynamics::FreeJoint::Properties props;
+      props.mName = joint->getName();
+      auto pair = cloneBodyNodeTree<dynamics::FreeJoint>(
+          body, copy, parent, props, false);
+      pair.first->copyTransformsFrom(joint);
+    }
+    else if (joint->getType() == EulerJoint::getStaticType())
+    {
+      dynamics::BallJoint::Properties props;
+      props.mName = joint->getName();
+      auto pair = cloneBodyNodeTree<dynamics::BallJoint>(
+          body, copy, parent, props, false);
+      pair.first->copyTransformsFrom(joint);
+    }
+    else
+    {
+      // Copy nodes to the new tree
+      auto pair = cloneBodyNodeTree(nullptr, body, copy, parent, false);
+      (void)pair;
+      assert(
+          pair.first->getParentScale()
+          == body->getParentJoint()->getParentScale());
+      assert(
+          pair.first->getChildScale()
+          == body->getParentJoint()->getChildScale());
+    }
+  }
+
+  // Verify the memory structure of the copy is correct
+
+#ifndef NDEBUG
+  assert(copy->getNumBodyNodes() == getNumBodyNodes());
+  for (int i = 0; i < copy->getNumBodyNodes(); i++)
+  {
+    dynamics::BodyNode* body = copy->getBodyNode(i);
+    assert(body != getBodyNode(i));
+    if (i > 0)
+    {
+      dynamics::Joint* parentJoint = body->getParentJoint();
+      assert(parentJoint != nullptr);
+    }
+  }
+  assert(copy->getNumJoints() == getNumJoints());
+  for (int i = 0; i < copy->getNumJoints(); i++)
+  {
+    dynamics::Joint* joint = copy->getJoint(i);
+    assert(joint != nullptr);
+    assert(joint != getJoint(i));
+    assert(joint->getName() == getJoint(i)->getName());
+    assert(
+        joint->getTransformFromChildBodyNode().matrix()
+        == getJoint(i)->getTransformFromChildBodyNode().matrix());
+    assert(
+        joint->getTransformFromParentBodyNode().matrix()
+        == getJoint(i)->getTransformFromParentBodyNode().matrix());
+  }
+#endif
+
+  return copy;
+}
+
+//==============================================================================
+// This converts the position vector from Euler space to Ball space for any
+// joints that need to be converted. This needs to be called on a skeleton
+// with EulerJoints and/or EulerFreeJoints or it will just return the passed
+// in vector unchanged.
+Eigen::VectorXs Skeleton::convertPositionsToBallSpace(Eigen::VectorXs pos)
+{
+  Eigen::VectorXs translated = pos;
+  int cursor = 0;
+  for (int i = 0; i < getNumJoints(); i++)
+  {
+    dynamics::Joint* joint = getJoint(i);
+    if (joint->getType() == EulerFreeJoint::getStaticType())
+    {
+      dynamics::EulerFreeJoint* eulerFreeJoint
+          = static_cast<dynamics::EulerFreeJoint*>(joint);
+      Eigen::Isometry3s T = EulerJoint::convertToTransform(
+          translated.segment<3>(cursor),
+          eulerFreeJoint->getAxisOrder(),
+          eulerFreeJoint->getFlipAxisMap());
+      translated.segment<3>(cursor) = math::logMap(T.linear());
+    }
+    else if (joint->getType() == EulerJoint::getStaticType())
+    {
+      dynamics::EulerJoint* eulerJoint
+          = static_cast<dynamics::EulerJoint*>(joint);
+      Eigen::Isometry3s T = EulerJoint::convertToTransform(
+          translated.segment<3>(cursor),
+          eulerJoint->getAxisOrder(),
+          eulerJoint->getFlipAxisMap());
+      translated.segment<3>(cursor) = math::logMap(T.linear());
+    }
+    cursor += joint->getNumDofs();
+  }
+  assert(cursor == translated.size());
+  return translated;
+}
+
+//==============================================================================
+// This converts the position vector from Ball space to Euler space for any
+// joints that need to be converted. This needs to be called on a skeleton
+// with EulerJoints and/or EulerFreeJoints or it will just return the passed
+// in vector unchanged.
+Eigen::VectorXs Skeleton::convertPositionsFromBallSpace(Eigen::VectorXs pos)
+{
+  Eigen::VectorXs translated = pos;
+  int cursor = 0;
+  for (int i = 0; i < getNumJoints(); i++)
+  {
+    dynamics::Joint* joint = getJoint(i);
+    if (joint->getType() == EulerFreeJoint::getStaticType())
+    {
+      dynamics::EulerFreeJoint* eulerFreeJoint
+          = static_cast<dynamics::EulerFreeJoint*>(joint);
+      Eigen::Matrix3s R = math::expMapRot(translated.segment<3>(cursor));
+      if (eulerFreeJoint->getAxisOrder() == EulerJoint::AxisOrder::XYZ)
+      {
+        translated.segment<3>(cursor) = math::matrixToEulerXYZ(R).cwiseProduct(
+            eulerFreeJoint->getFlipAxisMap());
+      }
+      else if (eulerFreeJoint->getAxisOrder() == EulerJoint::AxisOrder::XZY)
+      {
+        translated.segment<3>(cursor) = math::matrixToEulerXZY(R).cwiseProduct(
+            eulerFreeJoint->getFlipAxisMap());
+      }
+      else if (eulerFreeJoint->getAxisOrder() == EulerJoint::AxisOrder::ZXY)
+      {
+        translated.segment<3>(cursor) = math::matrixToEulerZXY(R).cwiseProduct(
+            eulerFreeJoint->getFlipAxisMap());
+      }
+      else if (eulerFreeJoint->getAxisOrder() == EulerJoint::AxisOrder::ZYX)
+      {
+        translated.segment<3>(cursor) = math::matrixToEulerZYX(R).cwiseProduct(
+            eulerFreeJoint->getFlipAxisMap());
+      }
+      else
+      {
+        assert(false && "Unsupported AxisOrder when decoding EulerFreeJoint");
+      }
+      // Do our best to pick an equivalent set of EulerAngles that's within
+      // joint bounds, if one exists
+      translated.segment<3>(cursor) = math::attemptToClampEulerAnglesToBounds(
+          translated.segment<3>(cursor),
+          eulerFreeJoint->getPositionUpperLimits().head<3>(),
+          eulerFreeJoint->getPositionLowerLimits().head<3>());
+    }
+    else if (joint->getType() == EulerJoint::getStaticType())
+    {
+      dynamics::EulerJoint* eulerJoint
+          = static_cast<dynamics::EulerJoint*>(joint);
+      Eigen::Matrix3s R = math::expMapRot(translated.segment<3>(cursor));
+      if (eulerJoint->getAxisOrder() == EulerJoint::AxisOrder::XYZ)
+      {
+        translated.segment<3>(cursor) = math::matrixToEulerXYZ(R).cwiseProduct(
+            eulerJoint->getFlipAxisMap());
+      }
+      else if (eulerJoint->getAxisOrder() == EulerJoint::AxisOrder::XZY)
+      {
+        translated.segment<3>(cursor) = math::matrixToEulerXZY(R).cwiseProduct(
+            eulerJoint->getFlipAxisMap());
+      }
+      else if (eulerJoint->getAxisOrder() == EulerJoint::AxisOrder::ZXY)
+      {
+        translated.segment<3>(cursor) = math::matrixToEulerZXY(R).cwiseProduct(
+            eulerJoint->getFlipAxisMap());
+      }
+      else if (eulerJoint->getAxisOrder() == EulerJoint::AxisOrder::ZYX)
+      {
+        translated.segment<3>(cursor) = math::matrixToEulerZYX(R).cwiseProduct(
+            eulerJoint->getFlipAxisMap());
+      }
+      else
+      {
+        assert(false && "Unsupported AxisOrder when decoding EulerJoint");
+      }
+      // Do our best to pick an equivalent set of EulerAngles that's within
+      // joint bounds, if one exists
+      translated.segment<3>(cursor) = math::attemptToClampEulerAnglesToBounds(
+          translated.segment<3>(cursor),
+          eulerJoint->getPositionUpperLimits(),
+          eulerJoint->getPositionLowerLimits());
+    }
+    cursor += joint->getNumDofs();
+  }
+  return translated;
+}
+
+//==============================================================================
+/// This returns the concatenated 3-vectors for world positions of each joint
+/// in 3D world space, for the registered source joints.
+Eigen::VectorXs Skeleton::getJointWorldPositions(
+    const std::vector<const dynamics::Joint*>& joints) const
+{
+  Eigen::VectorXs sourcePositions = Eigen::VectorXs::Zero(joints.size() * 3);
+  for (int i = 0; i < joints.size(); i++)
+  {
+    sourcePositions.segment<3>(i * 3)
+        = (joints[i]->getChildBodyNode()->getWorldTransform()
+           * joints[i]->getTransformFromChildBodyNode())
+              .translation();
+  }
+  return sourcePositions;
+}
+
+//==============================================================================
+/// This returns the concatenated 3-vectors for world angle of each joint's
+/// child space in 3D world space, for the registered joints.
+Eigen::VectorXs Skeleton::getJointWorldAngles(
+    const std::vector<const dynamics::Joint*>& joints) const
+{
+  Eigen::VectorXs sourceAngles = Eigen::VectorXs::Zero(joints.size() * 3);
+  for (int i = 0; i < joints.size(); i++)
+  {
+    sourceAngles.segment<3>(i * 3) = math::logMap(
+        joints[i]->getChildBodyNode()->getWorldTransform().linear());
+  }
+  return sourceAngles;
+}
+
+//==============================================================================
+/// This returns the Jacobian relating changes in source skeleton joint
+/// positions to changes in source joint world positions.
+Eigen::MatrixXs Skeleton::getJointWorldPositionsJacobianWrtJointPositions(
+    const std::vector<const dynamics::Joint*>& joints) const
+{
+  Eigen::MatrixXs jac = Eigen::MatrixXs::Zero(joints.size() * 3, getNumDofs());
+
+  for (int i = 0; i < joints.size(); i++)
+  {
+    math::Jacobian bodyJac = getWorldPositionJacobian(
+        joints[i]->getChildBodyNode(),
+        joints[i]->getTransformFromChildBodyNode().translation());
+    jac.block(3 * i, 0, 3, bodyJac.cols() - 1)
+        = bodyJac.block(3, 0, 3, bodyJac.cols() - 1);
+  }
+
+  return jac;
+}
+
+//==============================================================================
+/// This returns the Jacobian relating changes in source skeleton joint
+/// positions to changes in source joint world positions.
+Eigen::MatrixXs
+Skeleton::finiteDifferenceJointWorldPositionsJacobianWrtJointPositions(
+    const std::vector<const dynamics::Joint*>& joints)
+{
+  Eigen::MatrixXs result(joints.size() * 3, getNumDofs());
+  Eigen::VectorXs originalPos = getPositions();
+
+  s_t eps = 1e-7;
+  math::finiteDifference(
+      [&](/* in*/ s_t eps,
+          /* in*/ int dof,
+          /*out*/ Eigen::VectorXs& perturbed) {
+        Eigen::VectorXs tweakedPos = originalPos;
+        tweakedPos(dof) += eps;
+        setPositions(tweakedPos);
+        perturbed = getJointWorldPositions(joints);
+        return true;
+      },
+      result,
+      eps,
+      false);
+
+  // Reset everything how we left it
+  setPositions(originalPos);
+
+  return result;
+}
+
+//==============================================================================
+/// This returns the Jacobian relating changes in source skeleton joint
+/// positions to changes in source joint world positions.
+Eigen::MatrixXs Skeleton::getJointWorldPositionsJacobianWrtJointChildAngles(
+    const std::vector<const dynamics::Joint*>& joints) const
+{
+  Eigen::MatrixXs jac = Eigen::MatrixXs::Zero(joints.size() * 3, getNumDofs());
+
+  for (int i = 0; i < joints.size(); i++)
+  {
+    math::Jacobian bodyJac
+        = getWorldPositionJacobian(joints[i]->getChildBodyNode());
+    jac.block(3 * i, 0, 3, bodyJac.cols())
+        = bodyJac.block(0, 0, 3, bodyJac.cols());
+  }
+
+  return jac;
+}
+
+//==============================================================================
+/// This returns the Jacobian relating changes in source skeleton joint
+/// positions to changes in source joint world positions.
+Eigen::MatrixXs
+Skeleton::finiteDifferenceJointWorldPositionsJacobianWrtJointChildAngles(
+    const std::vector<const dynamics::Joint*>& joints)
+{
+  Eigen::MatrixXs result(joints.size() * 3, getNumDofs());
+  Eigen::VectorXs originalPos = getPositions();
+
+  s_t eps = 1e-7;
+  math::finiteDifference(
+      [&](/* in*/ s_t eps,
+          /* in*/ int dof,
+          /*out*/ Eigen::VectorXs& perturbed) {
+        Eigen::VectorXs tweakedPos = originalPos;
+        tweakedPos(dof) += eps;
+        setPositions(tweakedPos);
+        perturbed = getJointWorldAngles(joints);
+        return true;
+      },
+      result,
+      eps,
+      false);
+
+  // Reset everything how we left it
+  setPositions(originalPos);
+
+  return result;
+}
+
+//==============================================================================
+/// This returns the Jacobian relating changes in source skeleton body scales
+/// to changes in source joint world positions.
+Eigen::MatrixXs Skeleton::getJointWorldPositionsJacobianWrtBodyScales(
+    const std::vector<const dynamics::Joint*>& joints)
+{
+  Eigen::MatrixXs jac
+      = Eigen::MatrixXs::Zero(joints.size() * 3, getNumBodyNodes() * 3);
+
+  const Eigen::MatrixXi& parentMap = getParentMap();
+  // Scaling a body will cause the joint offsets to scale, which will move the
+  // downstream joint positions by those vectors
+  for (int i = 0; i < getNumBodyNodes(); i++)
+  {
+    dynamics::BodyNode* bodyNode = getBodyNode(i);
+    Eigen::Matrix3s R = bodyNode->getWorldTransform().linear();
+
+    Eigen::Vector3s parentOffset = bodyNode->getParentJoint()
+                                       ->getTransformFromChildBodyNode()
+                                       .translation();
+
+    for (int axis = 0; axis < 3; axis++)
+    {
+      Eigen::Vector3s worldParentOffset = -R.col(axis) * parentOffset(axis);
+
+      for (int j = 0; j < joints.size(); j++)
+      {
+        int sourceJointDof = joints[j]->getDof(0)->getIndexInSkeleton();
+        for (int k = 0; k < bodyNode->getNumChildJoints(); k++)
+        {
+          dynamics::Joint* childJoint = bodyNode->getChildJoint(k);
+          if (childJoint == joints[j]
+              || parentMap(
+                  childJoint->getDof(0)->getIndexInSkeleton(), sourceJointDof))
+          {
+            // This is the child joint
+
+            Eigen::Vector3s childOffset
+                = Eigen::Vector3s::Unit(axis)
+                  * childJoint->getTransformFromParentBodyNode().translation()(
+                      axis);
+            Eigen::Vector3s worldChildOffset = R * childOffset;
+            jac.block(j * 3, i * 3 + axis, 3, 1)
+                = (worldParentOffset + worldChildOffset)
+                  / bodyNode->getScale()(axis);
+
+            break;
+          }
+        }
+      }
+    }
+  }
+
+  return jac;
+}
+
+//==============================================================================
+/// This returns the Jacobian relating changes in source skeleton body scales
+/// to changes in source joint world positions.
+Eigen::MatrixXs
+Skeleton::finiteDifferenceJointWorldPositionsJacobianWrtBodyScales(
+    const std::vector<const dynamics::Joint*>& joints)
+{
+  Eigen::MatrixXs result(joints.size() * 3, getNumBodyNodes());
+
+  s_t eps = 1e-7;
+  math::finiteDifference(
+      [&](/* in*/ s_t eps,
+          /* in*/ int dof,
+          /*out*/ Eigen::VectorXs& perturbed) {
+        s_t originalScale = getBodyNode(dof)->getScale();
+        getBodyNode(dof)->setScale(originalScale + eps);
+        perturbed = getJointWorldPositions(joints);
+        getBodyNode(dof)->setScale(originalScale);
+        return true;
+      },
+      result,
+      eps,
+      false);
+
+  return result;
+}
+
+//==============================================================================
+/// These are a set of bodies, and offsets in local body space where markers
+/// are mounted on the body
+std::map<std::string, Eigen::Vector3s> Skeleton::getMarkerMapWorldPositions(
+    const std::map<
+        std::string,
+        std::pair<const dynamics::BodyNode*, Eigen::Vector3s>>& markers)
+{
+  std::map<std::string, Eigen::Vector3s> returnMap;
+  for (auto markerPair : markers)
+  {
+    returnMap[markerPair.first]
+        = markerPair.second.first->getWorldTransform()
+          * markerPair.second.first->getScale().cwiseProduct(
+              markerPair.second.second);
+  }
+  return returnMap;
+}
+
+//==============================================================================
+/// These are a set of bodies, and offsets in local body space where markers
+/// are mounted on the body
+Eigen::VectorXs Skeleton::getMarkerWorldPositions(
+    const std::vector<std::pair<const dynamics::BodyNode*, Eigen::Vector3s>>&
+        markers)
+{
+  Eigen::VectorXs positions = Eigen::VectorXs::Zero(markers.size() * 3);
+  for (int i = 0; i < markers.size(); i++)
+  {
+    positions.segment<3>(i * 3)
+        = markers[i].first->getWorldTransform()
+          * markers[i].first->getScale().cwiseProduct(markers[i].second);
+  }
+  return positions;
+}
+
+//==============================================================================
+/// This returns the Jacobian relating changes in source skeleton joint
+/// positions to changes in source joint world positions.
+Eigen::MatrixXs Skeleton::getMarkerWorldPositionsJacobianWrtJointPositions(
+    const std::vector<std::pair<const dynamics::BodyNode*, Eigen::Vector3s>>&
+        markers) const
+{
+  Eigen::MatrixXs jac = Eigen::MatrixXs::Zero(markers.size() * 3, getNumDofs());
+
+  for (int i = 0; i < markers.size(); i++)
+  {
+    math::Jacobian bodyJac = getWorldPositionJacobian(
+        markers[i].first,
+        markers[i].first->getScale().cwiseProduct(markers[i].second));
+    jac.block(3 * i, 0, 3, bodyJac.cols())
+        = bodyJac.block(3, 0, 3, bodyJac.cols());
+  }
+
+  return jac;
+}
+
+//==============================================================================
+/// This returns the Jacobian relating changes in source skeleton joint
+/// positions to changes in source joint world positions.
+Eigen::MatrixXs
+Skeleton::finiteDifferenceMarkerWorldPositionsJacobianWrtJointPositions(
+    const std::vector<std::pair<const dynamics::BodyNode*, Eigen::Vector3s>>&
+        markers)
+{
+  Eigen::MatrixXs result(markers.size() * 3, getNumDofs());
+  Eigen::VectorXs originalPos = getPositions();
+
+  s_t eps = 1e-7;
+  math::finiteDifference(
+      [&](/* in*/ s_t eps,
+          /* in*/ int dof,
+          /*out*/ Eigen::VectorXs& perturbed) {
+        Eigen::VectorXs tweakedPos = originalPos;
+        tweakedPos(dof) += eps;
+        setPositions(tweakedPos);
+        perturbed = getMarkerWorldPositions(markers);
+        return true;
+      },
+      result,
+      eps,
+      false);
+
+  // Reset everything how we left it
+  setPositions(originalPos);
+
+  return result;
+}
+
+//==============================================================================
+/// This returns the Jacobian relating changes in body scales to changes in
+/// marker world positions.
+Eigen::MatrixXs Skeleton::getMarkerWorldPositionsJacobianWrtBodyScales(
+    const std::vector<std::pair<const dynamics::BodyNode*, Eigen::Vector3s>>&
+        markers)
+{
+  Eigen::MatrixXs jac
+      = Eigen::MatrixXs::Zero(markers.size() * 3, getNumBodyNodes() * 3);
+
+  const Eigen::MatrixXi& parentMap = getParentMap();
+  // Scaling a body will cause the joint offsets to scale, which will move the
+  // downstream joint positions by those vectors
+  for (int i = 0; i < getNumBodyNodes(); i++)
+  {
+    dynamics::BodyNode* bodyNode = getBodyNode(i);
+    Eigen::Matrix3s R = bodyNode->getWorldTransform().linear();
+
+    Eigen::Vector3s parentOffset = bodyNode->getParentJoint()
+                                       ->getTransformFromChildBodyNode()
+                                       .translation();
+
+    // Each body can scale along 3 distinct axis
+    for (int axis = 0; axis < 3; axis++)
+    {
+      Eigen::Vector3s worldParentOffset = -R.col(axis) * parentOffset(axis);
+
+      // Now begin iterating rows, for each marker
+      for (int j = 0; j < markers.size(); j++)
+      {
+        int sourceJointDof = markers[j]
+                                 .first->getParentJoint()
+                                 ->getDof(0)
+                                 ->getIndexInSkeleton();
+
+        // If this marker is directly attached to the body node we're scaling,
+        // we need to account for that
+        if (markers[j].first == bodyNode)
+        {
+          jac.block(j * 3, i * 3 + axis, 3, 1)
+              = R.col(axis) * markers[j].second(axis)
+                + (worldParentOffset / bodyNode->getScale()(axis));
+        }
+        else
+        {
+          // Check if this marker is a child of the body we're scaling
+          for (int k = 0; k < bodyNode->getNumChildJoints(); k++)
+          {
+            dynamics::Joint* childJoint = bodyNode->getChildJoint(k);
+            if (childJoint == markers[j].first->getParentJoint()
+                || parentMap(
+                    childJoint->getDof(0)->getIndexInSkeleton(),
+                    sourceJointDof))
+            {
+              // This is the child joint
+              Eigen::Vector3s childOffset
+                  = Eigen::Vector3s::Unit(axis)
+                    * childJoint->getTransformFromParentBodyNode()
+                          .translation()(axis);
+
+              Eigen::Vector3s worldChildOffset = R * childOffset;
+              jac.block(j * 3, i * 3 + axis, 3, 1)
+                  = (worldParentOffset + worldChildOffset)
+                    / bodyNode->getScale()(axis);
+
+              break;
+            }
+          }
+        }
+      }
+    }
+  }
+
+  return jac;
+}
+
+//==============================================================================
+/// This returns the Jacobian relating changes in body scales to changes in
+/// marker world positions.
+Eigen::MatrixXs
+Skeleton::finiteDifferenceMarkerWorldPositionsJacobianWrtBodyScales(
+    const std::vector<std::pair<const dynamics::BodyNode*, Eigen::Vector3s>>&
+        markers)
+{
+  Eigen::MatrixXs jac
+      = Eigen::MatrixXs::Zero(markers.size() * 3, getNumBodyNodes() * 3);
+
+  const double EPS = 1e-7;
+  for (int i = 0; i < getNumBodyNodes(); i++)
+  {
+    Eigen::Vector3s originalScale = getBodyNode(i)->getScale();
+
+    for (int axis = 0; axis < 3; axis++)
+    {
+      Eigen::Vector3s perturbed = originalScale;
+
+      perturbed(axis) += EPS;
+      getBodyNode(i)->setScale(perturbed);
+      Eigen::VectorXs plus = getMarkerWorldPositions(markers);
+
+      perturbed = originalScale;
+      perturbed(axis) -= EPS;
+      getBodyNode(i)->setScale(perturbed);
+      Eigen::VectorXs minus = getMarkerWorldPositions(markers);
+
+      getBodyNode(i)->setScale(originalScale);
+
+      jac.col(i * 3 + axis) = (plus - minus) / (2 * EPS);
+    }
+  }
+
+  return jac;
+}
+
+//==============================================================================
+/// This returns the Jacobian relating changes in marker offsets to changes in
+/// marker world positions.
+Eigen::MatrixXs Skeleton::getMarkerWorldPositionsJacobianWrtMarkerOffsets(
+    const std::vector<std::pair<const dynamics::BodyNode*, Eigen::Vector3s>>&
+        markers) const
+{
+  Eigen::MatrixXs jac
+      = Eigen::MatrixXs::Zero(markers.size() * 3, markers.size() * 3);
+
+  for (int i = 0; i < markers.size(); i++)
+  {
+    jac.block<3, 3>(i * 3, i * 3)
+        = markers[i].first->getWorldTransform().linear();
+    jac.block<3, 1>(i * 3, i * 3) *= markers[i].first->getScale()(0);
+    jac.block<3, 1>(i * 3, i * 3 + 1) *= markers[i].first->getScale()(1);
+    jac.block<3, 1>(i * 3, i * 3 + 2) *= markers[i].first->getScale()(2);
+  }
+
+  return jac;
+}
+
+//==============================================================================
+/// This returns the Jacobian relating changes in marker offsets to changes in
+/// marker world positions.
+Eigen::MatrixXs
+Skeleton::finiteDifferenceMarkerWorldPositionsJacobianWrtMarkerOffsets(
+    const std::vector<std::pair<const dynamics::BodyNode*, Eigen::Vector3s>>&
+        markers)
+{
+  Eigen::MatrixXs jac
+      = Eigen::MatrixXs::Zero(markers.size() * 3, markers.size() * 3);
+
+  const double EPS = 1e-7;
+  for (int i = 0; i < markers.size(); i++)
+  {
+    for (int j = 0; j < 3; j++)
+    {
+      std::vector<std::pair<const dynamics::BodyNode*, Eigen::Vector3s>>
+          perturbedMarkers;
+      for (auto pair : markers)
+      {
+        perturbedMarkers.emplace_back(pair.first, pair.second);
+      }
+      perturbedMarkers[i].second(j) = markers[i].second(j) + EPS;
+      Eigen::VectorXs plus = getMarkerWorldPositions(perturbedMarkers);
+
+      perturbedMarkers[i].second(j) = markers[i].second(j) - EPS;
+      Eigen::VectorXs minus = getMarkerWorldPositions(perturbedMarkers);
+
+      jac.col(i * 3 + j) = (plus - minus) / (2 * EPS);
+    }
+  }
+
+  return jac;
+}
+
+//==============================================================================
+/// This gets the gradient of the ||f(q) - x|| function with respect to q
+Eigen::VectorXs Skeleton::getMarkerWorldPositionDiffToGoalGradientWrtJointPos(
+    const std::vector<std::pair<const dynamics::BodyNode*, Eigen::Vector3s>>&
+        markers,
+    Eigen::VectorXs goal)
+{
+  Eigen::VectorXs worldPos = getMarkerWorldPositions(markers);
+  Eigen::VectorXs diff = worldPos - goal;
+  Eigen::MatrixXs J = getMarkerWorldPositionsJacobianWrtJointPositions(markers);
+  return 2 * J.transpose() * diff;
+}
+
+//==============================================================================
+/// This gets the gradient of the ||f(q) - x|| function with respect to q
+Eigen::VectorXs
+Skeleton::finiteDifferenceMarkerWorldPositionDiffToGoalGradientWrtJointPos(
+    const std::vector<std::pair<const dynamics::BodyNode*, Eigen::Vector3s>>&
+        markers,
+    Eigen::VectorXs goal)
+{
+  Eigen::VectorXs result = Eigen::VectorXs::Zero(getNumDofs());
+
+  const s_t EPS = 1e-7;
+  Eigen::VectorXs originalPos = getPositions();
+
+  for (int i = 0; i < getNumDofs(); i++)
+  {
+    Eigen::VectorXs perturbed = originalPos;
+    perturbed(i) += EPS;
+    setPositions(perturbed);
+
+    s_t plus = (getMarkerWorldPositions(markers) - goal).squaredNorm();
+
+    perturbed = originalPos;
+    perturbed(i) -= EPS;
+    setPositions(perturbed);
+
+    s_t minus = (getMarkerWorldPositions(markers) - goal).squaredNorm();
+
+    result(i) = (plus - minus) / (2 * EPS);
+  }
+
+  setPositions(originalPos);
+
+  return result;
+}
+
+//==============================================================================
+/// This should be equivalent to
+/// `getMarkerWorldPositionsJacobianWrtJointPositions`, just slower. This is
+/// here so there's a simple non-recursive formula for the Jacobian to take
+/// derivatives against.
+Eigen::MatrixXs
+Skeleton::getScrewsMarkerWorldPositionsJacobianWrtJointPositions(
+    const std::vector<std::pair<const dynamics::BodyNode*, Eigen::Vector3s>>&
+        markers)
+{
+  Eigen::MatrixXs jac = Eigen::MatrixXs::Zero(markers.size() * 3, getNumDofs());
+
+  Eigen::VectorXs worldMarkers = getMarkerWorldPositions(markers);
+  const Eigen::MatrixXi& parentMap = getParentMap();
+
+  for (int j = 0; j < getNumDofs(); j++)
+  {
+    const dynamics::Joint* parentJoint = getDof(j)->getJoint();
+    Eigen::Vector6s screw = parentJoint->getWorldAxisScrewForPosition(
+        getDof(j)->getIndexInJoint());
+    int parentJointDof = j;
+    for (int i = 0; i < markers.size(); i++)
+    {
+      const dynamics::Joint* sourceJoint = markers[i].first->getParentJoint();
+      int sourceJointDof = sourceJoint->getDof(0)->getIndexInSkeleton();
+
+      /// getParentMap(i,j) == 1: Dof[i] is a parent of Dof[j]
+      /// getParentMap(i,j) == 0: Dof[i] is NOT a parent of Dof[j]
+      if (parentMap(parentJointDof, sourceJointDof) == 1
+          || sourceJoint == parentJoint)
+      {
+        jac.block<3, 1>(i * 3, j) = math::gradientWrtTheta(
+            screw, worldMarkers.segment<3>(i * 3), 0.0);
+      }
+    }
+  }
+
+  return jac;
+}
+
+//==============================================================================
+/// This gets the derivative of the Jacobian of the markers wrt joint
+/// positions, with respect to a single joint index
+Eigen::MatrixXs
+Skeleton::getMarkerWorldPositionsDerivativeOfJacobianWrtJointsWrtJoints(
+    const std::vector<std::pair<const dynamics::BodyNode*, Eigen::Vector3s>>&
+        markers,
+    int index)
+{
+  Eigen::MatrixXs jac = Eigen::MatrixXs::Zero(markers.size() * 3, getNumDofs());
+
+  Eigen::VectorXs worldMarkers = getMarkerWorldPositions(markers);
+  const Eigen::MatrixXi& parentMap = getParentMap();
+
+  // Differentiating the whole mess wrt this joint
+  dynamics::Joint* rootJoint = getDof(index)->getJoint();
+  Eigen::Vector6s rootScrew = rootJoint->getWorldAxisScrewForPosition(
+      getDof(index)->getIndexInJoint());
+  int rootJointDof = index;
+
+  for (int j = 0; j < getNumDofs(); j++)
+  {
+    dynamics::Joint* parentJoint = getDof(j)->getJoint();
+    Eigen::Vector6s screw = parentJoint->getWorldAxisScrewForPosition(
+        getDof(j)->getIndexInJoint());
+    int parentJointDof = j;
+    for (int i = 0; i < markers.size(); i++)
+    {
+      const dynamics::Joint* sourceJoint = markers[i].first->getParentJoint();
+      int sourceJointDof = sourceJoint->getDof(0)->getIndexInSkeleton();
+
+      /// getParentMap(i,j) == 1: Dof[i] is a parent of Dof[j]
+      /// getParentMap(i,j) == 0: Dof[i] is NOT a parent of Dof[j]
+      if (parentMap(parentJointDof, sourceJointDof) == 1
+          || sourceJoint == parentJoint)
+      {
+        // The original value in this cell is the following
+
+        /*
+        jac.block<3, 1>(i * 3, j) = math::gradientWrtTheta(
+            screw, worldMarkers.segment<3>(i * 3), 0.0);
+        */
+
+        // There's a special case if the root is the parent of both the DOF for
+        // this column of the Jac, _and_ of the marker. That means that all
+        // we're doing is rotating (and translating, but that's irrelevant) the
+        // joint-marker system. So all we need is the gradient of the rotation.
+        if (parentMap(rootJointDof, parentJointDof) == 1)
+        {
+          Eigen::Vector3s originalJac = math::gradientWrtTheta(
+              screw, worldMarkers.segment<3>(i * 3), 0.0);
+          jac.block<3, 1>(i * 3, j) = math::gradientWrtThetaPureRotation(
+              rootScrew.head<3>(), originalJac, 0);
+        }
+        else
+        {
+          // We'll use the sum-product rule, so we need to individually
+          // differentiate both terms (`screw` and `markerPos`) wrt the root
+          // joint's theta term.
+
+          // Make `screwGrad` hold the gradient of the screw with respect to
+          // root
+
+          Eigen::Vector6s screwGrad = Eigen::Vector6s::Zero();
+
+          if (rootJoint == parentJoint)
+          {
+            int axisIndex = getDof(j)->getIndexInJoint();
+            int rotateIndex = getDof(index)->getIndexInJoint();
+            screwGrad = parentJoint->getScrewAxisGradientForPosition(
+                axisIndex, rotateIndex);
+          }
+          else
+          {
+            // Otherwise rotating the root joint doesn't effect parentJoint's
+            // screw
+            screwGrad.setZero();
+          }
+
+          // `screwGrad` now holds the gradient of the screw with respect to
+          // root.
+
+          // Now we need the marker position's gradient wrt the root axis
+
+          Eigen::Vector3s markerGradWrtRoot = Eigen::Vector3s::Zero();
+
+          if (parentMap(rootJointDof, sourceJointDof) == 1
+              || (rootJoint == sourceJoint))
+          {
+            markerGradWrtRoot = math::gradientWrtTheta(
+                rootScrew, worldMarkers.segment<3>(i * 3), 0.0);
+          }
+
+          // Now we just need to apply the product rule to get the final
+          // result
+
+          Eigen::Vector3s partA = math::gradientWrtTheta(
+              screwGrad, worldMarkers.segment<3>(i * 3), 0.0);
+          Eigen::Vector3s partB = math::gradientWrtThetaPureRotation(
+              screw.head<3>(), markerGradWrtRoot, 0.0);
+
+          jac.block<3, 1>(i * 3, j) = partA + partB;
+        }
+      }
+    }
+  }
+
+  return jac;
+}
+
+//==============================================================================
+/// This gets the derivative of the Jacobian of the markers wrt joint
+/// positions, with respect to a single joint index
+Eigen::MatrixXs Skeleton::
+    finiteDifferenceMarkerWorldPositionsDerivativeOfJacobianWrtJointsWrtJoints(
+        const std::vector<
+            std::pair<const dynamics::BodyNode*, Eigen::Vector3s>>& markers,
+        int index)
+{
+  s_t originalPos = getPosition(index);
+  const s_t EPS = 1e-7;
+
+  setPosition(index, originalPos + EPS);
+  Eigen::MatrixXs plus
+      = getMarkerWorldPositionsJacobianWrtJointPositions(markers);
+
+  setPosition(index, originalPos - EPS);
+  Eigen::MatrixXs minus
+      = getMarkerWorldPositionsJacobianWrtJointPositions(markers);
+
+  setPosition(index, originalPos);
+  return (plus - minus) / (2 * EPS);
+}
+
+//==============================================================================
+/// This gets the Jacobian of J.transpose()*leftMultiply with respect to joint
+/// positions, holding leftMultiply constant
+Eigen::MatrixXs
+Skeleton::getMarkerWorldPositionsSecondJacobianWrtJointWrtJointPositions(
+    const std::vector<std::pair<const dynamics::BodyNode*, Eigen::Vector3s>>&
+        markers,
+    Eigen::VectorXs leftMultiply)
+{
+  Eigen::MatrixXs result = Eigen::MatrixXs::Zero(getNumDofs(), getNumDofs());
+
+  // The left multiply means we're taking a weighted combination of rows, to get
+  // a single row. That's our new vector. Then we're treating that vector as a
+  // column vector, and building a Jacobian of how that vector changes as we
+  // change joint positions.
+
+  for (int col = 0; col < getNumDofs(); col++)
+  {
+    result.col(col)
+        = getMarkerWorldPositionsDerivativeOfJacobianWrtJointsWrtJoints(
+              markers, col)
+              .transpose()
+          * leftMultiply;
+  }
+
+  return result;
+}
+
+//==============================================================================
+/// This gets the Jacobian of J.transpose()*leftMultiply with respect to joint
+/// positions, holding leftMultiply constant
+Eigen::MatrixXs Skeleton::
+    finiteDifferenceMarkerWorldPositionsSecondJacobianWrtJointWrtJointPositions(
+        const std::vector<
+            std::pair<const dynamics::BodyNode*, Eigen::Vector3s>>& markers,
+        Eigen::VectorXs leftMultiply)
+{
+  Eigen::MatrixXs result = Eigen::MatrixXs::Zero(getNumDofs(), getNumDofs());
+
+  const s_t EPS = 1e-7;
+  Eigen::VectorXs originalPos = getPositions();
+
+  for (int i = 0; i < getNumDofs(); i++)
+  {
+    Eigen::VectorXs perturbed = originalPos;
+    perturbed(i) += EPS;
+    setPositions(perturbed);
+
+    Eigen::VectorXs plus
+        = leftMultiply.transpose()
+          * getMarkerWorldPositionsJacobianWrtJointPositions(markers);
+
+    perturbed = originalPos;
+    perturbed(i) -= EPS;
+    setPositions(perturbed);
+
+    Eigen::VectorXs minus
+        = leftMultiply.transpose()
+          * getMarkerWorldPositionsJacobianWrtJointPositions(markers);
+
+    result.col(i) = (plus - minus) / (2 * EPS);
+  }
+
+  setPositions(originalPos);
+
+  return result;
+}
+
+//==============================================================================
+/// This gets the derivative of the Jacobian of the markers wrt joint
+/// positions, with respect to a single body scaling
+Eigen::MatrixXs
+Skeleton::getMarkerWorldPositionsDerivativeOfJacobianWrtJointsWrtBodyScale(
+    const std::vector<std::pair<const dynamics::BodyNode*, Eigen::Vector3s>>&
+        markers,
+    int index,
+    int axis,
+    const Eigen::MatrixXs& markerWrtScaleJac)
+{
+  dynamics::BodyNode* scaleBody = getBodyNode(index);
+  dynamics::Joint* scaleJoint = scaleBody->getParentJoint();
+  int scaleJointDof = scaleJoint->getDof(0)->getIndexInSkeleton();
+  int markerGradCol = index * 3 + axis;
+
+  Eigen::MatrixXs jac = Eigen::MatrixXs::Zero(markers.size() * 3, getNumDofs());
+
+  Eigen::VectorXs worldMarkers = getMarkerWorldPositions(markers);
+  const Eigen::MatrixXi& parentMap = getParentMap();
+
+  for (int j = 0; j < getNumDofs(); j++)
+  {
+    const dynamics::Joint* parentJoint = getDof(j)->getJoint();
+    Eigen::Vector6s screw = parentJoint->getWorldAxisScrewForPosition(
+        getDof(j)->getIndexInJoint());
+    int parentJointDof = j;
+    for (int i = 0; i < markers.size(); i++)
+    {
+      const dynamics::Joint* sourceJoint = markers[i].first->getParentJoint();
+      int sourceJointDof = sourceJoint->getDof(0)->getIndexInSkeleton();
+
+      /// getParentMap(i,j) == 1: Dof[i] is a parent of Dof[j]
+      /// getParentMap(i,j) == 0: Dof[i] is NOT a parent of Dof[j]
+      if (parentMap(parentJointDof, sourceJointDof) == 1
+          || sourceJoint == parentJoint)
+      {
+        bool isScalingBodyParentOfMarker
+            = (parentMap(scaleJointDof, sourceJointDof) == 1
+               || scaleBody == markers[i].first);
+        bool isScalingBodyParentOfAxisJoint
+            = parentMap(scaleJointDof, parentJointDof) == 1;
+        if (isScalingBodyParentOfMarker && !isScalingBodyParentOfAxisJoint)
+        {
+          Eigen::Vector3s markerGrad
+              = markerWrtScaleJac.block<3, 1>(i * 3, markerGradCol);
+          jac.block<3, 1>(i * 3, j) = math::gradientWrtThetaPureRotation(
+              screw.head<3>(), markerGrad, 0.0);
+        }
+      }
+    }
+  }
+
+  return jac;
+}
+
+//==============================================================================
+/// This gets the derivative of the Jacobian of the markers wrt joint
+/// positions, with respect to a single body scaling
+Eigen::MatrixXs Skeleton::
+    finiteDifferenceMarkerWorldPositionsDerivativeOfJacobianWrtJointsWrtBodyScale(
+        const std::vector<
+            std::pair<const dynamics::BodyNode*, Eigen::Vector3s>>& markers,
+        int index,
+        int axis)
+{
+  Eigen::Vector3s originalScale = getBodyNode(index)->getScale();
+  const s_t EPS = 1e-7;
+
+  Eigen::Vector3s perturbed = originalScale;
+  perturbed(axis) += EPS;
+  getBodyNode(index)->setScale(perturbed);
+  Eigen::MatrixXs plus
+      = getMarkerWorldPositionsJacobianWrtJointPositions(markers);
+
+  perturbed = originalScale;
+  perturbed(axis) -= EPS;
+  getBodyNode(index)->setScale(perturbed);
+  Eigen::MatrixXs minus
+      = getMarkerWorldPositionsJacobianWrtJointPositions(markers);
+
+  getBodyNode(index)->setScale(originalScale);
+
+  return (plus - minus) / (2 * EPS);
+}
+
+//==============================================================================
+/// This gets the Jacobian of leftMultiply.transpose()*J with respect to body
+/// scales
+Eigen::MatrixXs
+Skeleton::getMarkerWorldPositionsSecondJacobianWrtJointWrtBodyScale(
+    const std::vector<std::pair<const dynamics::BodyNode*, Eigen::Vector3s>>&
+        markers,
+    Eigen::VectorXs leftMultiply)
+{
+  Eigen::MatrixXs result
+      = Eigen::MatrixXs::Zero(getNumDofs(), getNumBodyNodes() * 3);
+
+  // The left multiply means we're taking a weighted combination of rows, to get
+  // a single row. That's our new vector. Then we're treating that vector as a
+  // column vector, and building a Jacobian of how that vector changes as we
+  // change body scales.
+
+  Eigen::MatrixXs scaleJac
+      = getMarkerWorldPositionsJacobianWrtBodyScales(markers);
+
+  for (int body = 0; body < getNumBodyNodes(); body++)
+  {
+    for (int axis = 0; axis < 3; axis++)
+    {
+      result.col(body * 3 + axis)
+          = getMarkerWorldPositionsDerivativeOfJacobianWrtJointsWrtBodyScale(
+                markers, body, axis, scaleJac)
+                .transpose()
+            * leftMultiply;
+    }
+  }
+
+  return result;
+}
+
+//==============================================================================
+/// This gets the Jacobian of leftMultiply.transpose()*J with respect to body
+/// scales
+Eigen::MatrixXs Skeleton::
+    finiteDifferenceMarkerWorldPositionsSecondJacobianWrtJointWrtBodyScale(
+        const std::vector<
+            std::pair<const dynamics::BodyNode*, Eigen::Vector3s>>& markers,
+        Eigen::VectorXs leftMultiply)
+{
+  Eigen::MatrixXs result
+      = Eigen::MatrixXs::Zero(getNumDofs(), getNumBodyNodes() * 3);
+
+  const s_t EPS = 1e-7;
+
+  for (int i = 0; i < getNumBodyNodes(); i++)
+  {
+    Eigen::VectorXs originalScale = getBodyNode(i)->getScale();
+
+    for (int axis = 0; axis < 3; axis++)
+    {
+      Eigen::VectorXs perturbed = originalScale;
+      perturbed(axis) += EPS;
+      getBodyNode(i)->setScale(perturbed);
+
+      Eigen::VectorXs plus
+          = leftMultiply.transpose()
+            * getMarkerWorldPositionsJacobianWrtJointPositions(markers);
+
+      perturbed = originalScale;
+      perturbed(axis) -= EPS;
+      getBodyNode(i)->setScale(perturbed);
+
+      Eigen::VectorXs minus
+          = leftMultiply.transpose()
+            * getMarkerWorldPositionsJacobianWrtJointPositions(markers);
+
+      getBodyNode(i)->setScale(originalScale);
+
+      result.col(i * 3 + axis) = (plus - minus) / (2 * EPS);
+    }
+  }
+
+  return result;
+}
+
+//==============================================================================
+/// This gets the derivative of the Jacobian of the markers wrt joint
+/// positions, with respect to a single marker offset
+Eigen::MatrixXs
+Skeleton::getMarkerWorldPositionsDerivativeOfJacobianWrtJointsWrtMarkerOffsets(
+    const std::vector<std::pair<const dynamics::BodyNode*, Eigen::Vector3s>>&
+        markers,
+    int marker,
+    int axis,
+    const Eigen::MatrixXs& markerWrtMarkerJac)
+{
+  int markerGradCol = marker * 3 + axis;
+  Eigen::MatrixXs jac = Eigen::MatrixXs::Zero(markers.size() * 3, getNumDofs());
+
+  Eigen::VectorXs worldMarkers = getMarkerWorldPositions(markers);
+  const Eigen::MatrixXi& parentMap = getParentMap();
+
+  for (int j = 0; j < getNumDofs(); j++)
+  {
+    const dynamics::Joint* parentJoint = getDof(j)->getJoint();
+    Eigen::Vector6s screw = parentJoint->getWorldAxisScrewForPosition(
+        getDof(j)->getIndexInJoint());
+    int parentJointDof = j;
+    for (int i = 0; i < markers.size(); i++)
+    {
+      const dynamics::Joint* sourceJoint = markers[i].first->getParentJoint();
+      int sourceJointDof = sourceJoint->getDof(0)->getIndexInSkeleton();
+
+      /// getParentMap(i,j) == 1: Dof[i] is a parent of Dof[j]
+      /// getParentMap(i,j) == 0: Dof[i] is NOT a parent of Dof[j]
+      if (parentMap(parentJointDof, sourceJointDof) == 1
+          || sourceJoint == parentJoint)
+      {
+        Eigen::Vector3s markerGrad
+            = markerWrtMarkerJac.block<3, 1>(i * 3, markerGradCol);
+        jac.block<3, 1>(i * 3, j) = math::gradientWrtThetaPureRotation(
+            screw.head<3>(), markerGrad, 0.0);
+      }
+    }
+  }
+
+  return jac;
+}
+
+//==============================================================================
+/// This gets the derivative of the Jacobian of the markers wrt joint
+/// positions, with respect to a single marker offset
+Eigen::MatrixXs Skeleton::
+    finiteDifferenceMarkerWorldPositionsDerivativeOfJacobianWrtJointsWrtMarkerOffsets(
+        const std::vector<
+            std::pair<const dynamics::BodyNode*, Eigen::Vector3s>>& markers,
+        int marker,
+        int axis)
+{
+  const s_t EPS = 1e-7;
+
+  std::vector<std::pair<const dynamics::BodyNode*, Eigen::Vector3s>>
+      markersCopy;
+  for (auto marker : markers)
+    markersCopy.push_back(
+        std::make_pair<const dynamics::BodyNode*, Eigen::Vector3s>(
+            &(*marker.first), Eigen::Vector3s(marker.second)));
+
+  s_t originalOffset = markersCopy[marker].second(axis);
+
+  markersCopy[marker].second(axis) = originalOffset + EPS;
+  Eigen::MatrixXs plus
+      = getMarkerWorldPositionsJacobianWrtJointPositions(markersCopy);
+
+  markersCopy[marker].second(axis) = originalOffset - EPS;
+  Eigen::MatrixXs minus
+      = getMarkerWorldPositionsJacobianWrtJointPositions(markersCopy);
+
+  return (plus - minus) / (2 * EPS);
+}
+
+//==============================================================================
+/// This gets the Jacobian of leftMultiply.transpose()*J with respect to marker
+/// offsets
+Eigen::MatrixXs
+Skeleton::getMarkerWorldPositionsSecondJacobianWrtJointWrtMarkerOffsets(
+    const std::vector<std::pair<const dynamics::BodyNode*, Eigen::Vector3s>>&
+        markers,
+    Eigen::VectorXs leftMultiply)
+{
+  Eigen::MatrixXs result
+      = Eigen::MatrixXs::Zero(getNumDofs(), markers.size() * 3);
+
+  // The left multiply means we're taking a weighted combination of rows, to get
+  // a single row. That's our new vector. Then we're treating that vector as a
+  // column vector, and building a Jacobian of how that vector changes as we
+  // change body scales.
+
+  Eigen::MatrixXs markerJac
+      = getMarkerWorldPositionsJacobianWrtMarkerOffsets(markers);
+
+  for (int marker = 0; marker < markers.size(); marker++)
+  {
+    for (int axis = 0; axis < 3; axis++)
+    {
+      result.col(marker * 3 + axis)
+          = getMarkerWorldPositionsDerivativeOfJacobianWrtJointsWrtMarkerOffsets(
+                markers, marker, axis, markerJac)
+                .transpose()
+            * leftMultiply;
+    }
+  }
+
+  return result;
+}
+
+//==============================================================================
+/// This gets the Jacobian of leftMultiply.transpose()*J with respect to marker
+/// offsets
+Eigen::MatrixXs Skeleton::
+    finiteDifferenceMarkerWorldPositionsSecondJacobianWrtJointWrtMarkerOffsets(
+        const std::vector<
+            std::pair<const dynamics::BodyNode*, Eigen::Vector3s>>& markers,
+        Eigen::VectorXs leftMultiply)
+{
+  std::vector<std::pair<const dynamics::BodyNode*, Eigen::Vector3s>>
+      markersCopy;
+  for (auto marker : markers)
+    markersCopy.push_back(
+        std::make_pair<const dynamics::BodyNode*, Eigen::Vector3s>(
+            &(*marker.first), Eigen::Vector3s(marker.second)));
+
+  Eigen::MatrixXs result
+      = Eigen::MatrixXs::Zero(getNumDofs(), markers.size() * 3);
+
+  const s_t EPS = 1e-7;
+
+  for (int i = 0; i < markers.size(); i++)
+  {
+    for (int axis = 0; axis < 3; axis++)
+    {
+      s_t originalOffset = markersCopy[i].second(axis);
+
+      markersCopy[i].second(axis) = originalOffset + EPS;
+      Eigen::VectorXs plus
+          = leftMultiply.transpose()
+            * getMarkerWorldPositionsJacobianWrtJointPositions(markersCopy);
+
+      markersCopy[i].second(axis) = originalOffset - EPS;
+      Eigen::VectorXs minus
+          = leftMultiply.transpose()
+            * getMarkerWorldPositionsJacobianWrtJointPositions(markersCopy);
+
+      markersCopy[i].second(axis) = originalOffset;
+
+      result.col(i * 3 + axis) = (plus - minus) / (2 * EPS);
+    }
+  }
+
+  return result;
+}
+
+//==============================================================================
+/// This runs IK, attempting to fit the world positions of the passed in
+/// joints to the vector of (concatenated) target positions. This can
+/// optionally also rescale the skeleton.
+#define DART_SKEL_LOG_IK_OUTPUT
+s_t Skeleton::fitJointsToWorldPositions(
+    const std::vector<const dynamics::Joint*>& positionJoints,
+    Eigen::VectorXs targetPositions,
+    bool scaleBodies,
+    math::IKConfig config)
+{
+  if (scaleBodies)
+  {
+    Eigen::VectorXs initialPos
+        = Eigen::VectorXs::Zero(getNumDofs() + getNumScaleGroups() * 3);
+    initialPos.segment(0, getNumDofs()) = getPositions();
+    initialPos.segment(getNumDofs(), getNumScaleGroups() * 3)
+        = getGroupScales();
+
+    return math::solveIK(
+        initialPos,
+        positionJoints.size() * 3,
+        [this](/* in*/ const Eigen::VectorXs pos, bool clamp) {
+          // Set positions
+          setPositions(pos.segment(0, getNumDofs()));
+          if (clamp)
+          {
+            clampPositionsToLimits();
+          }
+
+          // Set scales
+          Eigen::VectorXs newScales
+              = pos.segment(getNumDofs(), getNumScaleGroups() * 3);
+          for (int i = 0; i < getNumScaleGroups(); i++)
+          {
+            for (int axis = 0; axis < 3; axis++)
+            {
+              if (newScales(i * 3 + axis) > getScaleGroupUpperBound(i)(axis))
+              {
+                newScales(i * 3 + axis) = getScaleGroupUpperBound(i)(axis);
+              }
+              if (newScales(i * 3 + axis) < getScaleGroupLowerBound(i)(axis))
+              {
+                newScales(i * 3 + axis) = getScaleGroupLowerBound(i)(axis);
+              }
+            }
+          }
+          setGroupScales(newScales);
+
+          // Return the clamped position
+          Eigen::VectorXs clampedPos = Eigen::VectorXs::Zero(pos.size());
+          clampedPos.segment(0, getNumDofs()) = getPositions();
+          clampedPos.segment(getNumDofs(), getNumScaleGroups() * 3) = newScales;
+          return clampedPos;
+        },
+        [this, targetPositions, positionJoints](
+            /*out*/ Eigen::VectorXs& diff,
+            /*out*/ Eigen::MatrixXs& jac) {
+          diff = targetPositions - getJointWorldPositions(positionJoints);
+          assert(jac.cols() == getNumDofs() + getNumScaleGroups() * 3);
+          assert(jac.rows() == positionJoints.size() * 3);
+          jac.setZero();
+          jac.block(0, 0, positionJoints.size() * 3, getNumDofs())
+              = getJointWorldPositionsJacobianWrtJointPositions(positionJoints);
+          jac.block(
+              0,
+              getNumDofs(),
+              positionJoints.size() * 3,
+              getNumScaleGroups() * 3)
+              = getJointWorldPositionsJacobianWrtGroupScales(positionJoints);
+        },
+        [this](Eigen::VectorXs& val) {
+          val.segment(0, getNumDofs()) = getRandomPose();
+          val.segment(getNumDofs(), getNumScaleGroups() * 3).setConstant(1.0);
+        },
+        config);
+  }
+  else
+  {
+    return math::solveIK(
+        getPositions(),
+        positionJoints.size() * 3,
+        [this](/* in*/ Eigen::VectorXs pos, bool clamp) {
+          setPositions(pos);
+          if (clamp)
+          {
+            clampPositionsToLimits();
+            return getPositions();
+          }
+          return pos;
+        },
+        [this, targetPositions, positionJoints](
+            /*out*/ Eigen::VectorXs& diff,
+            /*out*/ Eigen::MatrixXs& jac) {
+          diff = targetPositions - getJointWorldPositions(positionJoints);
+          jac = getJointWorldPositionsJacobianWrtJointPositions(positionJoints);
+        },
+        [this](Eigen::VectorXs& val) { val = getRandomPose(); },
+        config);
+  }
+}
+
+//==============================================================================
+/// This runs IK, attempting to fit the world positions of the passed in
+/// markers to the vector of (concatenated) target positions.
+s_t Skeleton::fitMarkersToWorldPositions(
+    const std::vector<std::pair<const dynamics::BodyNode*, Eigen::Vector3s>>&
+        markers,
+    Eigen::VectorXs targetPositions,
+    Eigen::VectorXs markerWeights,
+    bool scaleBodies,
+    math::IKConfig config)
+{
+  if (scaleBodies)
+  {
+    Eigen::VectorXs initialPos
+        = Eigen::VectorXs::Zero(getNumDofs() + getNumScaleGroups() * 3);
+    initialPos.segment(0, getNumDofs()) = getPositions();
+    initialPos.segment(getNumDofs(), getNumScaleGroups() * 3)
+        = getGroupScales();
+
+    return math::solveIK(
+        initialPos,
+        markers.size() * 3,
+        [this](/* in*/ const Eigen::VectorXs pos, bool clamp) {
+          // Set positions
+          setPositions(pos.segment(0, getNumDofs()));
+          if (clamp)
+          {
+            clampPositionsToLimits();
+          }
+
+          // Set scales
+          Eigen::VectorXs newScales
+              = pos.segment(getNumDofs(), getNumScaleGroups() * 3);
+          for (int i = 0; i < getNumScaleGroups(); i++)
+          {
+            for (int axis = 0; axis < 3; axis++)
+            {
+              if (newScales(i * 3 + axis) > getScaleGroupUpperBound(i)(axis))
+              {
+                newScales(i * 3 + axis) = getScaleGroupUpperBound(i)(axis);
+              }
+              if (newScales(i * 3 + axis) < getScaleGroupLowerBound(i)(axis))
+              {
+                newScales(i * 3 + axis) = getScaleGroupLowerBound(i)(axis);
+              }
+            }
+          }
+          setGroupScales(newScales);
+
+          // Return the clamped position
+          Eigen::VectorXs clampedPos = Eigen::VectorXs::Zero(pos.size());
+          clampedPos.segment(0, getNumDofs()) = getPositions();
+          clampedPos.segment(getNumDofs(), getNumScaleGroups() * 3) = newScales;
+          return clampedPos;
+        },
+        [this, targetPositions, markers](
+            /*out*/ Eigen::VectorXs& diff,
+            /*out*/ Eigen::MatrixXs& jac) {
+          diff = targetPositions - getMarkerWorldPositions(markers);
+          assert(jac.cols() == getNumDofs() + getNumScaleGroups() * 3);
+          assert(jac.rows() == markers.size() * 3);
+          jac.setZero();
+          jac.block(0, 0, markers.size() * 3, getNumDofs())
+              = getMarkerWorldPositionsJacobianWrtJointPositions(markers);
+          jac.block(
+              0, getNumDofs(), markers.size() * 3, getNumScaleGroups() * 3)
+              = getMarkerWorldPositionsJacobianWrtGroupScales(markers);
+        },
+        [this](Eigen::VectorXs& val) {
+          val.segment(0, getNumDofs()) = getRandomPose();
+          val.segment(getNumDofs(), getNumScaleGroups() * 3).setConstant(1.0);
+        },
+        config);
+  }
+  else
+  {
+    return math::solveIK(
+        getPositions(),
+        markers.size() * 3,
+        [this](/* in*/ Eigen::VectorXs pos, bool clamp) {
+          setPositions(pos);
+          if (clamp)
+          {
+            clampPositionsToLimits();
+            return getPositions();
+          }
+          return pos;
+        },
+        [this, targetPositions, markers, markerWeights](
+            /*out*/ Eigen::VectorXs& diff,
+            /*out*/ Eigen::MatrixXs& jac) {
+          diff = targetPositions - getMarkerWorldPositions(markers);
+          for (int j = 0; j < markerWeights.size(); j++)
+          {
+            diff.segment<3>(j * 3) *= markerWeights(j);
+          }
+          jac = getMarkerWorldPositionsJacobianWrtJointPositions(markers);
+        },
+        [this](Eigen::VectorXs& val) { val = getRandomPose(); },
+        config);
+  }
+}
+
+//==============================================================================
+void Skeleton::integratePositions(s_t _dt)
+{
+  for (std::size_t i = 0; i < mSkelCache.mBodyNodes.size(); ++i)
+    mSkelCache.mBodyNodes[i]->getParentJoint()->integratePositions(_dt);
+
+  for (std::size_t i = 0; i < mSoftBodyNodes.size(); ++i)
+  {
+    for (std::size_t j = 0; j < mSoftBodyNodes[i]->getNumPointMasses(); ++j)
+      mSoftBodyNodes[i]->getPointMass(j)->integratePositions(_dt);
+  }
+}
+
+//==============================================================================
+Eigen::VectorXs Skeleton::integratePositionsExplicit(
+    Eigen::VectorXs pos, Eigen::VectorXs vel, s_t dt)
+{
+  Eigen::VectorXs nextPos = Eigen::VectorXs::Zero(pos.size());
+
+  int cursor = 0;
+  for (std::size_t i = 0; i < mSkelCache.mBodyNodes.size(); ++i)
+  {
+    Joint* joint = mSkelCache.mBodyNodes[i]->getParentJoint();
+    int dofs = joint->getNumDofs();
+    nextPos.segment(cursor, dofs) = joint->integratePositionsExplicit(
+        pos.segment(cursor, dofs), vel.segment(cursor, dofs), dt);
+    cursor += dofs;
+  }
+
+  return nextPos;
+}
+
+//==============================================================================
+Eigen::MatrixXs Skeleton::getPosPosJac(
+    Eigen::VectorXs pos, Eigen::VectorXs vel, s_t dt)
+{
+  Eigen::MatrixXs jac = Eigen::MatrixXs::Zero(pos.size(), pos.size());
+
+  int cursor = 0;
+  for (std::size_t i = 0; i < mSkelCache.mBodyNodes.size(); ++i)
+  {
+    Joint* joint = mSkelCache.mBodyNodes[i]->getParentJoint();
+    int dofs = joint->getNumDofs();
+    jac.block(cursor, cursor, dofs, dofs) = joint->getPosPosJacobian(
+        pos.segment(cursor, dofs), vel.segment(cursor, dofs), dt);
+    cursor += dofs;
+  }
+
+  return jac;
+}
+
+//==============================================================================
+Eigen::MatrixXs Skeleton::getVelPosJac(
+    Eigen::VectorXs pos, Eigen::VectorXs vel, s_t dt)
+{
+  Eigen::MatrixXs jac = Eigen::MatrixXs::Zero(pos.size(), pos.size());
+
+  int cursor = 0;
+  for (std::size_t i = 0; i < mSkelCache.mBodyNodes.size(); ++i)
+  {
+    Joint* joint = mSkelCache.mBodyNodes[i]->getParentJoint();
+    int dofs = joint->getNumDofs();
+    jac.block(cursor, cursor, dofs, dofs) = joint->getVelPosJacobian(
+        pos.segment(cursor, dofs), vel.segment(cursor, dofs), dt);
+    cursor += dofs;
+  }
+
+  return jac;
+}
+
+//==============================================================================
+void Skeleton::integrateVelocities(s_t _dt)
+{
+  for (std::size_t i = 0; i < mSkelCache.mBodyNodes.size(); ++i)
+    mSkelCache.mBodyNodes[i]->getParentJoint()->integrateVelocities(_dt);
+
+  for (std::size_t i = 0; i < mSoftBodyNodes.size(); ++i)
+  {
+    for (std::size_t j = 0; j < mSoftBodyNodes[i]->getNumPointMasses(); ++j)
+      mSoftBodyNodes[i]->getPointMass(j)->integrateVelocities(_dt);
+  }
+}
+
+//==============================================================================
+Eigen::VectorXs Skeleton::getPositionDifferences(
+    const Eigen::VectorXs& _q2, const Eigen::VectorXs& _q1) const
+{
+  if (static_cast<std::size_t>(_q2.size()) != getNumDofs()
+      || static_cast<std::size_t>(_q1.size()) != getNumDofs())
+  {
+    dterr << "Skeleton::getPositionsDifference: q1's size[" << _q1.size()
+          << "] or q2's size[" << _q2.size() << "is different with the dof ["
+          << getNumDofs() << "]." << std::endl;
+    return Eigen::VectorXs::Zero(getNumDofs());
+  }
+
+  Eigen::VectorXs dq(getNumDofs());
+
+  for (const auto& bodyNode : mSkelCache.mBodyNodes)
+  {
+    const Joint* joint = bodyNode->getParentJoint();
+    const std::size_t dof = joint->getNumDofs();
+
+    if (dof)
+    {
+      std::size_t index = joint->getDof(0)->getIndexInSkeleton();
+      const Eigen::VectorXs& q2Seg = _q2.segment(index, dof);
+      const Eigen::VectorXs& q1Seg = _q1.segment(index, dof);
+      dq.segment(index, dof) = joint->getPositionDifferences(q2Seg, q1Seg);
+    }
+  }
+
+  return dq;
+}
+
+//==============================================================================
+Eigen::VectorXs Skeleton::getVelocityDifferences(
+    const Eigen::VectorXs& _dq2, const Eigen::VectorXs& _dq1) const
+{
+  if (static_cast<std::size_t>(_dq2.size()) != getNumDofs()
+      || static_cast<std::size_t>(_dq1.size()) != getNumDofs())
+  {
+    dterr << "Skeleton::getPositionsDifference: dq1's size[" << _dq1.size()
+          << "] or dq2's size[" << _dq2.size() << "is different with the dof ["
+          << getNumDofs() << "]." << std::endl;
+    return Eigen::VectorXs::Zero(getNumDofs());
+  }
+
+  // All the tangent spaces of Joint's configuration spaces are vector spaces.
+  return _dq2 - _dq1;
+}
+
+//==============================================================================
+/// This quantifies how much error the inverse dynamics result ended up with.
+s_t Skeleton::ContactInverseDynamicsResult::sumError()
+{
+  Eigen::VectorXs oldPos = skel->getPositions();
+  Eigen::VectorXs oldVel = skel->getVelocities();
+  Eigen::VectorXs oldControl = skel->getControlForces();
+  Eigen::Vector6s oldExtForce = contactBody->getExternalForceLocal();
+
+  // Set to the initial conditions of the problem
+  skel->setPositions(pos);
+  skel->setVelocities(vel);
+  const_cast<dynamics::BodyNode*>(contactBody)->setExtWrench(contactWrench);
+  skel->setControlForces(jointTorques);
+
+  // Compute one timestep
+  skel->computeForwardDynamics();
+  skel->integrateVelocities(skel->getTimeStep());
+  Eigen::VectorXs realNextVel = skel->getVelocities();
+
+  /*
+  Eigen::MatrixXs velCompare = Eigen::MatrixXs::Zero(realNextVel.size(), 2);
+  velCompare.col(0) = realNextVel;
+  velCompare.col(1) = nextVel;
+  std::cout << "real next vel - next vel (" << (realNextVel - nextVel).norm()
+            << "): " << std::endl
+            << velCompare << std::endl;
+  */
+
+  // Compute the error
+  s_t error = (realNextVel - nextVel).norm();
+
+  // Reset to old forces
+  skel->setPositions(oldPos);
+  skel->setVelocities(oldVel);
+  skel->setControlForces(oldControl);
+  const_cast<dynamics::BodyNode*>(contactBody)->setExtWrench(oldExtForce);
+
+  return error;
+}
+
+//==============================================================================
+/// This solves a simple inverse dynamics problem to get forces we need to
+/// apply to arrive at "nextVel" at the next timestep.
+Eigen::VectorXs Skeleton::getInverseDynamics(const Eigen::VectorXs& nextVel)
+{
+  Eigen::VectorXs accel
+      = getVelocityDifferences(nextVel, getVelocities()) / getTimeStep();
+  Eigen::VectorXs massTorques = multiplyByImplicitMassMatrix(accel);
+  Eigen::VectorXs coriolisAndGravity = getCoriolisAndGravityForces()
+                                       - getExternalForces() + getDampingForce()
+                                       + getSpringForce();
+  return massTorques + coriolisAndGravity;
+}
+
+//==============================================================================
+/// This solves the inverse dynamics problem to figure out what forces we
+/// would need to apply (in our _current state_) in order to get the desired
+/// next velocity. This includes arbitrary forces and moments at the
+/// `contactBody`, which can be post-processed down to individual contact
+/// results.
+Skeleton::ContactInverseDynamicsResult Skeleton::getContactInverseDynamics(
+    const Eigen::VectorXs& nextVel, const dynamics::BodyNode* contactBody)
+{
+  ContactInverseDynamicsResult result;
+  result.skel = this;
+  result.contactBody = contactBody;
+  result.pos = getPositions();
+  result.vel = getVelocities();
+  result.nextVel = nextVel;
+
+  const dynamics::Joint* joint = getRootJoint();
+  const dynamics::FreeJoint* freeJoint
+      = dynamic_cast<const dynamics::FreeJoint*>(joint);
+  const dynamics::EulerFreeJoint* eulerFreeJoint
+      = dynamic_cast<const dynamics::EulerFreeJoint*>(joint);
+  if (freeJoint == nullptr && eulerFreeJoint == nullptr)
+  {
+    std::cout
+        << "Error: Skeleton::getContactInverseDynamics() assumes that the root "
+           "joint of the skeleton is a FreeJoint or an EulerFreeJoint. Since "
+           "it's neither, this function won't work and we're returning zeros."
+        << std::endl;
+    result.contactWrench.setZero();
+    result.jointTorques = Eigen::VectorXs::Zero(getNumDofs());
+    return result;
+  }
+
+  // This is the Jacobian in local body space. We're going to end up applying
+  // our contact force in local body space, so this works out.
+  math::Jacobian jac = getJacobian(contactBody);
+  Eigen::Matrix6s jacBlock = jac.block<6, 6>(0, 0).transpose();
+
+  Eigen::VectorXs accel
+      = getVelocityDifferences(nextVel, getVelocities()) / getTimeStep();
+  Eigen::VectorXs massTorques = multiplyByImplicitMassMatrix(accel);
+
+  Eigen::VectorXs coriolisAndGravity = getCoriolisAndGravityForces()
+                                       - getExternalForces() + getDampingForce()
+                                       + getSpringForce();
+
+  Eigen::Vector6s rootTorque
+      = massTorques.head<6>() + coriolisAndGravity.head<6>();
+  result.contactWrench
+      = jacBlock.completeOrthogonalDecomposition().solve(rootTorque);
+  Eigen::VectorXs contactTorques = jac.transpose() * result.contactWrench;
+  result.jointTorques = massTorques + coriolisAndGravity - contactTorques;
+  result.jointTorques.head<6>().setZero();
+
+  return result;
+}
+
+//==============================================================================
+/// This quantifies how much error the inverse dynamics result ended up with.
+s_t Skeleton::MultipleContactInverseDynamicsResult::sumError()
+{
+  Eigen::VectorXs oldPos = skel->getPositions();
+  Eigen::VectorXs oldVel = skel->getVelocities();
+  Eigen::VectorXs oldControl = skel->getControlForces();
+  std::vector<Eigen::Vector6s> oldExtForces;
+  for (int i = 0; i < contactBodies.size(); i++)
+  {
+    oldExtForces.push_back(contactBodies[i]->getExternalForceLocal());
+  }
+
+  // Set to the initial conditions of the problem
+  skel->setPositions(pos);
+  skel->setVelocities(vel);
+  for (int i = 0; i < contactBodies.size(); i++)
+  {
+    /*
+    std::cout << "Contact wrench " << i << ": " << contactWrenches[i]
+              << std::endl;
+    */
+    const_cast<dynamics::BodyNode*>(contactBodies[i])
+        ->setExtWrench(contactWrenches[i]);
+  }
+  // std::cout << "Control torques: " << jointTorques << std::endl;
+  skel->setControlForces(jointTorques);
+
+  // Compute one timestep
+  skel->computeForwardDynamics();
+  skel->integrateVelocities(skel->getTimeStep());
+  Eigen::VectorXs realNextVel = skel->getVelocities();
+
+  /*
+  Eigen::MatrixXs velCompare = Eigen::MatrixXs::Zero(realNextVel.size(), 2);
+  velCompare.col(0) = realNextVel;
+  velCompare.col(1) = nextVel;
+  std::cout << "real next vel - next vel (" << (realNextVel - nextVel).norm()
+            << "): " << std::endl
+            << velCompare << std::endl;
+  */
+
+  // Compute the error
+  s_t error = (realNextVel - nextVel).norm();
+
+  // Reset to old forces
+  skel->setPositions(oldPos);
+  skel->setVelocities(oldVel);
+  skel->setControlForces(oldControl);
+  for (int i = 0; i < contactBodies.size(); i++)
+  {
+    const_cast<dynamics::BodyNode*>(contactBodies[i])
+        ->setExtWrench(oldExtForces[i]);
+  }
+
+  return error;
+}
+
+//==============================================================================
+/// This computes the difference between the guess and the closest valid
+/// solution
+s_t Skeleton::MultipleContactInverseDynamicsResult::computeGuessLoss()
+{
+  s_t loss = 0.0;
+  for (int i = 0; i < contactBodies.size(); i++)
+  {
+    loss += (contactWrenchGuesses[i] - contactWrenches[i]).squaredNorm();
+  }
+  return loss;
+}
+
+//==============================================================================
+/// If you pass in multiple simultaneous contacts, with guesses about the
+/// contact wrenches for each body, this method will find the least-squares
+/// closest solution for contact wrenches on each body that will satisfying
+/// the next velocity constraint. This is intended to be useful for EM loops
+/// for learning rich contact models. Without initial guesses, the solution is
+/// not unique, so in order to use this method to get useful inverse dynamics
+/// you'll need good initial guesses.
+Skeleton::MultipleContactInverseDynamicsResult
+Skeleton::getMultipleContactInverseDynamics(
+    const Eigen::VectorXs& nextVel,
+    std::vector<const dynamics::BodyNode*> bodies,
+    std::vector<Eigen::Vector6s> bodyWrenchGuesses)
+{
+  MultipleContactInverseDynamicsResult result;
+  result.skel = this;
+  result.contactBodies = bodies;
+  result.pos = getPositions();
+  result.vel = getVelocities();
+  result.nextVel = nextVel;
+
+  const dynamics::Joint* joint = getRootJoint();
+  const dynamics::FreeJoint* freeJoint
+      = dynamic_cast<const dynamics::FreeJoint*>(joint);
+  const dynamics::EulerFreeJoint* eulerFreeJoint
+      = dynamic_cast<const dynamics::EulerFreeJoint*>(joint);
+  if (freeJoint == nullptr && eulerFreeJoint == nullptr)
+  {
+    std::cout
+        << "Error: Skeleton::getContactInverseDynamics() assumes that the root "
+           "joint of the skeleton is a FreeJoint or an EulerFreeJoint. Since "
+           "it's neither, this function won't work and we're returning zeros."
+        << std::endl;
+    result.contactWrenches = std::vector<Eigen::Vector6s>();
+    for (int i = 0; i < bodies.size(); i++)
+      result.contactWrenches.push_back(Eigen::Vector6s::Zero());
+    result.jointTorques = Eigen::VectorXs::Zero(getNumDofs());
+    return result;
+  }
+
+  // This is the Jacobian in local body space. We're going to end up applying
+  // our contact force in local body space, so this works out.
+  Eigen::MatrixXs jacs = Eigen::MatrixXs::Zero(6 * bodies.size(), getNumDofs());
+  assert(bodies.size() > 0);
+
+  for (int i = 0; i < bodies.size(); i++)
+  {
+    jacs.block(6 * i, 0, 6, getNumDofs()) = getJacobian(bodies[i]);
+  }
+  Eigen::MatrixXs jacBlock = jacs.block(0, 0, 6 * bodies.size(), 6).transpose();
+
+  Eigen::VectorXs massTorques = multiplyByImplicitMassMatrix(
+      (nextVel - getVelocities()) / getTimeStep());
+
+  Eigen::VectorXs coriolisAndGravity = getCoriolisAndGravityForces()
+                                       - getExternalForces() + getDampingForce()
+                                       + getSpringForce();
+
+  Eigen::Vector6s rootTorque
+      = massTorques.head<6>() + coriolisAndGravity.head<6>();
+
+  Eigen::VectorXs correctedForces = Eigen::VectorXs::Zero(6 * bodies.size());
+
+  // If no guesses are passed in to us, we'll do our best to construct something
+  // sensible using the heuristic that we'd like a guess that minimizes the
+  // torques required at the bodies. That amounts to minimizing the moment arm
+  // between each body and its center of pressure. We can construct and solve a
+  // linearly constrained QP in closed form.
+  if (bodyWrenchGuesses.size() == 0)
+  {
+    // We want to take a minimum of torques.
+    int n = 6 * bodies.size();
+    int m = 6;
+
+    // Create a diagonal weight matrix for our QP.
+    s_t eps = 0.01;
+    Eigen::MatrixXs B = Eigen::MatrixXs::Identity(n, n);
+    for (int i = 0; i < bodies.size(); i++)
+    {
+      B(i * 6 + 3, i * 6 + 3) = eps;
+      B(i * 6 + 4, i * 6 + 4) = eps;
+      B(i * 6 + 5, i * 6 + 5) = eps;
+    }
+
+    // Create the KKT matrix for our QP
+    Eigen::MatrixXs KKT = Eigen::MatrixXs::Zero(n + m, n + m);
+    KKT.block(0, 0, n, n) = B;
+    KKT.block(n, 0, m, n) = jacBlock;
+    KKT.block(0, n, n, m) = jacBlock.transpose();
+
+    Eigen::VectorXs KKTeq = Eigen::VectorXs::Zero(n + m);
+    KKTeq.segment(n, m) = rootTorque;
+
+    Eigen::VectorXs KKTSolution = KKT.householderQr().solve(KKTeq);
+
+    // Read the forces off of the solution to the KKT conditions
+    correctedForces = KKTSolution.segment(0, n);
+  }
+  // If we were handed guesses, just find the least-squares nearest values for
+  // contact force that still satisfy inverse dynamics.
+  else
+  {
+    result.contactWrenchGuesses = bodyWrenchGuesses;
+
+    Eigen::VectorXs forces = Eigen::VectorXs::Zero(6 * bodies.size());
+    for (int i = 0; i < bodies.size(); i++)
+    {
+      forces.segment(6 * i, 6) = bodyWrenchGuesses[i];
+    }
+    correctedForces = jacBlock.completeOrthogonalDecomposition().solve(
+                          rootTorque - jacBlock * forces)
+                      + forces;
+  }
+
+  result.contactWrenches = std::vector<Eigen::Vector6s>();
+  for (int i = 0; i < bodies.size(); i++)
+  {
+    result.contactWrenches.push_back(Eigen::Vector6s::Zero());
+    result.contactWrenches[i] = correctedForces.segment(i * 6, 6);
+  }
+  Eigen::VectorXs contactTorques = jacs.transpose() * correctedForces;
+  result.jointTorques = massTorques + coriolisAndGravity - contactTorques;
+  result.jointTorques.head<6>().setZero();
+
+  return result;
+}
+
+//==============================================================================
+/// This computes how much the actual dynamics we get when we apply this
+/// solution differ from the goal solution.
+s_t Skeleton::MultipleContactInverseDynamicsOverTimeResult::sumError()
+{
+  Eigen::VectorXs oldPos = skel->getPositions();
+  Eigen::VectorXs oldVel = skel->getVelocities();
+  Eigen::VectorXs oldControl = skel->getControlForces();
+  std::vector<Eigen::Vector6s> oldExtForces;
+  for (int i = 0; i < contactBodies.size(); i++)
+  {
+    oldExtForces.push_back(contactBodies[i]->getExternalForceLocal());
+  }
+
+  s_t error = 0.0;
+  for (int i = 0; i < timesteps; i++)
+  {
+    // Set to the initial conditions of the problem
+    skel->setPositions(positions.col(i));
+    skel->setVelocities(velocities.col(i));
+    for (int j = 0; j < contactBodies.size(); j++)
+    {
+      const_cast<dynamics::BodyNode*>(contactBodies[j])
+          ->setExtWrench(contactWrenches[i][j]);
+    }
+    skel->setControlForces(jointTorques.col(i));
+
+    // Compute one timestep
+    skel->computeForwardDynamics();
+    skel->integrateVelocities(skel->getTimeStep());
+    Eigen::VectorXs realNextVel = skel->getVelocities();
+
+    // Compute the error
+    error += (realNextVel - nextVelocities.col(i)).norm();
+  }
+
+  // Reset to old forces
+  skel->setPositions(oldPos);
+  skel->setVelocities(oldVel);
+  skel->setControlForces(oldControl);
+  for (int i = 0; i < contactBodies.size(); i++)
+  {
+    const_cast<dynamics::BodyNode*>(contactBodies[i])
+        ->setExtWrench(oldExtForces[i]);
+  }
+
+  return error;
+}
+
+//==============================================================================
+s_t Skeleton::MultipleContactInverseDynamicsOverTimeResult::
+    computeSmoothnessLoss()
+{
+  s_t loss = 0.0;
+  for (int i = 1; i < timesteps; i++)
+  {
+    for (int j = 0; j < contactBodies.size(); j++)
+    {
+      loss += (contactWrenches[i][j] - contactWrenches[i - 1][j]).squaredNorm();
+    }
+  }
+
+  return loss;
+}
+
+//==============================================================================
+s_t Skeleton::MultipleContactInverseDynamicsOverTimeResult::
+    computePrevForceLoss()
+{
+  s_t loss = 0.0;
+  for (int j = 0; j < contactBodies.size(); j++)
+  {
+    loss += (contactWrenches[0][j] - prevContactForces[j]).squaredNorm();
+  }
+  return loss;
+}
+
+Eigen::MatrixXs Skeleton::EMPTY = Eigen::MatrixXs::Zero(0, 0);
+
+//==============================================================================
+/// This sets up and solves a QP that tracks multiple contacts over a
+/// time-series of positions. This has two blending factors to control the
+/// solution, a `smoothingWeight` and a `minTorqueWeight`. Increasing the
+/// smoothing weight will prioritize a smoother (less time varying) set of
+/// contact forces. Increasing the minimize torques weight will prioritize
+/// solutions at each timestep that minimize the torque-component of the
+/// contact forces at each body.
+///
+/// This will not provide a contact solution at the last two timesteps passed
+/// in, because it cannot compute a velocity and acceleration at those
+/// timesteps.
+Skeleton::MultipleContactInverseDynamicsOverTimeResult
+Skeleton::getMultipleContactInverseDynamicsOverTime(
+    const Eigen::MatrixXs& positions,
+    std::vector<const dynamics::BodyNode*> bodies,
+    // This allows us to penalize non-smooth GRFs
+    s_t smoothingWeight,
+    // This allows us to penalize large torques in our GRFs
+    s_t minTorqueWeight,
+    // This allows us to penalize GRFs on rapidly moving bodies
+    std::function<s_t(s_t)> velocityPenalty,
+    // This allows us to specify exactly what we want the initial forces to be
+    std::vector<Eigen::Vector6s> prevContactForces,
+    s_t prevContactWeight,
+    // This allows us to specify how we'd like to penalize magnitudes of
+    // different contact forces frame-by-frame
+    Eigen::MatrixXs magnitudeCosts)
+{
+  MultipleContactInverseDynamicsOverTimeResult result;
+  result.skel = this;
+  result.contactBodies = bodies;
+
+  Eigen::VectorXs oldPos = getPositions();
+  Eigen::VectorXs oldVel = getVelocities();
+  Eigen::VectorXs oldControl = getControlForces();
+
+  int fDim = 6 * bodies.size();
+  int dofs = getNumDofs();
+
+  int timesteps = positions.cols() - 2;
+  result.timesteps = timesteps;
+  Eigen::MatrixXs B = Eigen::MatrixXs::Zero(fDim * timesteps, fDim * timesteps);
+  Eigen::VectorXs b = Eigen::VectorXs::Zero(fDim * timesteps);
+  Eigen::MatrixXs A = Eigen::MatrixXs::Zero(6 * timesteps, fDim * timesteps);
+  Eigen::VectorXs c = Eigen::VectorXs::Zero(6 * timesteps);
+
+  result.positions = Eigen::MatrixXs::Zero(dofs, timesteps);
+  result.velocities = Eigen::MatrixXs::Zero(dofs, timesteps);
+  result.nextVelocities = Eigen::MatrixXs::Zero(dofs, timesteps);
+  result.jointTorques = Eigen::MatrixXs::Zero(dofs, timesteps);
+
+  std::vector<Eigen::MatrixXs> timestepJacs;
+  std::vector<Eigen::VectorXs> timestepJointTorques;
+
+  Eigen::MatrixXs torqueStamp = Eigen::MatrixXs::Identity(fDim, fDim);
+  s_t eps = 0.01;
+  for (int j = 0; j < bodies.size(); j++)
+  {
+    torqueStamp(j * 6 + 3, j * 6 + 3) = eps;
+    torqueStamp(j * 6 + 4, j * 6 + 4) = eps;
+    torqueStamp(j * 6 + 5, j * 6 + 5) = eps;
+  }
+
+  B.block(0, 0, fDim, fDim)
+      += prevContactWeight * Eigen::MatrixXs::Identity(fDim, fDim);
+  if (prevContactWeight > 0)
+  {
+    result.prevContactForces = prevContactForces;
+    assert(prevContactForces.size() == bodies.size());
+    for (int i = 0; i < bodies.size(); i++)
+    {
+      b.segment<6>(i * 6) = -2 * prevContactWeight * prevContactForces[i];
+    }
+  }
+  for (int i = 0; i < timesteps; i++)
+  {
+    B.block(fDim * i, fDim * i, fDim, fDim) += minTorqueWeight * torqueStamp;
+    if (i + 1 < timesteps)
+    {
+      B.block(fDim * i, fDim * i, fDim, fDim)
+          += smoothingWeight * Eigen::MatrixXs::Identity(fDim, fDim);
+      B.block(fDim * (i + 1), fDim * i, fDim, fDim)
+          -= smoothingWeight * Eigen::MatrixXs::Identity(fDim, fDim);
+      B.block(fDim * i, fDim * (i + 1), fDim, fDim)
+          -= smoothingWeight * Eigen::MatrixXs::Identity(fDim, fDim);
+      B.block(fDim * (i + 1), fDim * (i + 1), fDim, fDim)
+          += smoothingWeight * Eigen::MatrixXs::Identity(fDim, fDim);
+    }
+    if (magnitudeCosts.rows() == bodies.size())
+    {
+      for (int j = 0; j < bodies.size(); j++)
+      {
+        B.block<6, 6>(fDim * i + j * 6, fDim * i + j * 6)
+            += Eigen::Matrix6s::Identity() * magnitudeCosts(j, i);
+      }
+    }
+
+    Eigen::VectorXs vel
+        = getPositionDifferences(positions.col(i + 1), positions.col(i))
+          / getTimeStep();
+    Eigen::VectorXs nextVel
+        = getPositionDifferences(positions.col(i + 2), positions.col(i + 1))
+          / getTimeStep();
+    Eigen::VectorXs accel
+        = getVelocityDifferences(nextVel, vel) / getTimeStep();
+
+    result.positions.col(i) = positions.col(i);
+    result.velocities.col(i) = vel;
+    result.nextVelocities.col(i) = nextVel;
+
+    setPositions(positions.col(i));
+    setVelocities(vel);
+
+    // Get the spatial velocities of each of the contact bodies, and construct a
+    // weighted cost for applying contact wrenches.
+
+    Eigen::VectorXs velCosts = Eigen::VectorXs::Ones(fDim);
+    for (int j = 0; j < bodies.size(); j++)
+    {
+      Eigen::Vector3s worldVel = bodies[j]->getLinearVelocity();
+      s_t velNorm = worldVel.squaredNorm();
+      velCosts.segment<6>(j * 6) *= velocityPenalty(velNorm);
+    }
+    B.block(fDim * i, fDim * i, fDim, fDim) += velCosts.asDiagonal();
+
+    // This is the Jacobian in local body space. We're going to end up applying
+    // our contact force in local body space, so this works out.
+    Eigen::MatrixXs jacs = Eigen::MatrixXs::Zero(fDim, getNumDofs());
+    assert(bodies.size() > 0);
+
+    for (int i = 0; i < bodies.size(); i++)
+    {
+      jacs.block(6 * i, 0, 6, getNumDofs()) = getJacobian(bodies[i]);
+    }
+    timestepJacs.push_back(jacs);
+
+    A.block(6 * i, fDim * i, 6, fDim) = jacs.block(0, 0, fDim, 6).transpose();
+
+    Eigen::VectorXs jointTorques
+        = (multiplyByImplicitMassMatrix(accel) + getCoriolisAndGravityForces()
+           - getExternalForces() + getDampingForce() + getSpringForce());
+    timestepJointTorques.push_back(jointTorques);
+    c.segment<6>(6 * i) = jointTorques.head<6>();
+  }
+
+  // We now have B, b, A, and c, so build the KKT matrix
+
+  Eigen::MatrixXs kktMatrix
+      = Eigen::MatrixXs::Zero(B.rows() + A.rows(), B.rows() + A.rows());
+  kktMatrix.block(0, 0, B.rows(), B.cols()) = 2 * B;
+  kktMatrix.block(B.rows(), 0, A.rows(), A.cols()) = A;
+  kktMatrix.block(0, B.cols(), A.cols(), A.rows()) = A.transpose();
+  Eigen::VectorXs kktVector = Eigen::VectorXs::Zero(b.size() + c.size());
+  kktVector.segment(0, b.size()) = -b;
+  kktVector.segment(b.size(), c.size()) = c;
+
+  // Now factor and solve:
+
+  Eigen::VectorXs kktSolution = kktMatrix.householderQr().solve(kktVector);
+
+  // And we can read the solution off of the result:
+  for (int i = 0; i < timesteps; i++)
+  {
+    std::vector<Eigen::Vector6s> timestepContactWrenches;
+    for (int j = 0; j < bodies.size(); j++)
+    {
+      timestepContactWrenches.push_back(
+          kktSolution.segment<6>(i * fDim + j * 6));
+    }
+    result.contactWrenches.push_back(timestepContactWrenches);
+
+    Eigen::VectorXs contactTorques
+        = timestepJacs[i].transpose() * kktSolution.segment(i * fDim, fDim);
+    result.jointTorques.col(i) = timestepJointTorques[i] - contactTorques;
+    result.jointTorques.col(i).head<6>().setZero();
+  }
+
+  setPositions(oldPos);
+  setVelocities(oldVel);
+  setControlForces(oldControl);
+  return result;
+}
+
+//==============================================================================
+static bool isValidBodyNode(
+    const Skeleton* _skeleton,
+    const JacobianNode* _node,
+    const std::string& _fname)
+{
+  if (nullptr == _node)
+  {
+    dtwarn << "[Skeleton::" << _fname << "] Invalid BodyNode pointer: "
+           << "nullptr. Returning zero Jacobian.\n";
+    assert(false);
+    return false;
+  }
+
+  // The given BodyNode should be in the Skeleton
+  if (_node->getSkeleton().get() != _skeleton)
+  {
+    dtwarn << "[Skeleton::" << _fname
+           << "] Attempting to get a Jacobian for a "
+              "BodyNode ["
+           << _node->getName() << "] (" << _node
+           << ") that is not in this Skeleton [" << _skeleton->getName()
+           << "] (" << _skeleton << "). Returning zero Jacobian.\n";
+    assert(false);
+    return false;
+  }
+
+  return true;
+}
+
+//==============================================================================
+template <typename JacobianType>
+void assignJacobian(
+    JacobianType& _J, const JacobianNode* _node, const JacobianType& _JBodyNode)
+{
+  // Assign the BodyNode's Jacobian to the result Jacobian.
+  std::size_t localIndex = 0;
+  const auto& indices = _node->getDependentGenCoordIndices();
+  for (const auto& index : indices)
+  {
+    // Each index should be less than the number of dofs of this Skeleton.
+    assert(index < _node->getSkeleton()->getNumDofs());
+
+    _J.col(index) = _JBodyNode.col(localIndex++);
+  }
+}
+
+//==============================================================================
+template <typename... Args>
+math::Jacobian variadicGetJacobian(
+    const Skeleton* _skel, const JacobianNode* _node, Args... args)
+{
+  math::Jacobian J = math::Jacobian::Zero(6, _skel->getNumDofs());
+
+  if (!isValidBodyNode(_skel, _node, "getJacobian"))
+    return J;
+
+  const math::Jacobian JBodyNode = _node->getJacobian(args...);
+
+  assignJacobian<math::Jacobian>(J, _node, JBodyNode);
+
+  return J;
+}
+
+//==============================================================================
+template <typename... Args>
+math::Jacobian variadicGetJacobianInPositionSpace(
+    const Skeleton* _skel, const JacobianNode* _node, Args... args)
+{
+  math::Jacobian J = math::Jacobian::Zero(6, _skel->getNumDofs());
+
+  if (!isValidBodyNode(_skel, _node, "getJacobian"))
+    return J;
+
+  const math::Jacobian JBodyNode = _node->getJacobianInPositionSpace(args...);
+
+  assignJacobian<math::Jacobian>(J, _node, JBodyNode);
+
+  return J;
+}
+
+//==============================================================================
+math::Jacobian Skeleton::getJacobian(const JacobianNode* _node) const
+{
+  return variadicGetJacobian(this, _node);
+}
+
+//==============================================================================
+math::Jacobian Skeleton::getJacobianInPositionSpace(
+    const JacobianNode* _node) const
+{
+  return variadicGetJacobianInPositionSpace(this, _node);
+}
+
+//==============================================================================
+math::Jacobian Skeleton::getJacobian(
+    const JacobianNode* _node, const Frame* _inCoordinatesOf) const
+{
+  return variadicGetJacobian(this, _node, _inCoordinatesOf);
+}
+
+//==============================================================================
+math::Jacobian Skeleton::getJacobian(
+    const JacobianNode* _node, const Eigen::Vector3s& _localOffset) const
+{
+  return variadicGetJacobian(this, _node, _localOffset);
+}
+
+//==============================================================================
+math::Jacobian Skeleton::getJacobian(
+    const JacobianNode* _node,
+    const Eigen::Vector3s& _localOffset,
+    const Frame* _inCoordinatesOf) const
+{
+  return variadicGetJacobian(this, _node, _localOffset, _inCoordinatesOf);
+}
+
+//==============================================================================
+template <typename... Args>
+math::Jacobian variadicGetWorldJacobian(
+    const Skeleton* _skel, const JacobianNode* _node, Args... args)
+{
+  math::Jacobian J = math::Jacobian::Zero(6, _skel->getNumDofs());
+
+  if (!isValidBodyNode(_skel, _node, "getWorldJacobian"))
+    return J;
+
+  const math::Jacobian JBodyNode = _node->getWorldJacobian(args...);
+
+  assignJacobian<math::Jacobian>(J, _node, JBodyNode);
+
+  return J;
+}
+
+//==============================================================================
+math::Jacobian Skeleton::getWorldPositionJacobian(
+    const JacobianNode* _node) const
+{
+  return getWorldPositionJacobian(_node, Eigen::Vector3s::Zero());
+}
+
+//==============================================================================
+math::Jacobian Skeleton::getWorldPositionJacobian(
+    const JacobianNode* _node, const Eigen::Vector3s& _localOffset) const
+{
+  math::Jacobian J = math::Jacobian::Zero(6, getNumDofs());
+
+  if (!isValidBodyNode(this, _node, "getWorldJacobian"))
+    return J;
+
+  const BodyNode* bodyNode = static_cast<const BodyNode*>(_node);
+  Eigen::Vector3s originalRotation
+      = math::logMap(bodyNode->getWorldTransform().linear());
+
+  for (int i = 0; i < getNumDofs(); i++)
+  {
+    const DegreeOfFreedom* dof = getDof(i);
+    const Joint* joint = dof->getJoint();
+
+    bool isParent = false;
+    const BodyNode* cursor = bodyNode;
+    while (cursor != nullptr)
+    {
+      if (cursor->getParentJoint() == joint)
+      {
+        isParent = true;
+        break;
+      }
+      if (cursor->getParentJoint() != nullptr)
+      {
+        cursor = cursor->getParentJoint()->getParentBodyNode();
+      }
+    }
+
+    if (isParent)
+    {
+      Eigen::Vector6s screw
+          = joint->getWorldAxisScrewForPosition(dof->getIndexInJoint());
+      screw.tail<3>() += screw.head<3>().cross(
+          bodyNode->getWorldTransform() * _localOffset);
+      // This is key so we get an actual gradient of the angle (as a screw),
+      // rather than just a screw representing a rotation.
+      screw.head<3>()
+          = math::expMapNestedGradient(originalRotation, screw.head<3>());
+
+      J.col(i) = screw;
+    }
+    // else leave J.col(i) as zeros
+  }
+
+  return J;
+}
+
+//==============================================================================
+math::Jacobian Skeleton::finiteDifferenceWorldPositionJacobian(
+    const JacobianNode* _node,
+    const Eigen::Vector3s& _localOffset,
+    bool useRidders)
+{
+  Eigen::MatrixXs result(6, getNumDofs());
+
+  s_t eps = useRidders ? 1e-3 : 1e-5;
+  math::finiteDifference(
+      [&](/* in*/ s_t eps,
+          /* in*/ int dof,
+          /*out*/ Eigen::VectorXs& perturbed) {
+        s_t original = getPosition(dof);
+        setPosition(dof, original + eps);
+        perturbed = Eigen::Vector6s::Zero();
+        perturbed.head<3>() = math::logMap(_node->getWorldTransform().linear());
+        perturbed.tail<3>() = _node->getWorldTransform() * _localOffset;
+        setPosition(dof, original);
+        return true;
+      },
+      result,
+      eps,
+      useRidders);
+
+  return math::Jacobian(result);
+}
+
+//==============================================================================
+math::Jacobian Skeleton::getWorldJacobian(const JacobianNode* _node) const
+{
+  return variadicGetWorldJacobian(this, _node);
+}
+
+//==============================================================================
+math::Jacobian Skeleton::getWorldJacobian(
+    const JacobianNode* _node, const Eigen::Vector3s& _localOffset) const
+{
+  return variadicGetWorldJacobian(this, _node, _localOffset);
+}
+
+//==============================================================================
+template <typename... Args>
+math::LinearJacobian variadicGetLinearJacobian(
+    const Skeleton* _skel, const JacobianNode* _node, Args... args)
+{
+  math::LinearJacobian J = math::LinearJacobian::Zero(3, _skel->getNumDofs());
+
+  if (!isValidBodyNode(_skel, _node, "getLinearJacobian"))
+    return J;
+
+  const math::LinearJacobian JBodyNode = _node->getLinearJacobian(args...);
+
+  assignJacobian<math::LinearJacobian>(J, _node, JBodyNode);
+
+  return J;
+}
+
+//==============================================================================
+math::LinearJacobian Skeleton::getLinearJacobian(
+    const JacobianNode* _node, const Frame* _inCoordinatesOf) const
+{
+  return variadicGetLinearJacobian(this, _node, _inCoordinatesOf);
+}
+
+//==============================================================================
+math::LinearJacobian Skeleton::getLinearJacobian(
+    const JacobianNode* _node,
+    const Eigen::Vector3s& _localOffset,
+    const Frame* _inCoordinatesOf) const
+{
+  return variadicGetLinearJacobian(this, _node, _localOffset, _inCoordinatesOf);
+}
+
+//==============================================================================
+template <typename... Args>
+math::AngularJacobian variadicGetAngularJacobian(
+    const Skeleton* _skel, const JacobianNode* _node, Args... args)
+{
+  math::AngularJacobian J = math::AngularJacobian::Zero(3, _skel->getNumDofs());
+
+  if (!isValidBodyNode(_skel, _node, "getAngularJacobian"))
+    return J;
+
+  const math::AngularJacobian JBodyNode = _node->getAngularJacobian(args...);
+
+  assignJacobian<math::AngularJacobian>(J, _node, JBodyNode);
+
+  return J;
+}
+
+//==============================================================================
+math::AngularJacobian Skeleton::getAngularJacobian(
+    const JacobianNode* _node, const Frame* _inCoordinatesOf) const
+{
+  return variadicGetAngularJacobian(this, _node, _inCoordinatesOf);
+}
+
+//==============================================================================
+template <typename... Args>
+math::Jacobian variadicGetJacobianSpatialDeriv(
+    const Skeleton* _skel, const JacobianNode* _node, Args... args)
+{
+  math::Jacobian dJ = math::Jacobian::Zero(6, _skel->getNumDofs());
+
+  if (!isValidBodyNode(_skel, _node, "getJacobianSpatialDeriv"))
+    return dJ;
+
+  const math::Jacobian dJBodyNode = _node->getJacobianSpatialDeriv(args...);
+
+  assignJacobian<math::Jacobian>(dJ, _node, dJBodyNode);
+
+  return dJ;
+}
+
+//==============================================================================
+math::Jacobian Skeleton::getJacobianSpatialDeriv(
+    const JacobianNode* _node) const
+{
+  return variadicGetJacobianSpatialDeriv(this, _node);
+}
+
+//==============================================================================
+math::Jacobian Skeleton::getJacobianSpatialDeriv(
+    const JacobianNode* _node, const Frame* _inCoordinatesOf) const
+{
+  return variadicGetJacobianSpatialDeriv(this, _node, _inCoordinatesOf);
+}
+
+//==============================================================================
+math::Jacobian Skeleton::getJacobianSpatialDeriv(
+    const JacobianNode* _node, const Eigen::Vector3s& _localOffset) const
+{
+  return variadicGetJacobianSpatialDeriv(this, _node, _localOffset);
+}
+
+//==============================================================================
+math::Jacobian Skeleton::getJacobianSpatialDeriv(
+    const JacobianNode* _node,
+    const Eigen::Vector3s& _localOffset,
+    const Frame* _inCoordinatesOf) const
+{
+  return variadicGetJacobianSpatialDeriv(
+      this, _node, _localOffset, _inCoordinatesOf);
+}
+
+//==============================================================================
+template <typename... Args>
+math::Jacobian variadicGetJacobianClassicDeriv(
+    const Skeleton* _skel, const JacobianNode* _node, Args... args)
+{
+  math::Jacobian dJ = math::Jacobian::Zero(6, _skel->getNumDofs());
+
+  if (!isValidBodyNode(_skel, _node, "getJacobianClassicDeriv"))
+    return dJ;
+
+  const math::Jacobian dJBodyNode = _node->getJacobianClassicDeriv(args...);
+
+  assignJacobian<math::Jacobian>(dJ, _node, dJBodyNode);
+
+  return dJ;
+}
+
+//==============================================================================
+math::Jacobian Skeleton::getJacobianClassicDeriv(
+    const JacobianNode* _node) const
+{
+  return variadicGetJacobianClassicDeriv(this, _node);
+}
+
+//==============================================================================
+math::Jacobian Skeleton::getJacobianClassicDeriv(
+    const JacobianNode* _node, const Frame* _inCoordinatesOf) const
+{
+  return variadicGetJacobianClassicDeriv(this, _node, _inCoordinatesOf);
+}
+
+//==============================================================================
+math::Jacobian Skeleton::getJacobianClassicDeriv(
+    const JacobianNode* _node,
+    const Eigen::Vector3s& _localOffset,
+    const Frame* _inCoordinatesOf) const
+{
+  return variadicGetJacobianClassicDeriv(
+      this, _node, _localOffset, _inCoordinatesOf);
+}
+
+//==============================================================================
+template <typename... Args>
+math::LinearJacobian variadicGetLinearJacobianDeriv(
+    const Skeleton* _skel, const JacobianNode* _node, Args... args)
+{
+  math::LinearJacobian dJv = math::LinearJacobian::Zero(3, _skel->getNumDofs());
+
+  if (!isValidBodyNode(_skel, _node, "getLinearJacobianDeriv"))
+    return dJv;
+
+  const math::LinearJacobian dJvBodyNode
+      = _node->getLinearJacobianDeriv(args...);
+
+  assignJacobian<math::LinearJacobian>(dJv, _node, dJvBodyNode);
+
+  return dJv;
+}
+
+//==============================================================================
+math::LinearJacobian Skeleton::getLinearJacobianDeriv(
+    const JacobianNode* _node, const Frame* _inCoordinatesOf) const
+{
+  return variadicGetLinearJacobianDeriv(this, _node, _inCoordinatesOf);
+}
+
+//==============================================================================
+math::LinearJacobian Skeleton::getLinearJacobianDeriv(
+    const JacobianNode* _node,
+    const Eigen::Vector3s& _localOffset,
+    const Frame* _inCoordinatesOf) const
+{
+  return variadicGetLinearJacobianDeriv(
+      this, _node, _localOffset, _inCoordinatesOf);
+}
+
+//==============================================================================
+template <typename... Args>
+math::AngularJacobian variadicGetAngularJacobianDeriv(
+    const Skeleton* _skel, const JacobianNode* _node, Args... args)
+{
+  math::AngularJacobian dJw
+      = math::AngularJacobian::Zero(3, _skel->getNumDofs());
+
+  if (!isValidBodyNode(_skel, _node, "getAngularJacobianDeriv"))
+    return dJw;
+
+  const math::AngularJacobian dJwBodyNode
+      = _node->getAngularJacobianDeriv(args...);
+
+  assignJacobian<math::AngularJacobian>(dJw, _node, dJwBodyNode);
+
+  return dJw;
+}
+
+//==============================================================================
+math::AngularJacobian Skeleton::getAngularJacobianDeriv(
+    const JacobianNode* _node, const Frame* _inCoordinatesOf) const
+{
+  return variadicGetAngularJacobianDeriv(this, _node, _inCoordinatesOf);
+}
+
+//==============================================================================
+s_t Skeleton::getMass() const
+{
+  return mTotalMass;
+}
+
+//==============================================================================
+const Eigen::MatrixXs& Skeleton::getMassMatrix(std::size_t _treeIdx) const
+{
+  if (mTreeCache[_treeIdx].mDirty.mMassMatrix)
+    updateMassMatrix(_treeIdx);
+  return mTreeCache[_treeIdx].mM;
+}
+
+//==============================================================================
+const Eigen::MatrixXs& Skeleton::getMassMatrix() const
+{
+  if (mSkelCache.mDirty.mMassMatrix)
+    updateMassMatrix();
+  return mSkelCache.mM;
+}
+
+//==============================================================================
+const Eigen::MatrixXs& Skeleton::getAugMassMatrix(std::size_t _treeIdx) const
+{
+  if (mTreeCache[_treeIdx].mDirty.mAugMassMatrix)
+    updateAugMassMatrix(_treeIdx);
+
+  return mTreeCache[_treeIdx].mAugM;
+}
+
+//==============================================================================
+const Eigen::MatrixXs& Skeleton::getAugMassMatrix() const
+{
+  if (mSkelCache.mDirty.mAugMassMatrix)
+    updateAugMassMatrix();
+
+  return mSkelCache.mAugM;
+}
+
+//==============================================================================
+const Eigen::MatrixXs& Skeleton::getInvMassMatrix(std::size_t _treeIdx) const
+{
+  if (mTreeCache[_treeIdx].mDirty.mInvMassMatrix)
+    updateInvMassMatrix(_treeIdx);
+
+  return mTreeCache[_treeIdx].mInvM;
+}
+
+//==============================================================================
+const Eigen::MatrixXs& Skeleton::getInvMassMatrix() const
+{
+  if (mSkelCache.mDirty.mInvMassMatrix)
+    updateInvMassMatrix();
+
+  return mSkelCache.mInvM;
+}
+
+//==============================================================================
+const Eigen::MatrixXs& Skeleton::getInvAugMassMatrix(std::size_t _treeIdx) const
+{
+  if (mTreeCache[_treeIdx].mDirty.mInvAugMassMatrix)
+    updateInvAugMassMatrix(_treeIdx);
+
+  return mTreeCache[_treeIdx].mInvAugM;
+}
+
+//==============================================================================
+const Eigen::MatrixXs& Skeleton::getInvAugMassMatrix() const
+{
+  if (mSkelCache.mDirty.mInvAugMassMatrix)
+    updateInvAugMassMatrix();
+
+  return mSkelCache.mInvAugM;
+}
+
+//==============================================================================
+Eigen::VectorXs Skeleton::multiplyByImplicitMassMatrix(Eigen::VectorXs x)
+{
+  // The trick here is to treat x as delta acceleration, and measure delta force
+  std::size_t dof = mSkelCache.mDofs.size();
+  if (dof == 0)
+  {
+    return x;
+  }
+
+  // Backup the original internal force
+  Eigen::VectorXs originalGenAcceleration = getAccelerations();
+
+  // Set the acceleration the DOFs to x, which will allow us to compute M*x
+  // through Featherstone
+  setAccelerations(x);
+
+  // We don't need to set this to 0 if the below is correct
+  Eigen::VectorXs finalResult = Eigen::VectorXs(dof);
+
+  for (std::size_t tree = 0; tree < mTreeCache.size(); ++tree)
+  {
+    DataCache& cache = mTreeCache[tree];
+    std::size_t dof = cache.mDofs.size();
+    if (dof == 0)
+    {
+      continue;
+    }
+
+    // Prepare cache data
+    for (std::vector<BodyNode*>::const_iterator it = cache.mBodyNodes.begin();
+         it != cache.mBodyNodes.end();
+         ++it)
+    {
+      (*it)->updateMassMatrix();
+    }
+
+    // Collect the result of (M * x) for this tree
+    Eigen::MatrixXs treeMulResult
+        = Eigen::MatrixXs::Zero(cache.mDofs.size(), 1);
+    for (std::vector<BodyNode*>::const_reverse_iterator it
+         = cache.mBodyNodes.rbegin();
+         it != cache.mBodyNodes.rend();
+         ++it)
+    {
+      (*it)->aggregateMassMatrix(treeMulResult, 0);
+    }
+
+    const std::vector<DegreeOfFreedom*>& treeDofs = mTreeCache[tree].mDofs;
+    std::size_t nTreeDofs = treeDofs.size();
+    for (std::size_t i = 0; i < nTreeDofs; ++i)
+    {
+      std::size_t ki = treeDofs[i]->getIndexInSkeleton();
+
+      finalResult(ki) = treeMulResult(i, 0);
+    }
+  }
+
+  // Restore the original generalized accelerations
+  const_cast<Skeleton*>(this)->setAccelerations(originalGenAcceleration);
+
+  return finalResult;
+}
+
+//==============================================================================
+Eigen::VectorXs Skeleton::multiplyByImplicitInvMassMatrix(Eigen::VectorXs x)
+{
+  // The trick here is to treat x as delta force, and measure delta acceleration
+
+  std::size_t dof = mSkelCache.mDofs.size();
+  assert(
+      static_cast<std::size_t>(mSkelCache.mInvM.cols()) == dof
+      && static_cast<std::size_t>(mSkelCache.mInvM.rows()) == dof);
+  if (dof == 0)
+  {
+    return x;
+  }
+
+  // Backup the origianl internal force
+  Eigen::VectorXs originalInternalForce = getControlForces();
+
+  // Set the forces on the DOFs to x, which will allow us to compute Minv*x
+  // through Featherstone
+  setControlForces(x);
+
+  // We don't need to set this to 0 if the below is correct
+  Eigen::VectorXs finalResult = Eigen::VectorXs(dof);
+
+  for (std::size_t tree = 0; tree < mTreeCache.size(); ++tree)
+  {
+    DataCache& cache = mTreeCache[tree];
+    std::size_t dof = cache.mDofs.size();
+    if (dof == 0)
+    {
+      continue;
+    }
+
+    // Prepare cache data
+    for (std::vector<BodyNode*>::const_reverse_iterator it
+         = cache.mBodyNodes.rbegin();
+         it != cache.mBodyNodes.rend();
+         ++it)
+    {
+      (*it)->updateInvMassMatrix();
+    }
+
+    // Collect the result of (Minv * x) for this tree
+    Eigen::MatrixXs treeMulResult
+        = Eigen::MatrixXs::Zero(cache.mDofs.size(), 1);
+    for (std::vector<BodyNode*>::const_iterator it = cache.mBodyNodes.begin();
+         it != cache.mBodyNodes.end();
+         ++it)
+    {
+      (*it)->aggregateInvMassMatrix(treeMulResult, 0);
+    }
+
+    const std::vector<DegreeOfFreedom*>& treeDofs = mTreeCache[tree].mDofs;
+    std::size_t nTreeDofs = treeDofs.size();
+    for (std::size_t i = 0; i < nTreeDofs; ++i)
+    {
+      std::size_t ki = treeDofs[i]->getIndexInSkeleton();
+
+      finalResult(ki) = treeMulResult(i, 0);
+    }
+  }
+
+  // Restore the original internal force
+  const_cast<Skeleton*>(this)->setControlForces(originalInternalForce);
+
+  return finalResult;
+}
+
+//==============================================================================
+const Eigen::VectorXs& Skeleton::getCoriolisForces(std::size_t _treeIdx) const
+{
+  if (mTreeCache[_treeIdx].mDirty.mCoriolisForces)
+    updateCoriolisForces(_treeIdx);
+
+  return mTreeCache[_treeIdx].mCvec;
+}
+
+//==============================================================================
+const Eigen::VectorXs& Skeleton::getCoriolisForces() const
+{
+  if (mSkelCache.mDirty.mCoriolisForces)
+    updateCoriolisForces();
+
+  return mSkelCache.mCvec;
+}
+
+//==============================================================================
+const Eigen::VectorXs& Skeleton::getGravityForces(std::size_t _treeIdx) const
+{
+  if (mTreeCache[_treeIdx].mDirty.mGravityForces)
+    updateGravityForces(_treeIdx);
+
+  return mTreeCache[_treeIdx].mG;
+}
+
+//==============================================================================
+const Eigen::VectorXs& Skeleton::getGravityForces() const
+{
+  if (mSkelCache.mDirty.mGravityForces)
+    updateGravityForces();
+
+  return mSkelCache.mG;
+}
+
+//==============================================================================
+const Eigen::VectorXs& Skeleton::getCoriolisAndGravityForces(
+    std::size_t _treeIdx) const
+{
+  if (mTreeCache[_treeIdx].mDirty.mCoriolisAndGravityForces)
+    updateCoriolisAndGravityForces(_treeIdx);
+
+  return mTreeCache[_treeIdx].mCg;
+}
+
+//==============================================================================
+const Eigen::VectorXs& Skeleton::getCoriolisAndGravityForces() const
+{
+  if (mSkelCache.mDirty.mCoriolisAndGravityForces)
+    updateCoriolisAndGravityForces();
+
+  return mSkelCache.mCg;
+}
+
+//==============================================================================
+const Eigen::VectorXs& Skeleton::getExternalForces(std::size_t _treeIdx) const
+{
+  if (mTreeCache[_treeIdx].mDirty.mExternalForces)
+    updateExternalForces(_treeIdx);
+
+  return mTreeCache[_treeIdx].mFext;
+}
+
+//==============================================================================
+const Eigen::VectorXs& Skeleton::getExternalForces() const
+{
+  if (mSkelCache.mDirty.mExternalForces)
+    updateExternalForces();
+
+  return mSkelCache.mFext;
+}
+//==============================================================================
+Eigen::VectorXs Skeleton::getDampingCoeffVector()
+{
+  std::vector<dynamics::DegreeOfFreedom*> dofs = getDofs();
+  size_t nDofs = getNumDofs();
+  Eigen::VectorXs damp_coeffs = Eigen::VectorXs::Zero(nDofs);
+  for (int i = 0; i < nDofs; i++)
+  {
+    damp_coeffs(i) = dofs[i]->getDampingCoefficient();
+  }
+  return damp_coeffs;
+}
+
+Eigen::VectorXs Skeleton::getDampingForce()
+{
+  Eigen::VectorXs velocities = getVelocities();
+  Eigen::VectorXs damp_coeffs = getDampingCoeffVector();
+  Eigen::VectorXs damp_force = damp_coeffs.asDiagonal() * velocities;
+  return damp_force;
+}
+
+//==============================================================================
+Eigen::VectorXs Skeleton::getSpringStiffVector()
+{
+  std::vector<dynamics::DegreeOfFreedom*> dofs = getDofs();
+  size_t nDofs = getNumDofs();
+  Eigen::VectorXs spring_stiffs = Eigen::VectorXs::Zero(nDofs);
+  for (int i = 0; i < nDofs; i++)
+  {
+    spring_stiffs(i) = dofs[i]->getSpringStiffness();
+  }
+  return spring_stiffs;
+}
+
+Eigen::VectorXs Skeleton::getRestPositions()
+{
+  std::vector<dynamics::DegreeOfFreedom*> dofs = getDofs();
+  size_t nDofs = getNumDofs();
+  Eigen::VectorXs rest_pose = Eigen::VectorXs::Zero(nDofs);
+  for (int i = 0; i < nDofs; i++)
+  {
+    rest_pose(i) = dofs[i]->getRestPosition();
+  }
+  return rest_pose;
+}
+
+Eigen::VectorXs Skeleton::getSpringForce()
+{
+  Eigen::VectorXs spring_stiffs = getSpringStiffVector();
+  Eigen::VectorXs rest_pose = getRestPositions();
+  Eigen::VectorXs velocities = getVelocities();
+  Eigen::VectorXs pose = getPositions();
+  s_t dt = getTimeStep();
+  Eigen::VectorXs spring_force
+      = spring_stiffs.asDiagonal() * (pose - rest_pose + dt * velocities);
+  return spring_force;
+}
+//==============================================================================
+const Eigen::VectorXs& Skeleton::getConstraintForces(std::size_t _treeIdx) const
+{
+  return computeConstraintForces(mTreeCache[_treeIdx]);
+}
+
+//==============================================================================
+const Eigen::VectorXs& Skeleton::getConstraintForces() const
+{
+  return computeConstraintForces(mSkelCache);
+}
+
+//==============================================================================
+// const Eigen::VectorXs& Skeleton::getDampingForceVector() {
+//  if (mIsDampingForceVectorDirty)
+//    updateDampingForceVector();
+//  return mFd;
+//}
+
+//==============================================================================
+Skeleton::Skeleton(const AspectPropertiesData& properties)
+  : mTotalMass(0.0), mIsImpulseApplied(false), mUnionSize(1)
+{
+  createAspect<Aspect>(properties);
+  createAspect<detail::BodyNodeVectorProxyAspect>();
+  createAspect<detail::JointVectorProxyAspect>();
+}
+
+//==============================================================================
+void Skeleton::setPtr(const SkeletonPtr& _ptr)
+{
+  mPtr = _ptr;
+  resetUnion();
+}
+
+//==============================================================================
+void Skeleton::constructNewTree()
+{
+  mTreeCache.push_back(DataCache());
+
+  mTreeNodeMaps.push_back(NodeMap());
+  NodeMap& nodeMap = mTreeNodeMaps.back();
+
+  // Create the machinery needed to directly call on specialized node types
+  for (auto& nodeType : mSpecializedTreeNodes)
+  {
+    const std::type_index& index = nodeType.first;
+    nodeMap[index] = std::vector<Node*>();
+
+    std::vector<NodeMap::iterator>* nodeVec = nodeType.second;
+    nodeVec->push_back(nodeMap.find(index));
+
+    assert(nodeVec->size() == mTreeCache.size());
+  }
+}
+
+//==============================================================================
+void Skeleton::registerBodyNode(BodyNode* _newBodyNode)
+{
+#ifndef NDEBUG // Debug mode
+  std::vector<BodyNode*>::iterator repeat = std::find(
+      mSkelCache.mBodyNodes.begin(), mSkelCache.mBodyNodes.end(), _newBodyNode);
+  if (repeat != mSkelCache.mBodyNodes.end())
+  {
+    dterr << "[Skeleton::registerBodyNode] Attempting to s_t-register the "
+          << "BodyNode named [" << _newBodyNode->getName() << "] in the "
+          << "Skeleton named [" << getName() << "]. Please report this as a "
+          << "bug!\n";
+    assert(false);
+    return;
+  }
+#endif // -------- Debug mode
+
+  mSkelCache.mBodyNodes.push_back(_newBodyNode);
+  if (nullptr == _newBodyNode->getParentBodyNode())
+  {
+    // Create a new tree and add the new BodyNode to it
+    _newBodyNode->mIndexInTree = 0;
+    constructNewTree();
+    mTreeCache.back().mBodyNodes.push_back(_newBodyNode);
+    _newBodyNode->mTreeIndex = mTreeCache.size() - 1;
+  }
+  else
+  {
+    std::size_t tree = _newBodyNode->getParentBodyNode()->getTreeIndex();
+    _newBodyNode->mTreeIndex = tree;
+    DataCache& cache = mTreeCache[tree];
+    cache.mBodyNodes.push_back(_newBodyNode);
+    _newBodyNode->mIndexInTree = cache.mBodyNodes.size() - 1;
+  }
+
+  _newBodyNode->mSkeleton = getPtr();
+  _newBodyNode->mIndexInSkeleton = mSkelCache.mBodyNodes.size() - 1;
+  addEntryToBodyNodeNameMgr(_newBodyNode);
+  registerJoint(_newBodyNode->getParentJoint());
+
+  SoftBodyNode* softBodyNode = dynamic_cast<SoftBodyNode*>(_newBodyNode);
+  if (softBodyNode)
+  {
+    mSoftBodyNodes.push_back(softBodyNode);
+    addEntryToSoftBodyNodeNameMgr(softBodyNode);
+  }
+
+  _newBodyNode->init(getPtr());
+
+  BodyNode::NodeMap& nodeMap = _newBodyNode->mNodeMap;
+  for (auto& nodeType : nodeMap)
+    for (auto& node : nodeType.second)
+      registerNode(node);
+
+  updateTotalMass();
+  updateCacheDimensions(_newBodyNode->mTreeIndex);
+
+#ifndef NDEBUG // Debug mode
+  for (std::size_t i = 0; i < mSkelCache.mBodyNodes.size(); ++i)
+  {
+    if (mSkelCache.mBodyNodes[i]->mIndexInSkeleton != i)
+    {
+      dterr << "[Skeleton::registerBodyNode] BodyNode named ["
+            << mSkelCache.mBodyNodes[i]->getName() << "] in Skeleton ["
+            << getName() << "] is mistaken about its index in the Skeleton ( "
+            << i << " : " << mSkelCache.mBodyNodes[i]->mIndexInSkeleton
+            << "). Please report this as a bug!\n";
+      assert(false);
+    }
+  }
+
+  for (std::size_t i = 0; i < mTreeCache.size(); ++i)
+  {
+    const DataCache& cache = mTreeCache[i];
+    for (std::size_t j = 0; j < cache.mBodyNodes.size(); ++j)
+    {
+      BodyNode* bn = cache.mBodyNodes[j];
+      if (bn->mTreeIndex != i)
+      {
+        dterr << "[Skeleton::registerBodyNode] BodyNode named ["
+              << bn->getName() << "] in Skeleton [" << getName() << "] is "
+              << "mistaken about its tree's index (" << i << " : "
+              << bn->mTreeIndex << "). Please report this as a bug!\n";
+        assert(false);
+      }
+
+      if (bn->mIndexInTree != j)
+      {
+        dterr << "[Skeleton::registerBodyNode] BodyNode named ["
+              << bn->getName() << "] in Skeleton [" << getName() << "] is "
+              << "mistaken about its index in the tree (" << j << " : "
+              << bn->mIndexInTree << "). Please report this as a bug!\n";
+        assert(false);
+      }
+    }
+  }
+#endif // ------- Debug mode
+
+  _newBodyNode->mStructuralChangeSignal.raise(_newBodyNode);
+}
+
+//==============================================================================
+void Skeleton::registerJoint(Joint* _newJoint)
+{
+  if (nullptr == _newJoint)
+  {
+    dterr << "[Skeleton::registerJoint] Error: Attempting to add a nullptr "
+             "Joint to the Skeleton named ["
+          << mAspectProperties.mName
+          << "]. Report "
+             "this as a bug!\n";
+    assert(false);
+    return;
+  }
+
+  addEntryToJointNameMgr(_newJoint);
+  _newJoint->registerDofs();
+
+  std::size_t tree = _newJoint->getChildBodyNode()->getTreeIndex();
+  std::vector<DegreeOfFreedom*>& treeDofs = mTreeCache[tree].mDofs;
+  for (std::size_t i = 0; i < _newJoint->getNumDofs(); ++i)
+  {
+    mSkelCache.mDofs.push_back(_newJoint->getDof(i));
+    _newJoint->getDof(i)->mIndexInSkeleton = mSkelCache.mDofs.size() - 1;
+
+    treeDofs.push_back(_newJoint->getDof(i));
+    _newJoint->getDof(i)->mIndexInTree = treeDofs.size() - 1;
+  }
+}
+
+//==============================================================================
+void Skeleton::registerNode(
+    NodeMap& nodeMap, Node* _newNode, std::size_t& _index)
+{
+  NodeMap::iterator it = nodeMap.find(typeid(*_newNode));
+
+  if (nodeMap.end() == it)
+  {
+    nodeMap[typeid(*_newNode)] = std::vector<Node*>();
+    it = nodeMap.find(typeid(*_newNode));
+  }
+
+  std::vector<Node*>& nodes = it->second;
+
+  if (INVALID_INDEX == _index)
+  {
+    // If this Node believes its index is invalid, then it should not exist
+    // anywhere in the vector
+    assert(std::find(nodes.begin(), nodes.end(), _newNode) == nodes.end());
+
+    nodes.push_back(_newNode);
+    _index = nodes.size() - 1;
+  }
+
+  assert(std::find(nodes.begin(), nodes.end(), _newNode) != nodes.end());
+}
+
+//==============================================================================
+void Skeleton::registerNode(Node* _newNode)
+{
+  registerNode(mNodeMap, _newNode, _newNode->mIndexInSkeleton);
+
+  registerNode(
+      mTreeNodeMaps[_newNode->getBodyNodePtr()->getTreeIndex()],
+      _newNode,
+      _newNode->mIndexInTree);
+
+  const std::type_info& info = typeid(*_newNode);
+  NodeNameMgrMap::iterator it = mNodeNameMgrMap.find(info);
+  if (mNodeNameMgrMap.end() == it)
+  {
+    mNodeNameMgrMap[info] = common::NameManager<Node*>(
+        std::string("Skeleton::") + info.name() + " | "
+            + mAspectProperties.mName,
+        info.name());
+
+    it = mNodeNameMgrMap.find(info);
+  }
+
+  common::NameManager<Node*>& mgr = it->second;
+  _newNode->setName(mgr.issueNewNameAndAdd(_newNode->getName(), _newNode));
+}
+
+//==============================================================================
+void Skeleton::destructOldTree(std::size_t tree)
+{
+  mTreeCache.erase(mTreeCache.begin() + tree);
+  mTreeNodeMaps.erase(mTreeNodeMaps.begin() + tree);
+
+  // Decrease the tree index of every BodyNode whose tree index is higher than
+  // the one which is being removed. None of the BodyNodes that predate the
+  // current one can have a higher tree index, so they can be ignored.
+  for (std::size_t i = tree; i < mTreeCache.size(); ++i)
+  {
+    DataCache& loweredTree = mTreeCache[i];
+    for (std::size_t j = 0; j < loweredTree.mBodyNodes.size(); ++j)
+      loweredTree.mBodyNodes[j]->mTreeIndex = i;
+  }
+
+  for (auto& nodeType : mSpecializedTreeNodes)
+  {
+    std::vector<NodeMap::iterator>* nodeRepo = nodeType.second;
+    nodeRepo->erase(nodeRepo->begin() + tree);
+  }
+}
+
+//==============================================================================
+void Skeleton::unregisterBodyNode(BodyNode* _oldBodyNode)
+{
+  unregisterJoint(_oldBodyNode->getParentJoint());
+
+  BodyNode::NodeMap& nodeMap = _oldBodyNode->mNodeMap;
+  for (auto& nodeType : nodeMap)
+    for (auto& node : nodeType.second)
+      unregisterNode(node);
+
+  mNameMgrForBodyNodes.removeName(_oldBodyNode->getName());
+
+  std::size_t index = _oldBodyNode->getIndexInSkeleton();
+  assert(mSkelCache.mBodyNodes[index] == _oldBodyNode);
+  mSkelCache.mBodyNodes.erase(mSkelCache.mBodyNodes.begin() + index);
+  for (std::size_t i = index; i < mSkelCache.mBodyNodes.size(); ++i)
+  {
+    BodyNode* bn = mSkelCache.mBodyNodes[i];
+    bn->mIndexInSkeleton = i;
+  }
+
+  if (nullptr == _oldBodyNode->getParentBodyNode())
+  {
+    // If the parent of this BodyNode is a nullptr, then this is the root of its
+    // tree. If the root of the tree is being removed, then the tree itself
+    // should be destroyed.
+
+    // There is no way that any child BodyNodes of this root BodyNode are still
+    // registered, because the BodyNodes always get unregistered from leaf to
+    // root.
+
+    std::size_t tree = _oldBodyNode->getTreeIndex();
+    assert(mTreeCache[tree].mBodyNodes.size() == 1);
+    assert(mTreeCache[tree].mBodyNodes[0] == _oldBodyNode);
+
+    destructOldTree(tree);
+    updateCacheDimensions(mSkelCache);
+  }
+  else
+  {
+    std::size_t tree = _oldBodyNode->getTreeIndex();
+    std::size_t indexInTree = _oldBodyNode->getIndexInTree();
+    assert(mTreeCache[tree].mBodyNodes[indexInTree] == _oldBodyNode);
+    mTreeCache[tree].mBodyNodes.erase(
+        mTreeCache[tree].mBodyNodes.begin() + indexInTree);
+
+    for (std::size_t i = indexInTree; i < mTreeCache[tree].mBodyNodes.size();
+         ++i)
+      mTreeCache[tree].mBodyNodes[i]->mIndexInTree = i;
+
+    updateCacheDimensions(tree);
+  }
+
+  SoftBodyNode* soft = dynamic_cast<SoftBodyNode*>(_oldBodyNode);
+  if (soft)
+  {
+    mNameMgrForSoftBodyNodes.removeName(soft->getName());
+
+    mSoftBodyNodes.erase(
+        std::remove(mSoftBodyNodes.begin(), mSoftBodyNodes.end(), soft),
+        mSoftBodyNodes.end());
+  }
+
+  updateTotalMass();
+}
+
+//==============================================================================
+void Skeleton::unregisterJoint(Joint* _oldJoint)
+{
+  if (nullptr == _oldJoint)
+  {
+    dterr << "[Skeleton::unregisterJoint] Attempting to unregister nullptr "
+          << "Joint from Skeleton named [" << getName() << "]. Report this as "
+          << "a bug!\n";
+    assert(false);
+    return;
+  }
+
+  mNameMgrForJoints.removeName(_oldJoint->getName());
+
+  std::size_t tree = _oldJoint->getChildBodyNode()->getTreeIndex();
+  std::vector<DegreeOfFreedom*>& treeDofs = mTreeCache[tree].mDofs;
+  std::vector<DegreeOfFreedom*>& skelDofs = mSkelCache.mDofs;
+
+  std::size_t firstSkelIndex = INVALID_INDEX;
+  std::size_t firstTreeIndex = INVALID_INDEX;
+  for (std::size_t i = 0; i < _oldJoint->getNumDofs(); ++i)
+  {
+    DegreeOfFreedom* dof = _oldJoint->getDof(i);
+    mNameMgrForDofs.removeObject(dof);
+
+    firstSkelIndex = std::min(firstSkelIndex, dof->getIndexInSkeleton());
+    skelDofs.erase(
+        std::remove(skelDofs.begin(), skelDofs.end(), dof), skelDofs.end());
+
+    firstTreeIndex = std::min(firstTreeIndex, dof->getIndexInTree());
+    treeDofs.erase(
+        std::remove(treeDofs.begin(), treeDofs.end(), dof), treeDofs.end());
+  }
+
+  for (std::size_t i = firstSkelIndex; i < skelDofs.size(); ++i)
+  {
+    DegreeOfFreedom* dof = skelDofs[i];
+    dof->mIndexInSkeleton = i;
+  }
+
+  for (std::size_t i = firstTreeIndex; i < treeDofs.size(); ++i)
+  {
+    DegreeOfFreedom* dof = treeDofs[i];
+    dof->mIndexInTree = i;
+  }
+}
+
+//==============================================================================
+void Skeleton::unregisterNode(
+    NodeMap& nodeMap, Node* _oldNode, std::size_t& _index)
+{
+  NodeMap::iterator it = nodeMap.find(typeid(*_oldNode));
+
+  if (nodeMap.end() == it)
+  {
+    // If the Node was not in the map, then its index should be invalid
+    assert(INVALID_INDEX == _index);
+    return;
+  }
+
+  std::vector<Node*>& nodes = it->second;
+
+  // This Node's index in the vector should be referring to this Node
+  assert(nodes[_index] == _oldNode);
+  nodes.erase(nodes.begin() + _index);
+
+  _index = INVALID_INDEX;
+}
+
+//==============================================================================
+void Skeleton::unregisterNode(Node* _oldNode)
+{
+  const std::size_t indexInSkel = _oldNode->mIndexInSkeleton;
+  unregisterNode(mNodeMap, _oldNode, _oldNode->mIndexInSkeleton);
+
+  NodeMap::iterator node_it = mNodeMap.find(typeid(*_oldNode));
+  assert(mNodeMap.end() != node_it);
+
+  const std::vector<Node*>& skelNodes = node_it->second;
+  for (std::size_t i = indexInSkel; i < skelNodes.size(); ++i)
+    skelNodes[i]->mIndexInSkeleton = i;
+
+  const std::size_t indexInTree = _oldNode->mIndexInTree;
+  const std::size_t treeIndex = _oldNode->getBodyNodePtr()->getTreeIndex();
+  NodeMap& treeNodeMap = mTreeNodeMaps[treeIndex];
+  unregisterNode(treeNodeMap, _oldNode, _oldNode->mIndexInTree);
+
+  node_it = treeNodeMap.find(typeid(*_oldNode));
+  assert(treeNodeMap.end() != node_it);
+
+  const std::vector<Node*>& treeNodes = node_it->second;
+  for (std::size_t i = indexInTree; i < treeNodes.size(); ++i)
+    treeNodes[i]->mIndexInTree = i;
+
+  // Remove it from the NameManager, if a NameManager is being used for this
+  // type.
+  NodeNameMgrMap::iterator name_it = mNodeNameMgrMap.find(typeid(*_oldNode));
+  if (mNodeNameMgrMap.end() != name_it)
+  {
+    common::NameManager<Node*>& mgr = name_it->second;
+    mgr.removeObject(_oldNode);
+  }
+}
+
+//==============================================================================
+bool Skeleton::moveBodyNodeTree(
+    Joint* _parentJoint,
+    BodyNode* _bodyNode,
+    SkeletonPtr _newSkeleton,
+    BodyNode* _parentNode)
+{
+  if (nullptr == _bodyNode)
+  {
+    dterr << "[Skeleton::moveBodyNodeTree] Skeleton named [" << getName()
+          << "] (" << this << ") is attempting to move a nullptr BodyNode. "
+          << "Please report this as a bug!\n";
+    assert(false);
+    return false;
+  }
+
+  if (this != _bodyNode->getSkeleton().get())
+  {
+    dterr << "[Skeleton::moveBodyNodeTree] Skeleton named [" << getName()
+          << "] (" << this << ") is attempting to move a BodyNode named ["
+          << _bodyNode->getName() << "] even though it belongs to another "
+          << "Skeleton [" << _bodyNode->getSkeleton()->getName() << "] ("
+          << _bodyNode->getSkeleton() << "). Please report this as a bug!\n";
+    assert(false);
+    return false;
+  }
+
+  if ((nullptr == _parentJoint)
+      && (_bodyNode->getParentBodyNode() == _parentNode)
+      && (this == _newSkeleton.get()))
+  {
+    // Short-circuit if the BodyNode is already in the requested place, and its
+    // Joint does not need to be changed
+    return false;
+  }
+
+  if (_bodyNode == _parentNode)
+  {
+    dterr << "[Skeleton::moveBodyNodeTree] Attempting to move BodyNode named ["
+          << _bodyNode->getName() << "] (" << _bodyNode << ") to be its own "
+          << "parent. This is not permitted!\n";
+    return false;
+  }
+
+  if (_parentNode && _parentNode->descendsFrom(_bodyNode))
+  {
+    dterr << "[Skeleton::moveBodyNodeTree] Attempting to move BodyNode named ["
+          << _bodyNode->getName() << "] of Skeleton [" << getName() << "] ("
+          << this << ") to be a child of BodyNode [" << _parentNode->getName()
+          << "] in Skeleton [" << _newSkeleton->getName() << "] ("
+          << _newSkeleton << "), but that would create a closed kinematic "
+          << "chain, which is not permitted! Nothing will be moved.\n";
+    return false;
+  }
+
+  if (nullptr == _newSkeleton)
+  {
+    if (nullptr == _parentNode)
+    {
+      dterr << "[Skeleton::moveBodyNodeTree] Attempting to move a BodyNode "
+            << "tree starting from [" << _bodyNode->getName() << "] in "
+            << "Skeleton [" << getName() << "] into a nullptr Skeleton. This "
+            << "is not permitted!\n";
+      return false;
+    }
+
+    _newSkeleton = _parentNode->getSkeleton();
+  }
+
+  if (_parentNode && _newSkeleton != _parentNode->getSkeleton())
+  {
+    dterr << "[Skeleton::moveBodyNodeTree] Mismatch between the specified "
+          << "Skeleton [" << _newSkeleton->getName() << "] (" << _newSkeleton
+          << ") and the specified new parent BodyNode ["
+          << _parentNode->getName() << "] whose actual Skeleton is named ["
+          << _parentNode->getSkeleton()->getName() << "] ("
+          << _parentNode->getSkeleton() << ") while attempting to move a "
+          << "BodyNode tree starting from [" << _bodyNode->getName() << "] in "
+          << "Skeleton [" << getName() << "] (" << this << ")\n";
+    return false;
+  }
+
+  std::vector<BodyNode*> tree = extractBodyNodeTree(_bodyNode);
+
+  Joint* originalParent = _bodyNode->getParentJoint();
+  if (originalParent != _parentJoint)
+  {
+    _bodyNode->mParentJoint = _parentJoint;
+    _parentJoint->mChildBodyNode = _bodyNode;
+    delete originalParent;
+  }
+
+  if (_parentNode != _bodyNode->getParentBodyNode())
+  {
+    _bodyNode->mParentBodyNode = _parentNode;
+    if (_parentNode)
+    {
+      _parentNode->mChildBodyNodes.push_back(_bodyNode);
+      _bodyNode->changeParentFrame(_parentNode);
+    }
+    else
+    {
+      _bodyNode->changeParentFrame(Frame::World());
+    }
+  }
+  _newSkeleton->receiveBodyNodeTree(tree);
+
+  return true;
+}
+
+//==============================================================================
+std::pair<Joint*, BodyNode*> Skeleton::cloneBodyNodeTree(
+    Joint* _parentJoint,
+    const BodyNode* _bodyNode,
+    const SkeletonPtr& _newSkeleton,
+    BodyNode* _parentNode,
+    bool _recursive) const
+{
+  std::pair<Joint*, BodyNode*> root(nullptr, nullptr);
+  std::vector<const BodyNode*> tree;
+  if (_recursive)
+    tree = constructBodyNodeTree(_bodyNode);
+  else
+    tree.push_back(_bodyNode);
+
+  std::map<std::string, BodyNode*> nameMap;
+  std::vector<BodyNode*> clones;
+  clones.reserve(tree.size());
+
+  for (std::size_t i = 0; i < tree.size(); ++i)
+  {
+    const BodyNode* original = tree[i];
+    // If this is the root of the tree, and the user has requested a change in
+    // its parent Joint, use the specified parent Joint instead of created a
+    // clone
+    Joint* joint;
+    if (i == 0 && _parentJoint != nullptr)
+    {
+      joint = _parentJoint;
+    }
+    else
+    {
+      joint = original->getParentJoint()->clone();
+      joint->copyTransformsFrom(original->getParentJoint());
+    }
+
+    BodyNode* newParent
+        = i == 0 ? _parentNode
+                 : nameMap[original->getParentBodyNode()->getName()];
+
+    BodyNode* clone = original->clone(newParent, joint, true);
+    clones.push_back(clone);
+    nameMap[clone->getName()] = clone;
+
+    if (0 == i)
+    {
+      root.first = joint;
+      root.second = clone;
+    }
+  }
+
+  _newSkeleton->receiveBodyNodeTree(clones);
+  return root;
+}
+
+//==============================================================================
+template <typename BodyNodeT>
+static void recursiveConstructBodyNodeTree(
+    std::vector<BodyNodeT*>& tree, BodyNodeT* _currentBodyNode)
+{
+  tree.push_back(_currentBodyNode);
+  for (std::size_t i = 0; i < _currentBodyNode->getNumChildBodyNodes(); ++i)
+    recursiveConstructBodyNodeTree(tree, _currentBodyNode->getChildBodyNode(i));
+}
+
+//==============================================================================
+std::vector<const BodyNode*> Skeleton::constructBodyNodeTree(
+    const BodyNode* _bodyNode) const
+{
+  std::vector<const BodyNode*> tree;
+  recursiveConstructBodyNodeTree<const BodyNode>(tree, _bodyNode);
+
+  return tree;
+}
+
+//==============================================================================
+std::vector<BodyNode*> Skeleton::constructBodyNodeTree(BodyNode* _bodyNode)
+{
+  std::vector<BodyNode*> tree;
+  recursiveConstructBodyNodeTree<BodyNode>(tree, _bodyNode);
+
+  return tree;
+}
+
+//==============================================================================
+std::vector<BodyNode*> Skeleton::extractBodyNodeTree(BodyNode* _bodyNode)
+{
+  std::vector<BodyNode*> tree = constructBodyNodeTree(_bodyNode);
+
+  // Go backwards to minimize the number of shifts needed
+  std::vector<BodyNode*>::reverse_iterator rit;
+  // Go backwards to minimize the amount of element shifting in the vectors
+  for (rit = tree.rbegin(); rit != tree.rend(); ++rit)
+    unregisterBodyNode(*rit);
+
+  for (std::size_t i = 0; i < mSkelCache.mBodyNodes.size(); ++i)
+    mSkelCache.mBodyNodes[i]->init(getPtr());
+
+  return tree;
+}
+
+//==============================================================================
+void Skeleton::receiveBodyNodeTree(const std::vector<BodyNode*>& _tree)
+{
+  for (BodyNode* bn : _tree)
+    registerBodyNode(bn);
+}
+
+//==============================================================================
+void Skeleton::updateTotalMass()
+{
+  mTotalMass = 0.0;
+  for (std::size_t i = 0; i < getNumBodyNodes(); ++i)
+    mTotalMass += getBodyNode(i)->getMass();
+}
+
+//==============================================================================
+void Skeleton::updateCacheDimensions(Skeleton::DataCache& _cache)
+{
+  std::size_t dof = _cache.mDofs.size();
+  _cache.mM = Eigen::MatrixXs::Zero(dof, dof);
+  _cache.mAugM = Eigen::MatrixXs::Zero(dof, dof);
+  _cache.mInvM = Eigen::MatrixXs::Zero(dof, dof);
+  _cache.mInvAugM = Eigen::MatrixXs::Zero(dof, dof);
+  _cache.mCvec = Eigen::VectorXs::Zero(dof);
+  _cache.mG = Eigen::VectorXs::Zero(dof);
+  _cache.mCg = Eigen::VectorXs::Zero(dof);
+  _cache.mFext = Eigen::VectorXs::Zero(dof);
+  _cache.mFc = Eigen::VectorXs::Zero(dof);
+}
+
+//==============================================================================
+void Skeleton::updateCacheDimensions(std::size_t _treeIdx)
+{
+  updateCacheDimensions(mTreeCache[_treeIdx]);
+  updateCacheDimensions(mSkelCache);
+
+  dirtyArticulatedInertia(_treeIdx);
+}
+
+//==============================================================================
+void Skeleton::updateArticulatedInertia(std::size_t _tree) const
+{
+  DataCache& cache = mTreeCache[_tree];
+  for (std::vector<BodyNode*>::const_reverse_iterator it
+       = cache.mBodyNodes.rbegin();
+       it != cache.mBodyNodes.rend();
+       ++it)
+  {
+    (*it)->updateArtInertia(mAspectProperties.mTimeStep);
+  }
+
+  cache.mDirty.mArticulatedInertia = false;
+}
+
+//==============================================================================
+void Skeleton::updateArticulatedInertia() const
+{
+  for (std::size_t i = 0; i < mTreeCache.size(); ++i)
+  {
+    DataCache& cache = mTreeCache[i];
+    if (cache.mDirty.mArticulatedInertia)
+      updateArticulatedInertia(i);
+  }
+
+  mSkelCache.mDirty.mArticulatedInertia = false;
+}
+
+//==============================================================================
+void Skeleton::updateMassMatrix(std::size_t _treeIdx) const
+{
+  DataCache& cache = mTreeCache[_treeIdx];
+  std::size_t dof = cache.mDofs.size();
+  assert(
+      static_cast<std::size_t>(cache.mM.cols()) == dof
+      && static_cast<std::size_t>(cache.mM.rows()) == dof);
+  if (dof == 0)
+  {
+    cache.mDirty.mMassMatrix = false;
+    return;
+  }
+
+  cache.mM.setZero();
+
+  // Backup the original internal force
+  Eigen::VectorXs originalGenAcceleration = getAccelerations();
+
+  // Clear out the accelerations of the dofs in this tree so that we can set
+  // them to 1.0 one at a time to build up the mass matrix
+  for (std::size_t i = 0; i < dof; ++i)
+    cache.mDofs[i]->setAcceleration(0.0);
+
+  for (std::size_t j = 0; j < dof; ++j)
+  {
+    // Set the acceleration of this DOF to 1.0 while all the rest are 0.0
+    cache.mDofs[j]->setAcceleration(1.0);
+
+    // Prepare cache data
+    for (std::vector<BodyNode*>::const_iterator it = cache.mBodyNodes.begin();
+         it != cache.mBodyNodes.end();
+         ++it)
+    {
+      (*it)->updateMassMatrix();
+    }
+
+    // Mass matrix
+    for (std::vector<BodyNode*>::const_reverse_iterator it
+         = cache.mBodyNodes.rbegin();
+         it != cache.mBodyNodes.rend();
+         ++it)
+    {
+      (*it)->aggregateMassMatrix(cache.mM, j);
+      std::size_t localDof = (*it)->mParentJoint->getNumDofs();
+      if (localDof > 0)
+      {
+        std::size_t iStart = (*it)->mParentJoint->getIndexInTree(0);
+
+        if (iStart + localDof < j)
+          break;
+      }
+    }
+
+    // Set the acceleration of this DOF back to 0.0
+    cache.mDofs[j]->setAcceleration(0.0);
+  }
+  cache.mM.triangularView<Eigen::StrictlyUpper>() = cache.mM.transpose();
+
+  // Restore the original generalized accelerations
+  const_cast<Skeleton*>(this)->setAccelerations(originalGenAcceleration);
+
+  cache.mDirty.mMassMatrix = false;
+}
+
+//==============================================================================
+void Skeleton::updateMassMatrix() const
+{
+  std::size_t dof = mSkelCache.mDofs.size();
+  assert(
+      static_cast<std::size_t>(mSkelCache.mM.cols()) == dof
+      && static_cast<std::size_t>(mSkelCache.mM.rows()) == dof);
+  if (dof == 0)
+  {
+    mSkelCache.mDirty.mMassMatrix = false;
+    return;
+  }
+
+  mSkelCache.mM.setZero();
+
+  for (std::size_t tree = 0; tree < mTreeCache.size(); ++tree)
+  {
+    const Eigen::MatrixXs& treeM = getMassMatrix(tree);
+    const std::vector<DegreeOfFreedom*>& treeDofs = mTreeCache[tree].mDofs;
+    std::size_t nTreeDofs = treeDofs.size();
+    for (std::size_t i = 0; i < nTreeDofs; ++i)
+    {
+      for (std::size_t j = 0; j < nTreeDofs; ++j)
+      {
+        std::size_t ki = treeDofs[i]->getIndexInSkeleton();
+        std::size_t kj = treeDofs[j]->getIndexInSkeleton();
+
+        mSkelCache.mM(ki, kj) = treeM(i, j);
+      }
+    }
+  }
+
+  mSkelCache.mDirty.mMassMatrix = false;
+}
+
+//==============================================================================
+void Skeleton::updateAugMassMatrix(std::size_t _treeIdx) const
+{
+  DataCache& cache = mTreeCache[_treeIdx];
+  std::size_t dof = cache.mDofs.size();
+  assert(
+      static_cast<std::size_t>(cache.mAugM.cols()) == dof
+      && static_cast<std::size_t>(cache.mAugM.rows()) == dof);
+  if (dof == 0)
+  {
+    cache.mDirty.mAugMassMatrix = false;
+    return;
+  }
+
+  cache.mAugM.setZero();
+
+  // Backup the origianl internal force
+  Eigen::VectorXs originalGenAcceleration = getAccelerations();
+
+  // Clear out the accelerations of the DOFs in this tree so that we can set
+  // them to 1.0 one at a time to build up the augmented mass matrix
+  for (std::size_t i = 0; i < dof; ++i)
+    cache.mDofs[i]->setAcceleration(0.0);
+
+  for (std::size_t j = 0; j < dof; ++j)
+  {
+    // Set the acceleration of this DOF to 1.0 while all the rest are 0.0
+    cache.mDofs[j]->setAcceleration(1.0);
+
+    // Prepare cache data
+    for (std::vector<BodyNode*>::const_iterator it = cache.mBodyNodes.begin();
+         it != cache.mBodyNodes.end();
+         ++it)
+    {
+      (*it)->updateMassMatrix();
+    }
+
+    // Augmented Mass matrix
+    for (std::vector<BodyNode*>::const_reverse_iterator it
+         = cache.mBodyNodes.rbegin();
+         it != cache.mBodyNodes.rend();
+         ++it)
+    {
+      (*it)->aggregateAugMassMatrix(
+          cache.mAugM, j, mAspectProperties.mTimeStep);
+      std::size_t localDof = (*it)->mParentJoint->getNumDofs();
+      if (localDof > 0)
+      {
+        std::size_t iStart = (*it)->mParentJoint->getIndexInTree(0);
+
+        if (iStart + localDof < j)
+          break;
+      }
+    }
+
+    // Set the acceleration of this DOF back to 0.0
+    cache.mDofs[j]->setAcceleration(0.0);
+  }
+  cache.mAugM.triangularView<Eigen::StrictlyUpper>() = cache.mAugM.transpose();
+
+  // Restore the origianl internal force
+  const_cast<Skeleton*>(this)->setAccelerations(originalGenAcceleration);
+
+  cache.mDirty.mAugMassMatrix = false;
+}
+
+//==============================================================================
+void Skeleton::updateAugMassMatrix() const
+{
+  std::size_t dof = mSkelCache.mDofs.size();
+  assert(
+      static_cast<std::size_t>(mSkelCache.mAugM.cols()) == dof
+      && static_cast<std::size_t>(mSkelCache.mAugM.rows()) == dof);
+  if (dof == 0)
+  {
+    mSkelCache.mDirty.mMassMatrix = false;
+    return;
+  }
+
+  mSkelCache.mAugM.setZero();
+
+  for (std::size_t tree = 0; tree < mTreeCache.size(); ++tree)
+  {
+    const Eigen::MatrixXs& treeAugM = getAugMassMatrix(tree);
+    const std::vector<DegreeOfFreedom*>& treeDofs = mTreeCache[tree].mDofs;
+    std::size_t nTreeDofs = treeDofs.size();
+    for (std::size_t i = 0; i < nTreeDofs; ++i)
+    {
+      for (std::size_t j = 0; j < nTreeDofs; ++j)
+      {
+        std::size_t ki = treeDofs[i]->getIndexInSkeleton();
+        std::size_t kj = treeDofs[j]->getIndexInSkeleton();
+
+        mSkelCache.mAugM(ki, kj) = treeAugM(i, j);
+      }
+    }
+  }
+
+  mSkelCache.mDirty.mAugMassMatrix = false;
+}
+
+//==============================================================================
+void Skeleton::updateInvMassMatrix(std::size_t _treeIdx) const
+{
+  DataCache& cache = mTreeCache[_treeIdx];
+  std::size_t dof = cache.mDofs.size();
+  assert(
+      static_cast<std::size_t>(cache.mInvM.cols()) == dof
+      && static_cast<std::size_t>(cache.mInvM.rows()) == dof);
+  if (dof == 0)
+  {
+    cache.mDirty.mInvMassMatrix = false;
+    return;
+  }
+
+  // We don't need to set mInvM as zero matrix as long as the below is correct
+  // cache.mInvM.setZero();
+
+  // Backup the origianl internal force
+  Eigen::VectorXs originalInternalForce = getControlForces();
+
+  // Clear out the forces of the dofs in this tree so that we can set them to
+  // 1.0 one at a time to build up the inverse mass matrix
+  for (std::size_t i = 0; i < dof; ++i)
+    cache.mDofs[i]->setControlForce(0.0);
+
+  for (std::size_t j = 0; j < dof; ++j)
+  {
+    // Set the force of this DOF to 1.0 while all the rest are 0.0
+    cache.mDofs[j]->setControlForce(1.0);
+
+    // Prepare cache data
+    for (std::vector<BodyNode*>::const_reverse_iterator it
+         = cache.mBodyNodes.rbegin();
+         it != cache.mBodyNodes.rend();
+         ++it)
+    {
+      (*it)->updateInvMassMatrix();
+    }
+
+    // Inverse of mass matrix
+    for (std::vector<BodyNode*>::const_iterator it = cache.mBodyNodes.begin();
+         it != cache.mBodyNodes.end();
+         ++it)
+    {
+      (*it)->aggregateInvMassMatrix(cache.mInvM, j);
+      std::size_t localDof = (*it)->mParentJoint->getNumDofs();
+      if (localDof > 0)
+      {
+        std::size_t iStart = (*it)->mParentJoint->getIndexInTree(0);
+
+        if (iStart + localDof > j)
+          break;
+      }
+    }
+
+    // Set the force of this DOF back to 0.0
+    cache.mDofs[j]->setControlForce(0.0);
+  }
+  cache.mInvM.triangularView<Eigen::StrictlyLower>() = cache.mInvM.transpose();
+
+  // Restore the original internal force
+  const_cast<Skeleton*>(this)->setControlForces(originalInternalForce);
+
+  cache.mDirty.mInvMassMatrix = false;
+}
+
+//==============================================================================
+void Skeleton::updateInvMassMatrix() const
+{
+  std::size_t dof = mSkelCache.mDofs.size();
+  assert(
+      static_cast<std::size_t>(mSkelCache.mInvM.cols()) == dof
+      && static_cast<std::size_t>(mSkelCache.mInvM.rows()) == dof);
+  if (dof == 0)
+  {
+    mSkelCache.mDirty.mInvMassMatrix = false;
+    return;
+  }
+
+  mSkelCache.mInvM.setZero();
+
+  for (std::size_t tree = 0; tree < mTreeCache.size(); ++tree)
+  {
+    const Eigen::MatrixXs& treeInvM = getInvMassMatrix(tree);
+    const std::vector<DegreeOfFreedom*>& treeDofs = mTreeCache[tree].mDofs;
+    std::size_t nTreeDofs = treeDofs.size();
+    for (std::size_t i = 0; i < nTreeDofs; ++i)
+    {
+      for (std::size_t j = 0; j < nTreeDofs; ++j)
+      {
+        std::size_t ki = treeDofs[i]->getIndexInSkeleton();
+        std::size_t kj = treeDofs[j]->getIndexInSkeleton();
+
+        mSkelCache.mInvM(ki, kj) = treeInvM(i, j);
+      }
+    }
+  }
+
+  mSkelCache.mDirty.mInvMassMatrix = false;
+}
+
+//==============================================================================
+void Skeleton::updateInvAugMassMatrix(std::size_t _treeIdx) const
+{
+  DataCache& cache = mTreeCache[_treeIdx];
+  std::size_t dof = cache.mDofs.size();
+  assert(
+      static_cast<std::size_t>(cache.mInvAugM.cols()) == dof
+      && static_cast<std::size_t>(cache.mInvAugM.rows()) == dof);
+  if (dof == 0)
+  {
+    cache.mDirty.mInvAugMassMatrix = false;
+    return;
+  }
+
+  // We don't need to set mInvM as zero matrix as long as the below is correct
+  // mInvM.setZero();
+
+  // Backup the origianl internal force
+  Eigen::VectorXs originalInternalForce = getControlForces();
+
+  // Clear out the forces of the dofs in this tree so that we can set them to
+  // 1.0 one at a time to build up the inverse augmented mass matrix
+  for (std::size_t i = 0; i < dof; ++i)
+    cache.mDofs[i]->setControlForce(0.0);
+
+  for (std::size_t j = 0; j < dof; ++j)
+  {
+    // Set the force of this DOF to 1.0 while all the rest are 0.0
+    cache.mDofs[j]->setControlForce(1.0);
+
+    // Prepare cache data
+    for (std::vector<BodyNode*>::const_reverse_iterator it
+         = cache.mBodyNodes.rbegin();
+         it != cache.mBodyNodes.rend();
+         ++it)
+    {
+      (*it)->updateInvAugMassMatrix();
+    }
+
+    // Inverse of augmented mass matrix
+    for (std::vector<BodyNode*>::const_iterator it = cache.mBodyNodes.begin();
+         it != cache.mBodyNodes.end();
+         ++it)
+    {
+      (*it)->aggregateInvAugMassMatrix(
+          cache.mInvAugM, j, mAspectProperties.mTimeStep);
+      std::size_t localDof = (*it)->mParentJoint->getNumDofs();
+      if (localDof > 0)
+      {
+        std::size_t iStart = (*it)->mParentJoint->getIndexInTree(0);
+
+        if (iStart + localDof > j)
+          break;
+      }
+    }
+
+    // Set the force of this DOF back to 0.0
+    cache.mDofs[j]->setControlForce(0.0);
+  }
+  cache.mInvAugM.triangularView<Eigen::StrictlyLower>()
+      = cache.mInvAugM.transpose();
+
+  // Restore the original internal force
+  const_cast<Skeleton*>(this)->setControlForces(originalInternalForce);
+
+  cache.mDirty.mInvAugMassMatrix = false;
+}
+
+//==============================================================================
+void Skeleton::updateInvAugMassMatrix() const
+{
+  std::size_t dof = mSkelCache.mDofs.size();
+  assert(
+      static_cast<std::size_t>(mSkelCache.mInvAugM.cols()) == dof
+      && static_cast<std::size_t>(mSkelCache.mInvAugM.rows()) == dof);
+  if (dof == 0)
+  {
+    mSkelCache.mDirty.mInvAugMassMatrix = false;
+    return;
+  }
+
+  mSkelCache.mInvAugM.setZero();
+
+  for (std::size_t tree = 0; tree < mTreeCache.size(); ++tree)
+  {
+    const Eigen::MatrixXs& treeInvAugM = getInvAugMassMatrix(tree);
+    const std::vector<DegreeOfFreedom*>& treeDofs = mTreeCache[tree].mDofs;
+    std::size_t nTreeDofs = treeDofs.size();
+    for (std::size_t i = 0; i < nTreeDofs; ++i)
+    {
+      for (std::size_t j = 0; j < nTreeDofs; ++j)
+      {
+        std::size_t ki = treeDofs[i]->getIndexInSkeleton();
+        std::size_t kj = treeDofs[j]->getIndexInSkeleton();
+
+        mSkelCache.mInvAugM(ki, kj) = treeInvAugM(i, j);
+      }
+    }
+  }
+
+  mSkelCache.mDirty.mInvAugMassMatrix = false;
+}
+
+//==============================================================================
+void Skeleton::updateCoriolisForces(std::size_t _treeIdx) const
+{
+  DataCache& cache = mTreeCache[_treeIdx];
+  std::size_t dof = cache.mDofs.size();
+  assert(static_cast<std::size_t>(cache.mCvec.size()) == dof);
+  if (dof == 0)
+  {
+    cache.mDirty.mCoriolisForces = false;
+    return;
+  }
+
+  cache.mCvec.setZero();
+
+  for (std::vector<BodyNode*>::const_iterator it = cache.mBodyNodes.begin();
+       it != cache.mBodyNodes.end();
+       ++it)
+  {
+    (*it)->updateCombinedVector();
+  }
+
+  for (std::vector<BodyNode*>::const_reverse_iterator it
+       = cache.mBodyNodes.rbegin();
+       it != cache.mBodyNodes.rend();
+       ++it)
+  {
+    (*it)->aggregateCoriolisForceVector(cache.mCvec);
+  }
+
+  cache.mDirty.mCoriolisForces = false;
+}
+
+//==============================================================================
+void Skeleton::updateCoriolisForces() const
+{
+  std::size_t dof = mSkelCache.mDofs.size();
+  assert(static_cast<std::size_t>(mSkelCache.mCvec.size()) == dof);
+  if (dof == 0)
+  {
+    mSkelCache.mDirty.mCoriolisForces = false;
+    return;
+  }
+
+  mSkelCache.mCvec.setZero();
+
+  for (std::size_t tree = 0; tree < mTreeCache.size(); ++tree)
+  {
+    const Eigen::VectorXs& treeCvec = getCoriolisForces(tree);
+    const std::vector<DegreeOfFreedom*>& treeDofs = mTreeCache[tree].mDofs;
+    std::size_t nTreeDofs = treeDofs.size();
+    for (std::size_t i = 0; i < nTreeDofs; ++i)
+    {
+      std::size_t k = treeDofs[i]->getIndexInSkeleton();
+      mSkelCache.mCvec[k] = treeCvec[i];
+    }
+  }
+
+  mSkelCache.mDirty.mCoriolisForces = false;
+}
+
+//==============================================================================
+void Skeleton::updateGravityForces(std::size_t _treeIdx) const
+{
+  DataCache& cache = mTreeCache[_treeIdx];
+  std::size_t dof = cache.mDofs.size();
+  assert(static_cast<std::size_t>(cache.mG.size()) == dof);
+  if (dof == 0)
+  {
+    cache.mDirty.mGravityForces = false;
+    return;
+  }
+
+  cache.mG.setZero();
+
+  for (std::vector<BodyNode*>::const_reverse_iterator it
+       = cache.mBodyNodes.rbegin();
+       it != cache.mBodyNodes.rend();
+       ++it)
+  {
+    (*it)->aggregateGravityForceVector(cache.mG, mAspectProperties.mGravity);
+  }
+
+  cache.mDirty.mGravityForces = false;
+}
+
+//==============================================================================
+void Skeleton::updateGravityForces() const
+{
+  std::size_t dof = mSkelCache.mDofs.size();
+  assert(static_cast<std::size_t>(mSkelCache.mG.size()) == dof);
+  if (dof == 0)
+  {
+    mSkelCache.mDirty.mGravityForces = false;
+    return;
+  }
+
+  mSkelCache.mG.setZero();
+
+  for (std::size_t tree = 0; tree < mTreeCache.size(); ++tree)
+  {
+    const Eigen::VectorXs& treeG = getGravityForces(tree);
+    std::vector<DegreeOfFreedom*>& treeDofs = mTreeCache[tree].mDofs;
+    std::size_t nTreeDofs = treeDofs.size();
+    for (std::size_t i = 0; i < nTreeDofs; ++i)
+    {
+      std::size_t k = treeDofs[i]->getIndexInSkeleton();
+      mSkelCache.mG[k] = treeG[i];
+    }
+  }
+
+  mSkelCache.mDirty.mGravityForces = false;
+}
+
+//==============================================================================
+void Skeleton::updateCoriolisAndGravityForces(std::size_t _treeIdx) const
+{
+  DataCache& cache = mTreeCache[_treeIdx];
+  std::size_t dof = cache.mDofs.size();
+  assert(static_cast<std::size_t>(cache.mCg.size()) == dof);
+  if (dof == 0)
+  {
+    cache.mDirty.mCoriolisAndGravityForces = false;
+    return;
+  }
+
+  cache.mCg.setZero();
+
+  for (std::vector<BodyNode*>::const_iterator it = cache.mBodyNodes.begin();
+       it != cache.mBodyNodes.end();
+       ++it)
+  {
+    (*it)->updateCombinedVector();
+  }
+
+  for (std::vector<BodyNode*>::const_reverse_iterator it
+       = cache.mBodyNodes.rbegin();
+       it != cache.mBodyNodes.rend();
+       ++it)
+  {
+    (*it)->aggregateCombinedVector(cache.mCg, mAspectProperties.mGravity);
+  }
+
+  cache.mDirty.mCoriolisAndGravityForces = false;
+}
+
+//==============================================================================
+void Skeleton::updateCoriolisAndGravityForces() const
+{
+  std::size_t dof = mSkelCache.mDofs.size();
+  assert(static_cast<std::size_t>(mSkelCache.mCg.size()) == dof);
+  if (dof == 0)
+  {
+    mSkelCache.mDirty.mCoriolisAndGravityForces = false;
+    return;
+  }
+
+  mSkelCache.mCg.setZero();
+
+  for (std::size_t tree = 0; tree < mTreeCache.size(); ++tree)
+  {
+    const Eigen::VectorXs& treeCg = getCoriolisAndGravityForces(tree);
+    const std::vector<DegreeOfFreedom*>& treeDofs = mTreeCache[tree].mDofs;
+    std::size_t nTreeDofs = treeDofs.size();
+    for (std::size_t i = 0; i < nTreeDofs; ++i)
+    {
+      std::size_t k = treeDofs[i]->getIndexInSkeleton();
+      mSkelCache.mCg[k] = treeCg[i];
+    }
+  }
+
+  mSkelCache.mDirty.mCoriolisAndGravityForces = false;
+}
+
+//==============================================================================
+void Skeleton::updateExternalForces(std::size_t _treeIdx) const
+{
+  DataCache& cache = mTreeCache[_treeIdx];
+  std::size_t dof = cache.mDofs.size();
+  assert(static_cast<std::size_t>(cache.mFext.size()) == dof);
+  if (dof == 0)
+  {
+    cache.mDirty.mExternalForces = false;
+    return;
+  }
+
+  // Clear external force.
+  cache.mFext.setZero();
+
+  for (std::vector<BodyNode*>::const_reverse_iterator itr
+       = cache.mBodyNodes.rbegin();
+       itr != cache.mBodyNodes.rend();
+       ++itr)
+  {
+    (*itr)->aggregateExternalForces(cache.mFext);
+  }
+
+  // TODO(JS): Not implemented yet
+  //  for (std::vector<SoftBodyNode*>::iterator it = mSoftBodyNodes.begin();
+  //       it != mSoftBodyNodes.end(); ++it)
+  //  {
+  //    s_t kv = (*it)->getVertexSpringStiffness();
+  //    s_t ke = (*it)->getEdgeSpringStiffness();
+
+  //    for (int i = 0; i < (*it)->getNumPointMasses(); ++i)
+  //    {
+  //      PointMass* pm = (*it)->getPointMass(i);
+  //      int nN = pm->getNumConnectedPointMasses();
+
+  //      // Vertex restoring force
+  //      Eigen::Vector3s Fext = -(kv + nN * ke) * pm->getPositions()
+  //                             - (mTimeStep * (kv + nN*ke)) *
+  //                             pm->getVelocities();
+
+  //      // Edge restoring force
+  //      for (int j = 0; j < nN; ++j)
+  //      {
+  //        Fext += ke * (pm->getConnectedPointMass(j)->getPositions()
+  //                      + mTimeStep
+  //                        * pm->getConnectedPointMass(j)->getVelocities());
+  //      }
+
+  //      // Assign
+  //      int iStart = pm->getIndexInSkeleton(0);
+  //      mFext.segment<3>(iStart) = Fext;
+  //    }
+  //  }
+
+  cache.mDirty.mExternalForces = false;
+}
+
+//==============================================================================
+void Skeleton::updateExternalForces() const
+{
+  std::size_t dof = mSkelCache.mDofs.size();
+  assert(static_cast<std::size_t>(mSkelCache.mFext.size()) == dof);
+  if (dof == 0)
+  {
+    mSkelCache.mDirty.mExternalForces = false;
+    return;
+  }
+
+  mSkelCache.mFext.setZero();
+
+  for (std::size_t tree = 0; tree < mTreeCache.size(); ++tree)
+  {
+    const Eigen::VectorXs& treeFext = getExternalForces(tree);
+    const std::vector<DegreeOfFreedom*>& treeDofs = mTreeCache[tree].mDofs;
+    std::size_t nTreeDofs = treeDofs.size();
+    for (std::size_t i = 0; i < nTreeDofs; ++i)
+    {
+      std::size_t k = treeDofs[i]->getIndexInSkeleton();
+      mSkelCache.mFext[k] = treeFext[i];
+    }
+  }
+
+  mSkelCache.mDirty.mExternalForces = false;
+}
+
+//==============================================================================
+const Eigen::VectorXs& Skeleton::computeConstraintForces(DataCache& cache) const
+{
+  const std::size_t dof = cache.mDofs.size();
+  assert(static_cast<std::size_t>(cache.mFc.size()) == dof);
+
+  // Body constraint impulses
+  for (std::vector<BodyNode*>::reverse_iterator it = cache.mBodyNodes.rbegin();
+       it != cache.mBodyNodes.rend();
+       ++it)
+  {
+    (*it)->aggregateSpatialToGeneralized(
+        cache.mFc, (*it)->getConstraintImpulse());
+  }
+
+  // Joint constraint impulses
+  for (std::size_t i = 0; i < dof; ++i)
+    cache.mFc[i] += cache.mDofs[i]->getConstraintImpulse();
+
+  // Get force by dividing the impulse by the time step
+  cache.mFc = cache.mFc / mAspectProperties.mTimeStep;
+
+  return cache.mFc;
+}
+
+//==============================================================================
+static void computeSupportPolygon(
+    const Skeleton* skel,
+    math::SupportPolygon& polygon,
+    math::SupportGeometry& geometry,
+    std::vector<std::size_t>& ee_indices,
+    Eigen::Vector3s& axis1,
+    Eigen::Vector3s& axis2,
+    Eigen::Vector2s& centroid,
+    std::size_t treeIndex)
+{
+  polygon.clear();
+  geometry.clear();
+  ee_indices.clear();
+
+  const Eigen::Vector3s& up = -skel->getGravity();
+  if (up.norm() == 0.0)
+  {
+    dtwarn << "[computeSupportPolygon] Requesting support polygon of a "
+           << "Skeleton with no gravity. The result will only be an empty "
+           << "set!\n";
+    axis1.setZero();
+    axis2.setZero();
+    centroid = Eigen::Vector2s::Constant(std::nan(""));
+    return;
+  }
+
+  std::vector<std::size_t> originalEE_map;
+  originalEE_map.reserve(skel->getNumEndEffectors());
+  for (std::size_t i = 0; i < skel->getNumEndEffectors(); ++i)
+  {
+    const EndEffector* ee = skel->getEndEffector(i);
+    if (ee->getSupport() && ee->getSupport()->isActive()
+        && (INVALID_INDEX == treeIndex || ee->getTreeIndex() == treeIndex))
+    {
+      const math::SupportGeometry& eeGeom = ee->getSupport()->getGeometry();
+      for (const Eigen::Vector3s& v : eeGeom)
+      {
+        geometry.push_back(ee->getWorldTransform() * v);
+        originalEE_map.push_back(ee->getIndexInSkeleton());
+      }
+    }
+  }
+
+  axis1 = (up - Eigen::Vector3s::UnitX()).norm() > 1e-6
+              ? Eigen::Vector3s::UnitX()
+              : Eigen::Vector3s::UnitY();
+
+  axis1 = axis1 - up.dot(axis1) * up / up.dot(up);
+  axis1.normalize();
+
+  axis2 = up.normalized().cross(axis1);
+
+  std::vector<std::size_t> vertex_indices;
+  polygon = math::computeSupportPolgyon(vertex_indices, geometry, axis1, axis2);
+
+  ee_indices.reserve(vertex_indices.size());
+  for (std::size_t i = 0; i < vertex_indices.size(); ++i)
+    ee_indices[i] = originalEE_map[vertex_indices[i]];
+
+  if (polygon.size() > 0)
+    centroid = math::computeCentroidOfHull(polygon);
+  else
+    centroid = Eigen::Vector2s::Constant(std::nan(""));
+}
+
+//==============================================================================
+const math::SupportPolygon& Skeleton::getSupportPolygon() const
+{
+  math::SupportPolygon& polygon = mSkelCache.mSupportPolygon;
+
+  if (!mSkelCache.mDirty.mSupport)
+    return polygon;
+
+  computeSupportPolygon(
+      this,
+      polygon,
+      mSkelCache.mSupportGeometry,
+      mSkelCache.mSupportIndices,
+      mSkelCache.mSupportAxes.first,
+      mSkelCache.mSupportAxes.second,
+      mSkelCache.mSupportCentroid,
+      INVALID_INDEX);
+
+  mSkelCache.mDirty.mSupport = false;
+  ++mSkelCache.mDirty.mSupportVersion;
+  return polygon;
+}
+
+//==============================================================================
+const math::SupportPolygon& Skeleton::getSupportPolygon(
+    std::size_t _treeIdx) const
+{
+  math::SupportPolygon& polygon = mTreeCache[_treeIdx].mSupportPolygon;
+
+  if (!mTreeCache[_treeIdx].mDirty.mSupport)
+    return polygon;
+
+  computeSupportPolygon(
+      this,
+      polygon,
+      mTreeCache[_treeIdx].mSupportGeometry,
+      mTreeCache[_treeIdx].mSupportIndices,
+      mTreeCache[_treeIdx].mSupportAxes.first,
+      mTreeCache[_treeIdx].mSupportAxes.second,
+      mTreeCache[_treeIdx].mSupportCentroid,
+      _treeIdx);
+
+  mTreeCache[_treeIdx].mDirty.mSupport = false;
+  ++mTreeCache[_treeIdx].mDirty.mSupportVersion;
+  return polygon;
+}
+
+//==============================================================================
+const std::vector<std::size_t>& Skeleton::getSupportIndices() const
+{
+  getSupportPolygon();
+  return mSkelCache.mSupportIndices;
+}
+
+//==============================================================================
+const std::vector<std::size_t>& Skeleton::getSupportIndices(
+    std::size_t _treeIdx) const
+{
+  getSupportPolygon(_treeIdx);
+  return mTreeCache[_treeIdx].mSupportIndices;
+}
+
+//==============================================================================
+const std::pair<Eigen::Vector3s, Eigen::Vector3s>& Skeleton::getSupportAxes()
+    const
+{
+  getSupportPolygon();
+  return mSkelCache.mSupportAxes;
+}
+
+//==============================================================================
+const std::pair<Eigen::Vector3s, Eigen::Vector3s>& Skeleton::getSupportAxes(
+    std::size_t _treeIdx) const
+{
+  getSupportPolygon(_treeIdx);
+  return mTreeCache[_treeIdx].mSupportAxes;
+}
+
+//==============================================================================
+const Eigen::Vector2s& Skeleton::getSupportCentroid() const
+{
+  getSupportPolygon();
+  return mSkelCache.mSupportCentroid;
+}
+
+//==============================================================================
+const Eigen::Vector2s& Skeleton::getSupportCentroid(std::size_t _treeIdx) const
+{
+  getSupportPolygon(_treeIdx);
+  return mTreeCache[_treeIdx].mSupportCentroid;
+}
+
+//==============================================================================
+std::size_t Skeleton::getSupportVersion() const
+{
+  if (mSkelCache.mDirty.mSupport)
+    return mSkelCache.mDirty.mSupportVersion + 1;
+
+  return mSkelCache.mDirty.mSupportVersion;
+}
+
+//==============================================================================
+std::size_t Skeleton::getSupportVersion(std::size_t _treeIdx) const
+{
+  if (mTreeCache[_treeIdx].mDirty.mSupport)
+    return mTreeCache[_treeIdx].mDirty.mSupportVersion + 1;
+
+  return mTreeCache[_treeIdx].mDirty.mSupportVersion;
+}
+
+//==============================================================================
+void Skeleton::computeForwardKinematics(
+    bool _updateTransforms, bool _updateVels, bool _updateAccs)
+{
+  if (_updateTransforms)
+  {
+    for (std::vector<BodyNode*>::iterator it = mSkelCache.mBodyNodes.begin();
+         it != mSkelCache.mBodyNodes.end();
+         ++it)
+    {
+      (*it)->updateTransform();
+    }
+  }
+
+  if (_updateVels)
+  {
+    for (std::vector<BodyNode*>::iterator it = mSkelCache.mBodyNodes.begin();
+         it != mSkelCache.mBodyNodes.end();
+         ++it)
+    {
+      (*it)->updateVelocity();
+      (*it)->updatePartialAcceleration();
+    }
+  }
+
+  if (_updateAccs)
+  {
+    for (std::vector<BodyNode*>::iterator it = mSkelCache.mBodyNodes.begin();
+         it != mSkelCache.mBodyNodes.end();
+         ++it)
+    {
+      (*it)->updateAccelerationID();
+    }
+  }
+}
+
+//==============================================================================
+void Skeleton::computeForwardDynamics()
+{
+  // Note: Articulated Inertias will be updated automatically when
+  // getArtInertiaImplicit() is called in BodyNode::updateBiasForce()
+
+  for (auto it = mSkelCache.mBodyNodes.rbegin();
+       it != mSkelCache.mBodyNodes.rend();
+       ++it)
+    (*it)->updateBiasForce(
+        mAspectProperties.mGravity, mAspectProperties.mTimeStep);
+
+  // Forward recursion
+  for (auto& bodyNode : mSkelCache.mBodyNodes)
+  {
+    bodyNode->updateAccelerationFD();
+    bodyNode->updateTransmittedForceFD();
+    bodyNode->updateJointForceFD(mAspectProperties.mTimeStep, true, true);
+  }
+}
+
+//==============================================================================
+void Skeleton::computeInverseDynamics(
+    bool _withExternalForces, bool _withDampingForces, bool _withSpringForces)
+{
+  // Skip immobile or 0-dof skeleton
+  if (getNumDofs() == 0)
+    return;
+
+  // Backward recursion
+  for (auto it = mSkelCache.mBodyNodes.rbegin();
+       it != mSkelCache.mBodyNodes.rend();
+       ++it)
+  {
+    (*it)->updateTransmittedForceID(
+        mAspectProperties.mGravity, _withExternalForces);
+    (*it)->updateJointForceID(
+        mAspectProperties.mTimeStep, _withDampingForces, _withSpringForces);
+  }
+}
+
+//==============================================================================
+void Skeleton::clearExternalForces()
+{
+  for (auto& bodyNode : mSkelCache.mBodyNodes)
+    bodyNode->clearExternalForces();
+}
+
+//==============================================================================
+void Skeleton::clearInternalForces()
+{
+  for (auto& bodyNode : mSkelCache.mBodyNodes)
+    bodyNode->clearInternalForces();
+}
+
+//==============================================================================
+void Skeleton::notifyArticulatedInertiaUpdate(std::size_t _treeIdx)
+{
+  dirtyArticulatedInertia(_treeIdx);
+}
+
+//==============================================================================
+void Skeleton::dirtyArticulatedInertia(std::size_t _treeIdx)
+{
+  SET_FLAG(_treeIdx, mArticulatedInertia);
+  SET_FLAG(_treeIdx, mMassMatrix);
+  SET_FLAG(_treeIdx, mAugMassMatrix);
+  SET_FLAG(_treeIdx, mInvMassMatrix);
+  SET_FLAG(_treeIdx, mInvAugMassMatrix);
+  SET_FLAG(_treeIdx, mCoriolisForces);
+  SET_FLAG(_treeIdx, mGravityForces);
+  SET_FLAG(_treeIdx, mCoriolisAndGravityForces);
+}
+
+//==============================================================================
+void Skeleton::notifySupportUpdate(std::size_t _treeIdx)
+{
+  dirtySupportPolygon(_treeIdx);
+}
+
+//==============================================================================
+void Skeleton::dirtySupportPolygon(std::size_t _treeIdx)
+{
+  SET_FLAG(_treeIdx, mSupport);
+}
+
+//==============================================================================
+void Skeleton::clearConstraintImpulses()
+{
+  for (auto& bodyNode : mSkelCache.mBodyNodes)
+    bodyNode->clearConstraintImpulse();
+}
+
+//==============================================================================
+void Skeleton::updateBiasImpulse(BodyNode* _bodyNode)
+{
+  if (nullptr == _bodyNode)
+  {
+    dterr << "[Skeleton::updateBiasImpulse] Passed in a nullptr!\n";
+    assert(false);
+    return;
+  }
+
+  assert(getNumDofs() > 0);
+
+  // This skeleton should contain _bodyNode
+  assert(_bodyNode->getSkeleton().get() == this);
+
+#ifndef NDEBUG
+  // All the constraint impulse should be zero
+  for (std::size_t i = 0; i < mSkelCache.mBodyNodes.size(); ++i)
+    assert(
+        mSkelCache.mBodyNodes[i]->mConstraintImpulse
+        == Eigen::Vector6s::Zero());
+#endif
+
+  // Prepare cache data
+  BodyNode* it = _bodyNode;
+  while (it != nullptr)
+  {
+    it->updateBiasImpulse();
+    it = it->getParentBodyNode();
+  }
+}
+
+//==============================================================================
+void Skeleton::updateBiasImpulse(
+    BodyNode* _bodyNode, const Eigen::Vector6s& _imp)
+{
+  if (nullptr == _bodyNode)
+  {
+    dterr << "[Skeleton::updateBiasImpulse] Passed in a nullptr!\n";
+    assert(false);
+    return;
+  }
+
+  assert(getNumDofs() > 0);
+
+  // This skeleton should contain _bodyNode
+  assert(_bodyNode->getSkeleton().get() == this);
+
+#ifndef NDEBUG
+  // All the constraint impulse should be zero
+  for (std::size_t i = 0; i < mSkelCache.mBodyNodes.size(); ++i)
+    assert(
+        mSkelCache.mBodyNodes[i]->mConstraintImpulse
+        == Eigen::Vector6s::Zero());
+#endif
+
+  // Set impulse of _bodyNode
+  _bodyNode->mConstraintImpulse = _imp;
+
+  // Prepare cache data
+  BodyNode* it = _bodyNode;
+  while (it != nullptr)
+  {
+    it->updateBiasImpulse();
+    it = it->getParentBodyNode();
+  }
+
+  _bodyNode->mConstraintImpulse.setZero();
+}
+
+//==============================================================================
+void Skeleton::updateBiasImpulse(
+    BodyNode* _bodyNode1,
+    const Eigen::Vector6s& _imp1,
+    BodyNode* _bodyNode2,
+    const Eigen::Vector6s& _imp2)
+{
+  // Assertions
+  if (nullptr == _bodyNode1)
+  {
+    dterr << "[Skeleton::updateBiasImpulse] Passed in nullptr for BodyNode1!\n";
+    assert(false);
+    return;
+  }
+
+  if (nullptr == _bodyNode2)
+  {
+    dterr << "[Skeleton::updateBiasImpulse] Passed in nullptr for BodyNode2!\n";
+    assert(false);
+    return;
+  }
+
+  assert(getNumDofs() > 0);
+
+  // This skeleton should contain _bodyNode
+  assert(_bodyNode1->getSkeleton().get() == this);
+  assert(_bodyNode2->getSkeleton().get() == this);
+
+#ifndef NDEBUG
+  // All the constraint impulse should be zero
+  for (std::size_t i = 0; i < mSkelCache.mBodyNodes.size(); ++i)
+    assert(
+        mSkelCache.mBodyNodes[i]->mConstraintImpulse
+        == Eigen::Vector6s::Zero());
+#endif
+
+  // Set impulse to _bodyNode
+  _bodyNode1->mConstraintImpulse = _imp1;
+  _bodyNode2->mConstraintImpulse = _imp2;
+
+  // Find which body is placed later in the list of body nodes in this skeleton
+  std::size_t index1 = _bodyNode1->getIndexInSkeleton();
+  std::size_t index2 = _bodyNode2->getIndexInSkeleton();
+
+  std::size_t index = std::max(index1, index2);
+
+  // Prepare cache data
+  for (int i = index; 0 <= i; --i)
+    mSkelCache.mBodyNodes[i]->updateBiasImpulse();
+
+  _bodyNode1->mConstraintImpulse.setZero();
+  _bodyNode2->mConstraintImpulse.setZero();
+}
+
+//==============================================================================
+void Skeleton::updateBiasImpulse(
+    SoftBodyNode* _softBodyNode,
+    PointMass* _pointMass,
+    const Eigen::Vector3s& _imp)
+{
+  // Assertions
+  assert(_softBodyNode != nullptr);
+  assert(getNumDofs() > 0);
+
+  // This skeleton should contain _bodyNode
+  assert(
+      std::find(mSoftBodyNodes.begin(), mSoftBodyNodes.end(), _softBodyNode)
+      != mSoftBodyNodes.end());
+
+#ifndef NDEBUG
+  // All the constraint impulse should be zero
+  for (std::size_t i = 0; i < mSkelCache.mBodyNodes.size(); ++i)
+    assert(
+        mSkelCache.mBodyNodes[i]->mConstraintImpulse
+        == Eigen::Vector6s::Zero());
+#endif
+
+  // Set impulse to _bodyNode
+  Eigen::Vector3s oldConstraintImpulse = _pointMass->getConstraintImpulses();
+  _pointMass->setConstraintImpulse(_imp, true);
+
+  // Prepare cache data
+  BodyNode* it = _softBodyNode;
+  while (it != nullptr)
+  {
+    it->updateBiasImpulse();
+    it = it->getParentBodyNode();
+  }
+
+  // TODO(JS): Do we need to backup and restore the original value?
+  _pointMass->setConstraintImpulse(oldConstraintImpulse);
+}
+
+//==============================================================================
+void Skeleton::updateVelocityChange()
+{
+  for (auto& bodyNode : mSkelCache.mBodyNodes)
+    bodyNode->updateVelocityChangeFD();
+}
+
+//==============================================================================
+void Skeleton::setImpulseApplied(bool _val)
+{
+  mIsImpulseApplied = _val;
+}
+
+//==============================================================================
+bool Skeleton::isImpulseApplied() const
+{
+  return mIsImpulseApplied;
+}
+
+//==============================================================================
+void Skeleton::computeImpulseForwardDynamics()
+{
+  // Skip immobile or 0-dof skeleton
+  if (!isMobile() || getNumDofs() == 0)
+    return;
+
+  // Note: we do not need to update articulated inertias here, because they will
+  // be updated when BodyNode::updateBiasImpulse() calls
+  // BodyNode::getArticulatedInertia()
+
+  // Backward recursion
+  for (auto it = mSkelCache.mBodyNodes.rbegin();
+       it != mSkelCache.mBodyNodes.rend();
+       ++it)
+    (*it)->updateBiasImpulse();
+
+  // Forward recursion
+  for (auto& bodyNode : mSkelCache.mBodyNodes)
+  {
+    bodyNode->updateVelocityChangeFD();
+    bodyNode->updateTransmittedImpulse();
+    bodyNode->updateJointImpulseFD();
+    bodyNode->updateConstrainedTerms(mAspectProperties.mTimeStep);
+  }
+}
+
+//==============================================================================
+s_t Skeleton::computeKineticEnergy() const
+{
+  s_t KE = 0.0;
+
+  for (auto* bodyNode : mSkelCache.mBodyNodes)
+    KE += bodyNode->computeKineticEnergy();
+
+  assert(KE >= 0.0 && "Kinetic energy should be positive value.");
+  return KE;
+}
+
+//==============================================================================
+s_t Skeleton::computePotentialEnergy() const
+{
+  s_t PE = 0.0;
+
+  for (auto* bodyNode : mSkelCache.mBodyNodes)
+  {
+    PE += bodyNode->computePotentialEnergy(mAspectProperties.mGravity);
+    PE += bodyNode->getParentJoint()->computePotentialEnergy();
+  }
+
+  return PE;
+}
+
+//==============================================================================
+void Skeleton::clearCollidingBodies()
+{
+  for (auto i = 0u; i < getNumBodyNodes(); ++i)
+  {
+    auto bodyNode = getBodyNode(i);
+    DART_SUPPRESS_DEPRECATED_BEGIN
+    bodyNode->setColliding(false);
+    DART_SUPPRESS_DEPRECATED_END
+
+    auto softBodyNode = bodyNode->asSoftBodyNode();
+    if (softBodyNode)
+    {
+      auto& pointMasses = softBodyNode->getPointMasses();
+
+      for (auto pointMass : pointMasses)
+        pointMass->setColliding(false);
+    }
+  }
+}
+
+//==============================================================================
+Eigen::Vector3s Skeleton::getCOM(const Frame* _withRespectTo) const
+{
+  Eigen::Vector3s com = Eigen::Vector3s::Zero();
+
+  const std::size_t numBodies = getNumBodyNodes();
+  for (std::size_t i = 0; i < numBodies; ++i)
+  {
+    const BodyNode* bodyNode = getBodyNode(i);
+    com += bodyNode->getMass() * bodyNode->getCOM(_withRespectTo);
+  }
+
+  assert(mTotalMass != 0.0);
+  return com / mTotalMass;
+}
+
+//==============================================================================
+// Templated function for computing different kinds of COM properties, like
+// velocities and accelerations
+template <
+    typename PropertyType,
+    PropertyType (BodyNode::*getPropertyFn)(const Frame*, const Frame*) const>
+PropertyType getCOMPropertyTemplate(
+    const Skeleton* _skel,
+    const Frame* _relativeTo,
+    const Frame* _inCoordinatesOf)
+{
+  PropertyType result(PropertyType::Zero());
+
+  const std::size_t numBodies = _skel->getNumBodyNodes();
+  for (std::size_t i = 0; i < numBodies; ++i)
+  {
+    const BodyNode* bodyNode = _skel->getBodyNode(i);
+    result += bodyNode->getMass()
+              * (bodyNode->*getPropertyFn)(_relativeTo, _inCoordinatesOf);
+  }
+
+  assert(_skel->getMass() != 0.0);
+  return result / _skel->getMass();
+}
+
+//==============================================================================
+Eigen::Vector6s Skeleton::getCOMSpatialVelocity(
+    const Frame* _relativeTo, const Frame* _inCoordinatesOf) const
+{
+  return getCOMPropertyTemplate<
+      Eigen::Vector6s,
+      &BodyNode::getCOMSpatialVelocity>(this, _relativeTo, _inCoordinatesOf);
+}
+
+//==============================================================================
+Eigen::Vector3s Skeleton::getCOMLinearVelocity(
+    const Frame* _relativeTo, const Frame* _inCoordinatesOf) const
+{
+  return getCOMPropertyTemplate<
+      Eigen::Vector3s,
+      &BodyNode::getCOMLinearVelocity>(this, _relativeTo, _inCoordinatesOf);
+}
+
+//==============================================================================
+Eigen::Vector6s Skeleton::getCOMSpatialAcceleration(
+    const Frame* _relativeTo, const Frame* _inCoordinatesOf) const
+{
+  return getCOMPropertyTemplate<
+      Eigen::Vector6s,
+      &BodyNode::getCOMSpatialAcceleration>(
+      this, _relativeTo, _inCoordinatesOf);
+}
+
+//==============================================================================
+Eigen::Vector3s Skeleton::getCOMLinearAcceleration(
+    const Frame* _relativeTo, const Frame* _inCoordinatesOf) const
+{
+  return getCOMPropertyTemplate<
+      Eigen::Vector3s,
+      &BodyNode::getCOMLinearAcceleration>(this, _relativeTo, _inCoordinatesOf);
+}
+
+//==============================================================================
+// Templated function for computing different kinds of COM Jacobians and their
+// derivatives
+template <
+    typename JacType, // JacType is the type of Jacobian we're computing
+    JacType (TemplatedJacobianNode<BodyNode>::*getJacFn)(
+        const Eigen::Vector3s&, const Frame*) const>
+JacType getCOMJacobianTemplate(
+    const Skeleton* _skel, const Frame* _inCoordinatesOf)
+{
+  // Initialize the Jacobian to zero
+  JacType J = JacType::Zero(JacType::RowsAtCompileTime, _skel->getNumDofs());
+
+  // Iterate through each of the Skeleton's BodyNodes
+  const std::size_t numBodies = _skel->getNumBodyNodes();
+  for (std::size_t i = 0; i < numBodies; ++i)
+  {
+    const BodyNode* bn = _skel->getBodyNode(i);
+
+    // (bn->*getJacFn) is a function pointer to the function that gives us the
+    // kind of Jacobian we want from the BodyNodes. Calling it will give us the
+    // relevant Jacobian for this BodyNode
+    JacType bnJ
+        = bn->getMass() * (bn->*getJacFn)(bn->getLocalCOM(), _inCoordinatesOf);
+
+    // For each column in the Jacobian of this BodyNode, we add it to the
+    // appropriate column of the overall BodyNode
+    for (std::size_t j = 0, end = bn->getNumDependentGenCoords(); j < end; ++j)
+    {
+      std::size_t idx = bn->getDependentGenCoordIndex(j);
+      J.col(idx) += bnJ.col(j);
+    }
+  }
+
+  assert(_skel->getMass() != 0.0);
+  return J / _skel->getMass();
+}
+
+//==============================================================================
+math::Jacobian Skeleton::getCOMJacobian(const Frame* _inCoordinatesOf) const
+{
+  return getCOMJacobianTemplate<
+      math::Jacobian,
+      &TemplatedJacobianNode<BodyNode>::getJacobian>(this, _inCoordinatesOf);
+}
+
+//==============================================================================
+math::Jacobian Skeleton::getCOMPositionJacobian() const
+{
+  math::Jacobian J = math::Jacobian::Zero(6, getNumDofs());
+  s_t totalMass = 0.0;
+  for (const BodyNode* node : getBodyNodes())
+  {
+    totalMass += node->getMass();
+    J += getWorldPositionJacobian(node) * node->getMass();
+  }
+  J /= totalMass;
+  return J;
+}
+
+//==============================================================================
+math::LinearJacobian Skeleton::getCOMLinearJacobian(
+    const Frame* _inCoordinatesOf) const
+{
+  return getCOMJacobianTemplate<
+      math::LinearJacobian,
+      &TemplatedJacobianNode<BodyNode>::getLinearJacobian>(
+      this, _inCoordinatesOf);
+}
+
+//==============================================================================
+math::Jacobian Skeleton::getCOMJacobianSpatialDeriv(
+    const Frame* _inCoordinatesOf) const
+{
+  return getCOMJacobianTemplate<
+      math::Jacobian,
+      &TemplatedJacobianNode<BodyNode>::getJacobianSpatialDeriv>(
+      this, _inCoordinatesOf);
+}
+
+//==============================================================================
+math::LinearJacobian Skeleton::getCOMLinearJacobianDeriv(
+    const Frame* _inCoordinatesOf) const
+{
+  return getCOMJacobianTemplate<
+      math::LinearJacobian,
+      &TemplatedJacobianNode<BodyNode>::getLinearJacobianDeriv>(
+      this, _inCoordinatesOf);
+}
+
+//==============================================================================
+Skeleton::DirtyFlags::DirtyFlags()
+  : mArticulatedInertia(true),
+    mMassMatrix(true),
+    mAugMassMatrix(true),
+    mInvMassMatrix(true),
+    mInvAugMassMatrix(true),
+    mGravityForces(true),
+    mCoriolisForces(true),
+    mCoriolisAndGravityForces(true),
+    mExternalForces(true),
+    mDampingForces(true),
+    mSupport(true),
+    mParentMap(true),
+    mSupportVersion(0)
+{
+  // Do nothing
+}
+
+} // namespace dynamics
+} // namespace dart