--- conflicted
+++ resolved
@@ -77,34 +77,22 @@
   if(mNumMeshes && mMeshes)
     for(size_t a=0; a<mNumMeshes; ++a)
       delete mMeshes[a];
-<<<<<<< HEAD
-  delete [] mMeshes;
-=======
   delete[] mMeshes;
 
   if(mNumMaterials && mMaterials)
     for(size_t a=0; a<mNumMaterials; ++a)
       delete mMaterials[a];
   delete[] mMaterials;
->>>>>>> 4b428614
 
   if(mNumAnimations && mAnimations)
     for(size_t a=0; a<mNumAnimations; ++a)
       delete mAnimations[a];
-<<<<<<< HEAD
-  delete [] mAnimations;
-=======
   delete[] mAnimations;
->>>>>>> 4b428614
 
   if(mNumTextures && mTextures)
     for(size_t a=0; a<mNumTextures; ++a)
       delete mTextures[a];
-<<<<<<< HEAD
-  delete [] mTextures;
-=======
   delete[] mTextures;
->>>>>>> 4b428614
 
   if(mNumLights && mLights)
     for(size_t a=0; a<mNumLights; ++a)
@@ -114,9 +102,6 @@
   if(mNumCameras && mCameras)
     for(size_t a=0; a<mNumCameras; ++a)
       delete mCameras[a];
-<<<<<<< HEAD
-  delete [] mCameras;
-=======
   delete[] mCameras;
 }
 
@@ -139,7 +124,6 @@
     delete mProperties[i];
 
   delete[] mProperties;
->>>>>>> 4b428614
 }
 
 namespace dart {
@@ -177,6 +161,7 @@
 }
 
 void MeshShape::setMesh(const aiScene* _mesh) {
+  assert(_mesh);
   mMesh = _mesh;
 
   if(nullptr == _mesh)
@@ -211,11 +196,8 @@
                      bool _useDefaultColor) const {
   if (!_ri)
     return;
-<<<<<<< HEAD
   if (mHidden)
     return;
-=======
->>>>>>> 4b428614
 
   if (!_useDefaultColor)
     _ri->setPenColor(_color);
