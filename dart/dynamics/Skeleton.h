/*
 * Copyright (c) 2011-2016, Georgia Tech Research Corporation
 * All rights reserved.
 *
 * Author(s): Sehoon Ha <sehoon.ha@gmail.com>,
 *            Jeongseok Lee <jslee02@gmail.com>
 *
 * Georgia Tech Graphics Lab and Humanoid Robotics Lab
 *
 * Directed by Prof. C. Karen Liu and Prof. Mike Stilman
 * <karenliu@cc.gatech.edu> <mstilman@cc.gatech.edu>
 *
 * This file is provided under the following "BSD-style" License:
 *   Redistribution and use in source and binary forms, with or
 *   without modification, are permitted provided that the following
 *   conditions are met:
 *   * Redistributions of source code must retain the above copyright
 *     notice, this list of conditions and the following disclaimer.
 *   * Redistributions in binary form must reproduce the above
 *     copyright notice, this list of conditions and the following
 *     disclaimer in the documentation and/or other materials provided
 *     with the distribution.
 *   THIS SOFTWARE IS PROVIDED BY THE COPYRIGHT HOLDERS AND
 *   CONTRIBUTORS "AS IS" AND ANY EXPRESS OR IMPLIED WARRANTIES,
 *   INCLUDING, BUT NOT LIMITED TO, THE IMPLIED WARRANTIES OF
 *   MERCHANTABILITY AND FITNESS FOR A PARTICULAR PURPOSE ARE
 *   DISCLAIMED. IN NO EVENT SHALL THE COPYRIGHT HOLDER OR
 *   CONTRIBUTORS BE LIABLE FOR ANY DIRECT, INDIRECT, INCIDENTAL,
 *   SPECIAL, EXEMPLARY, OR CONSEQUENTIAL DAMAGES (INCLUDING, BUT NOT
 *   LIMITED TO, PROCUREMENT OF SUBSTITUTE GOODS OR SERVICES; LOSS OF
 *   USE, DATA, OR PROFITS; OR BUSINESS INTERRUPTION) HOWEVER CAUSED
 *   AND ON ANY THEORY OF LIABILITY, WHETHER IN CONTRACT, STRICT
 *   LIABILITY, OR TORT (INCLUDING NEGLIGENCE OR OTHERWISE) ARISING IN
 *   ANY WAY OUT OF THE USE OF THIS SOFTWARE, EVEN IF ADVISED OF THE
 *   POSSIBILITY OF SUCH DAMAGE.
 */

#ifndef DART_DYNAMICS_SKELETON_H_
#define DART_DYNAMICS_SKELETON_H_

#include <mutex>
#include "dart/common/NameManager.h"
#include "dart/common/VersionCounter.h"
#include "dart/dynamics/MetaSkeleton.h"
#include "dart/dynamics/SmartPointer.h"
#include "dart/dynamics/HierarchicalIK.h"
#include "dart/dynamics/Joint.h"
#include "dart/dynamics/ShapeNode.h"
#include "dart/dynamics/EndEffector.h"
#include "dart/dynamics/Marker.h"
#include "dart/dynamics/detail/BodyNodeAspect.h"
#include "dart/dynamics/SpecializedNodeManager.h"
#include "dart/dynamics/detail/SkeletonAspect.h"

namespace dart {
namespace dynamics {

/// class Skeleton
class Skeleton :
    public virtual common::VersionCounter,
    public MetaSkeleton,
    public SkeletonSpecializedFor<ShapeNode, EndEffector, Marker>,
    public detail::SkeletonAspectBase
{
public:

  using AspectPropertiesData = detail::SkeletonAspectProperties;
  using AspectProperties = common::Aspect::MakeProperties<AspectPropertiesData>;

  using State = common::Composite::State;
  using Properties = common::Composite::Properties;

  enum ConfigFlags
  {
    CONFIG_NOTHING       = 0,
    CONFIG_POSITIONS     = 1 << 1,
    CONFIG_VELOCITIES    = 1 << 2,
    CONFIG_ACCELERATIONS = 1 << 3,
    CONFIG_FORCES        = 1 << 4,
    CONFIG_COMMANDS      = 1 << 5,
    CONFIG_ALL           = 0xFF
  };

  /// The Configuration struct represents the joint configuration of a Skeleton.
  /// The size of each Eigen::VectorXd member in this struct must be equal to
  /// the number of degrees of freedom in the Skeleton or it must be zero. We
  /// assume that any Eigen::VectorXd member with zero entries should be
  /// ignored.
  struct Configuration
  {
    Configuration(
        const Eigen::VectorXd& positions = Eigen::VectorXd(),
        const Eigen::VectorXd& velocities = Eigen::VectorXd(),
        const Eigen::VectorXd& accelerations = Eigen::VectorXd(),
        const Eigen::VectorXd& forces = Eigen::VectorXd(),
        const Eigen::VectorXd& commands = Eigen::VectorXd());

    Configuration(
        const std::vector<std::size_t>& indices,
        const Eigen::VectorXd& positions = Eigen::VectorXd(),
        const Eigen::VectorXd& velocities = Eigen::VectorXd(),
        const Eigen::VectorXd& accelerations = Eigen::VectorXd(),
        const Eigen::VectorXd& forces = Eigen::VectorXd(),
        const Eigen::VectorXd& commands = Eigen::VectorXd());

    /// A list of degree of freedom indices that each entry in the
    /// Eigen::VectorXd members correspond to.
    std::vector<std::size_t> mIndices;

    /// Joint positions
    Eigen::VectorXd mPositions;

    /// Joint velocities
    Eigen::VectorXd mVelocities;

    /// Joint accelerations
    Eigen::VectorXd mAccelerations;

    /// Joint forces
    Eigen::VectorXd mForces;

    /// Joint commands
    Eigen::VectorXd mCommands;

    /// Equality comparison operator
    bool operator==(const Configuration& other) const;

    /// Inequality comparison operator
    bool operator!=(const Configuration& other) const;
  };

  //----------------------------------------------------------------------------
  /// \{ \name Constructor and Destructor
  //----------------------------------------------------------------------------

  /// Create a new Skeleton inside of a shared_ptr
  static SkeletonPtr create(const std::string& _name="Skeleton");

  /// Create a new Skeleton inside of a shared_ptr
  static SkeletonPtr create(const AspectPropertiesData& properties);

  /// Get the shared_ptr that manages this Skeleton
  SkeletonPtr getPtr();

  /// Get the shared_ptr that manages this Skeleton
  ConstSkeletonPtr getPtr() const;

  /// Same as getPtr(), but this allows Skeleton to have a similar interface as
  /// BodyNode and Joint for template programming.
  SkeletonPtr getSkeleton();

  /// Same as getPtr(), but this allows Skeleton to have a similar interface as
  /// BodyNode and Joint for template programming.
  ConstSkeletonPtr getSkeleton() const;

  /// Get the mutex that protects the state of this Skeleton
  std::mutex& getMutex() const;

  Skeleton(const Skeleton&) = delete;

  /// Destructor
  virtual ~Skeleton();

  /// Remove copy operator
  Skeleton& operator=(const Skeleton& _other) = delete;

  /// Create an identical clone of this Skeleton.
  SkeletonPtr clone() const;

  /// Create an identical clone of this Skeleton, except that it has a new name.
  SkeletonPtr clone(const std::string& cloneName) const;

  /// \}

  //----------------------------------------------------------------------------
  /// \{ \name Configuration
  //----------------------------------------------------------------------------

  /// Set the configuration of this Skeleton
  void setConfiguration(const Configuration& configuration);

  /// Get the configuration of this Skeleton
  Configuration getConfiguration(int flags = CONFIG_ALL) const;

  /// Get the configuration of the specified indices in this Skeleton
  Configuration getConfiguration(const std::vector<std::size_t>& indices,
                                 int flags = CONFIG_ALL) const;

  /// \}

  //----------------------------------------------------------------------------
  /// \{ \name State
  //----------------------------------------------------------------------------

  /// Set the State of this Skeleton [alias for setCompositeState(~)]
  void setState(const State& state);

  /// Get the State of this Skeleton [alias for getCompositeState()]
  State getState() const;

  /// \}

  //----------------------------------------------------------------------------
  /// \{ \name Properties
  //----------------------------------------------------------------------------

  /// Set all properties of this Skeleton
  void setProperties(const Properties& properties);

  /// Get all properties of this Skeleton
  Properties getProperties() const;

  /// Set the Properties of this Skeleton
  void setProperties(const AspectProperties& properties);

  /// Get the Properties of this Skeleton
  DEPRECATED(6.0)
  const AspectProperties& getSkeletonProperties() const;

  /// Set the AspectProperties of this Skeleton
  void setAspectProperties(const AspectProperties& properties);

  /// Set name.
  const std::string& setName(const std::string& _name) override;

  /// Get name.
  const std::string& getName() const override;

  /// Enable self collision check
  void enableSelfCollision(bool _enableAdjacentBodyCheck = false);

  /// Disable self collision check
  void disableSelfCollision();

  /// Return true if self collision check is enabled
  bool isEnabledSelfCollisionCheck() const;

  /// Return true if self collision check is enabled including adjacent
  /// bodies
  bool isEnabledAdjacentBodyCheck() const;

  /// Set whether this skeleton will be updated by forward dynamics.
  /// \param[in] _isMobile True if this skeleton is mobile.
  void setMobile(bool _isMobile);

  /// Get whether this skeleton will be updated by forward dynamics.
  /// \return True if this skeleton is mobile.
  bool isMobile() const;

  /// Set time step. This timestep is used for implicit joint damping
  /// force.
  void setTimeStep(double _timeStep);

  /// Get time step.
  double getTimeStep() const;

  /// Set 3-dim gravitational acceleration. The gravity is used for
  /// calculating gravity force vector of the skeleton.
  void setGravity(const Eigen::Vector3d& _gravity);

  /// Get 3-dim gravitational acceleration.
  const Eigen::Vector3d& getGravity() const;

  /// \}

  //----------------------------------------------------------------------------
  /// \{ \name Structural Properties
  //----------------------------------------------------------------------------

#ifdef _WIN32
  template <typename JointType>
  static typename JointType::Properties createJointProperties()
  {
    return typename JointType::Properties();
  }

  template <typename NodeType>
  static typename NodeType::Properties createBodyNodeProperties()
  {
    return typename NodeType::Properties();
  }
#endif
  // TODO: Workaround for MSVC bug on template function specialization with
  // default argument. Please see #487 for detail

  /// Create a Joint and child BodyNode pair of the given types. When creating
  /// a root (parentless) BodyNode, pass in nullptr for the _parent argument.
  template <class JointType, class NodeType = BodyNode>
  std::pair<JointType*, NodeType*> createJointAndBodyNodePair(
    BodyNode* _parent = nullptr,
#ifdef _WIN32
      const typename JointType::Properties& _jointProperties
          = Skeleton::createJointProperties<JointType>(),
      const typename NodeType::Properties& _bodyProperties
          = Skeleton::createBodyNodeProperties<NodeType>());
#else
      const typename JointType::Properties& _jointProperties
          = typename JointType::Properties(),
      const typename NodeType::Properties& _bodyProperties
          = typename NodeType::Properties());
#endif
  // TODO: Workaround for MSVC bug on template function specialization with
  // default argument. Please see #487 for detail

  // Documentation inherited
  std::size_t getNumBodyNodes() const override;

  /// Get number of rigid body nodes.
  std::size_t getNumRigidBodyNodes() const;

  /// Get number of soft body nodes.
  std::size_t getNumSoftBodyNodes() const;

  /// Get the number of independent trees that this Skeleton contains
  std::size_t getNumTrees() const;

  /// Get the root BodyNode of the tree whose index in this Skeleton is _treeIdx
  BodyNode* getRootBodyNode(std::size_t _treeIdx = 0);

  /// Get the const root BodyNode of the tree whose index in this Skeleton is
  /// _treeIdx
  const BodyNode* getRootBodyNode(std::size_t _treeIdx = 0) const;

  // Documentation inherited
  BodyNode* getBodyNode(std::size_t _idx) override;

  // Documentation inherited
  const BodyNode* getBodyNode(std::size_t _idx) const override;

  /// Get SoftBodyNode whose index is _idx
  SoftBodyNode* getSoftBodyNode(std::size_t _idx);

  /// Get const SoftBodyNode whose index is _idx
  const SoftBodyNode* getSoftBodyNode(std::size_t _idx) const;

  /// Get body node whose name is _name
  BodyNode* getBodyNode(const std::string& _name);

  /// Get const body node whose name is _name
  const BodyNode* getBodyNode(const std::string& _name) const;

  /// Get soft body node whose name is _name
  SoftBodyNode* getSoftBodyNode(const std::string& _name);

  /// Get const soft body node whose name is _name
  const SoftBodyNode* getSoftBodyNode(const std::string& _name) const;

  // Documentation inherited
  const std::vector<BodyNode*>& getBodyNodes() override;

  // Documentation inherited
  const std::vector<const BodyNode*>& getBodyNodes() const override;

  // Documentation inherited
  std::size_t getIndexOf(const BodyNode* _bn, bool _warning=true) const override;

  /// Get the BodyNodes belonging to a tree in this Skeleton
  const std::vector<BodyNode*>& getTreeBodyNodes(std::size_t _treeIdx);

  /// Get the BodyNodes belonging to a tree in this Skeleton
  std::vector<const BodyNode*> getTreeBodyNodes(std::size_t _treeIdx) const;

  // Documentation inherited
  std::size_t getNumJoints() const override;

  // Documentation inherited
  Joint* getJoint(std::size_t _idx) override;

  // Documentation inherited
  const Joint* getJoint(std::size_t _idx) const override;

  /// Get Joint whose name is _name
  Joint* getJoint(const std::string& _name);

  /// Get const Joint whose name is _name
  const Joint* getJoint(const std::string& _name) const;

  // Documentation inherited
  std::size_t getIndexOf(const Joint* _joint, bool _warning=true) const override;

  // Documentation inherited
  std::size_t getNumDofs() const override;

  // Documentation inherited
  DegreeOfFreedom* getDof(std::size_t _idx) override;

  // Documentation inherited
  const DegreeOfFreedom* getDof(std::size_t _idx) const override;

  /// Get degree of freedom (aka generalized coordinate) whose name is _name
  DegreeOfFreedom* getDof(const std::string& _name);

  /// Get degree of freedom (aka generalized coordinate) whose name is _name
  const DegreeOfFreedom* getDof(const std::string& _name) const;

  // Documentation inherited
  const std::vector<DegreeOfFreedom*>& getDofs() override;

  // Documentation inherited
  std::vector<const DegreeOfFreedom*> getDofs() const override;

  // Documentation inherited
  std::size_t getIndexOf(const DegreeOfFreedom* _dof,
                    bool _warning=true) const override;

  /// Get the DegreesOfFreedom belonging to a tree in this Skeleton
  const std::vector<DegreeOfFreedom*>& getTreeDofs(std::size_t _treeIdx);

  /// Get the DegreesOfFreedom belonging to a tree in this Skeleton
  const std::vector<const DegreeOfFreedom*>& getTreeDofs(std::size_t _treeIdx) const;

  /// This function is only meant for debugging purposes. It will verify that
  /// all objects held in the Skeleton have the correct information about their
  /// indexing.
  bool checkIndexingConsistency() const;

  /// Get a pointer to a WholeBodyIK module for this Skeleton. If _createIfNull
  /// is true, then the IK module will be generated if one does not already
  /// exist.
  const std::shared_ptr<WholeBodyIK>& getIK(bool _createIfNull = false);

  /// Get a pointer to a WholeBodyIK module for this Skeleton. The IK module
  /// will be generated if one does not already exist. This function is actually
  /// the same as getIK(true).
  const std::shared_ptr<WholeBodyIK>& getOrCreateIK();

  /// Get a pointer to a WholeBodyIK module for this Skeleton. Because this is a
  /// const function, a new IK module cannot be created if one does not already
  /// exist.
  std::shared_ptr<const WholeBodyIK> getIK() const;

  /// Create a new WholeBodyIK module for this Skeleton. If an IK module already
  /// exists in this Skeleton, it will be destroyed and replaced by a brand new
  /// one.
  const std::shared_ptr<WholeBodyIK>& createIK();

  /// Wipe away the WholeBodyIK module for this Skeleton, leaving it as a
  /// nullptr
  void clearIK();

<<<<<<< HEAD
  /// Get total number of markers in this Skeleton
  std::size_t getNumMarkers() const;

  /// Get marker whose name is _name
  Marker* getMarker(const std::string& _name);

  /// Get const marker whose name is _name
  const Marker* getMarker(const std::string& _name) const;
=======
  DART_BAKE_SPECIALIZED_NODE_SKEL_DECLARATIONS( Marker )
>>>>>>> 297d2f68

  DART_BAKE_SPECIALIZED_NODE_SKEL_DECLARATIONS( ShapeNode )

  DART_BAKE_SPECIALIZED_NODE_SKEL_DECLARATIONS( EndEffector )

  /// \}

  //----------------------------------------------------------------------------
  // Integration and finite difference
  //----------------------------------------------------------------------------

  // Documentation inherited
  void integratePositions(double _dt);

  // Documentation inherited
  void integrateVelocities(double _dt);

  /// Return the difference of two generalized positions which are measured in
  /// the configuration space of this Skeleton. If the configuration space is
  /// Euclidean space, this function returns _q2 - _q1. Otherwise, it depends on
  /// the type of the configuration space.
  Eigen::VectorXd getPositionDifferences(
      const Eigen::VectorXd& _q2, const Eigen::VectorXd& _q1) const;

  /// Return the difference of two generalized velocities or accelerations which
  /// are measured in the tangent space at the identity. Since the tangent
  /// spaces are vector spaces, this function always returns _dq2 - _dq1.
  Eigen::VectorXd getVelocityDifferences(
      const Eigen::VectorXd& _dq2, const Eigen::VectorXd& _dq1) const;

  //----------------------------------------------------------------------------
  /// \{ \name Support Polygon
  //----------------------------------------------------------------------------

  /// Get the support polygon of this Skeleton, which is computed based on the
  /// gravitational projection of the support geometries of all EndEffectors
  /// in this Skeleton that are currently in support mode.
  const math::SupportPolygon& getSupportPolygon() const;

  /// Same as getSupportPolygon(), but it will only use EndEffectors within the
  /// specified tree within this Skeleton
  const math::SupportPolygon& getSupportPolygon(std::size_t _treeIdx) const;

  /// Get a list of the EndEffector indices that correspond to each of the
  /// points in the support polygon.
  const std::vector<std::size_t>& getSupportIndices() const;

  /// Same as getSupportIndices(), but it corresponds to the support polygon of
  /// the specified tree within this Skeleton
  const std::vector<std::size_t>& getSupportIndices(std::size_t _treeIdx) const;

  /// Get the axes that correspond to each component in the support polygon.
  /// These axes are needed in order to map the points on a support polygon
  /// into 3D space. If gravity is along the z-direction, then these axes will
  /// simply be <1,0,0> and <0,1,0>.
  const std::pair<Eigen::Vector3d, Eigen::Vector3d>& getSupportAxes() const;

  /// Same as getSupportAxes(), but it corresponds to the support polygon of the
  /// specified tree within this Skeleton
  const std::pair<Eigen::Vector3d, Eigen::Vector3d>& getSupportAxes(
      std::size_t _treeIdx) const;

  /// Get the centroid of the support polygon for this Skeleton. If the support
  /// polygon is an empty set, the components of this vector will be nan.
  const Eigen::Vector2d& getSupportCentroid() const;

  /// Get the centroid of the support polygon for a tree in this Skeleton. If
  /// the support polygon is an empty set, the components of this vector will be
  /// nan.
  const Eigen::Vector2d& getSupportCentroid(std::size_t _treeIdx) const;

  /// The version number of a support polygon will be incremented each time the
  /// support polygon needs to be recomputed. This number can be used to
  /// immediately determine whether the support polygon has changed since the
  /// last time you asked for it, allowing you to be more efficient in how you
  /// handle the data.
  std::size_t getSupportVersion() const;

  /// Same as getSupportVersion(), but it corresponds to the support polygon of
  /// the specified tree within this Skeleton
  std::size_t getSupportVersion(std::size_t _treeIdx) const;

  /// \}

  //----------------------------------------------------------------------------
  // Kinematics algorithms
  //----------------------------------------------------------------------------

  /// Compute forward kinematics
  ///
  /// In general, this function doesn't need to be called for forward kinematics
  /// to update. Forward kinematics will always be computed when it's needed and
  /// will only perform the computations that are necessary for what the user
  /// requests. This works by performing some bookkeeping internally with dirty
  /// flags whenever a position, velocity, or acceleration is set, either
  /// internally or by the user.
  ///
  /// On one hand, this results in some overhead due to the extra effort of
  /// bookkeeping, but on the other hand we have much greater code safety, and
  /// in some cases performance can be dramatically improved with the auto-
  /// updating. For example, this function is inefficient when only one portion
  /// of the BodyNodes needed to be updated rather than the entire Skeleton,
  /// which is common when performing inverse kinematics on a limb or on some
  /// subsection of a Skeleton.
  ///
  /// This function might be useful in a case where the user wants to perform
  /// all the forward kinematics computations during a particular time window
  /// rather than waiting for it to be computed at the exact time that it's
  /// needed.
  ///
  /// One example would be a real time controller. Let's say a controller gets
  /// encoder data at time t0 but needs to wait until t1 before it receives the
  /// force-torque sensor data that it needs in order to compute the output for
  /// an operational space controller. Instead of being idle from t0 to t1, it
  /// could use that time to compute the forward kinematics by calling this
  /// function.
  void computeForwardKinematics(bool _updateTransforms = true,
                                bool _updateVels = true,
                                bool _updateAccs = true);

  //----------------------------------------------------------------------------
  // Dynamics algorithms
  //----------------------------------------------------------------------------

  /// Compute forward dynamics
  void computeForwardDynamics();

  /// Compute inverse dynamics
  void computeInverseDynamics(bool _withExternalForces = false,
                              bool _withDampingForces = false,
                              bool _withSpringForces = false);

  //----------------------------------------------------------------------------
  // Impulse-based dynamics algorithms
  //----------------------------------------------------------------------------

  /// Clear constraint impulses and cache data used for impulse-based forward
  /// dynamics algorithm, where the constraint impulses are spatial constraints
  /// on the BodyNodes and generalized constraints on the Joints.
  void clearConstraintImpulses();

  /// Update bias impulses
  void updateBiasImpulse(BodyNode* _bodyNode);

  /// \brief Update bias impulses due to impulse [_imp] on body node [_bodyNode]
  /// \param _bodyNode Body node contraint impulse, _imp, is applied
  /// \param _imp Constraint impulse expressed in body frame of _bodyNode
  void updateBiasImpulse(BodyNode* _bodyNode, const Eigen::Vector6d& _imp);

  /// \brief Update bias impulses due to impulse [_imp] on body node [_bodyNode]
  /// \param _bodyNode Body node contraint impulse, _imp1, is applied
  /// \param _imp Constraint impulse expressed in body frame of _bodyNode1
  /// \param _bodyNode Body node contraint impulse, _imp2, is applied
  /// \param _imp Constraint impulse expressed in body frame of _bodyNode2
  void updateBiasImpulse(BodyNode* _bodyNode1, const Eigen::Vector6d& _imp1,
                         BodyNode* _bodyNode2, const Eigen::Vector6d& _imp2);

  /// \brief Update bias impulses due to impulse[_imp] on body node [_bodyNode]
  void updateBiasImpulse(SoftBodyNode* _softBodyNode,
                         PointMass* _pointMass,
                         const Eigen::Vector3d& _imp);

  /// \brief Update velocity changes in body nodes and joints due to applied
  /// impulse
  void updateVelocityChange();

  // TODO(JS): Better naming
  /// Set whether this skeleton is constrained. ConstraintSolver will
  ///  mark this.
  void setImpulseApplied(bool _val);

  /// Get whether this skeleton is constrained
  bool isImpulseApplied() const;

  /// Compute impulse-based forward dynamics
  void computeImpulseForwardDynamics();

  //----------------------------------------------------------------------------
  /// \{ \name Jacobians
  //----------------------------------------------------------------------------

  // Documentation inherited
  math::Jacobian getJacobian(const JacobianNode* _node) const override;

  // Documentation inherited
  math::Jacobian getJacobian(
      const JacobianNode* _node,
      const Frame* _inCoordinatesOf) const override;

  // Documentation inherited
  math::Jacobian getJacobian(
      const JacobianNode* _node,
      const Eigen::Vector3d& _localOffset) const override;

  // Documentation inherited
  math::Jacobian getJacobian(
      const JacobianNode* _node,
      const Eigen::Vector3d& _localOffset,
      const Frame* _inCoordinatesOf) const override;

  // Documentation inherited
  math::Jacobian getWorldJacobian(
      const JacobianNode* _node) const override;

  // Documentation inherited
  math::Jacobian getWorldJacobian(
      const JacobianNode* _node,
      const Eigen::Vector3d& _localOffset) const override;

  // Documentation inherited
  math::LinearJacobian getLinearJacobian(
      const JacobianNode* _node,
      const Frame* _inCoordinatesOf = Frame::World()) const override;

  // Documentation inherited
  math::LinearJacobian getLinearJacobian(
      const JacobianNode* _node,
      const Eigen::Vector3d& _localOffset,
      const Frame* _inCoordinatesOf = Frame::World()) const override;

  // Documentation inherited
  math::AngularJacobian getAngularJacobian(
      const JacobianNode* _node,
      const Frame* _inCoordinatesOf = Frame::World()) const override;

  // Documentation inherited
  math::Jacobian getJacobianSpatialDeriv(
      const JacobianNode* _node) const override;

  // Documentation inherited
  math::Jacobian getJacobianSpatialDeriv(
      const JacobianNode* _node,
      const Frame* _inCoordinatesOf) const override;

  // Documentation inherited
  math::Jacobian getJacobianSpatialDeriv(
      const JacobianNode* _node,
      const Eigen::Vector3d& _localOffset) const override;

  // Documentation inherited
  math::Jacobian getJacobianSpatialDeriv(
      const JacobianNode* _node,
      const Eigen::Vector3d& _localOffset,
      const Frame* _inCoordinatesOf) const override;

  // Documentation inherited
  math::Jacobian getJacobianClassicDeriv(
      const JacobianNode* _node) const override;

  // Documentation inherited
  math::Jacobian getJacobianClassicDeriv(
      const JacobianNode* _node,
      const Frame* _inCoordinatesOf) const override;

  // Documentation inherited
  math::Jacobian getJacobianClassicDeriv(
      const JacobianNode* _node,
      const Eigen::Vector3d& _localOffset,
      const Frame* _inCoordinatesOf = Frame::World()) const override;

  // Documentation inherited
  math::LinearJacobian getLinearJacobianDeriv(
      const JacobianNode* _node,
      const Frame* _inCoordinatesOf = Frame::World()) const override;

  // Documentation inherited
  math::LinearJacobian getLinearJacobianDeriv(
      const JacobianNode* _node,
      const Eigen::Vector3d& _localOffset,
      const Frame* _inCoordinatesOf = Frame::World()) const override;

  // Documentation inherited
  math::AngularJacobian getAngularJacobianDeriv(
      const JacobianNode* _node,
      const Frame* _inCoordinatesOf = Frame::World()) const override;

  /// \}

  //----------------------------------------------------------------------------
  /// \{ \name Equations of Motion
  //----------------------------------------------------------------------------

  /// Get total mass of the skeleton. The total mass is calculated as BodyNodes
  /// are added and is updated as BodyNode mass is changed, so this is a
  /// constant-time O(1) operation for the Skeleton class.
  double getMass() const override;

  /// Get the mass matrix of a specific tree in the Skeleton
  const Eigen::MatrixXd& getMassMatrix(std::size_t _treeIdx) const;

  // Documentation inherited
  const Eigen::MatrixXd& getMassMatrix() const override;

  /// Get the augmented mass matrix of a specific tree in the Skeleton
  const Eigen::MatrixXd& getAugMassMatrix(std::size_t _treeIdx) const;

  // Documentation inherited
  const Eigen::MatrixXd& getAugMassMatrix() const override;

  /// Get the inverse mass matrix of a specific tree in the Skeleton
  const Eigen::MatrixXd& getInvMassMatrix(std::size_t _treeIdx) const;

  // Documentation inherited
  const Eigen::MatrixXd& getInvMassMatrix() const override;

  /// Get the inverse augmented mass matrix of a tree
  const Eigen::MatrixXd& getInvAugMassMatrix(std::size_t _treeIdx) const;

  // Documentation inherited
  const Eigen::MatrixXd& getInvAugMassMatrix() const override;

  /// Get the Coriolis force vector of a tree in this Skeleton
  const Eigen::VectorXd& getCoriolisForces(std::size_t _treeIdx) const;

  // Documentation inherited
  const Eigen::VectorXd& getCoriolisForces() const override;

  /// Get the gravity forces for a tree in this Skeleton
  const Eigen::VectorXd& getGravityForces(std::size_t _treeIdx) const;

  // Documentation inherited
  const Eigen::VectorXd& getGravityForces() const override;

  /// Get the combined vector of Coriolis force and gravity force of a tree
  const Eigen::VectorXd& getCoriolisAndGravityForces(std::size_t _treeIdx) const;

  // Documentation inherited
  const Eigen::VectorXd& getCoriolisAndGravityForces() const override;

  /// Get the external force vector of a tree in the Skeleton
  const Eigen::VectorXd& getExternalForces(std::size_t _treeIdx) const;

  // Documentation inherited
  const Eigen::VectorXd& getExternalForces() const override;

  /// Get damping force of the skeleton.
//  const Eigen::VectorXd& getDampingForceVector();

  /// Get constraint force vector for a tree
  const Eigen::VectorXd& getConstraintForces(std::size_t _treeIdx) const;

  /// Get constraint force vector
  const Eigen::VectorXd& getConstraintForces() const override;

  // Documentation inherited
  void clearExternalForces() override;

  // Documentation inherited
  void clearInternalForces() override;

  /// Notify that the articulated inertia and everything that depends on it
  /// needs to be updated
  void notifyArticulatedInertiaUpdate(std::size_t _treeIdx);

  /// Notify that the support polygon of a tree needs to be updated
  void notifySupportUpdate(std::size_t _treeIdx);

  // Documentation inherited
  double getKineticEnergy() const override;

  // Documentation inherited
  double getPotentialEnergy() const override;

  // Documentation inherited
  DEPRECATED(6.0)
  void clearCollidingBodies() override;

  /// \}

  //----------------------------------------------------------------------------
  /// \{ \name Center of Mass Jacobian
  //----------------------------------------------------------------------------

  /// Get the Skeleton's COM with respect to any Frame (default is World Frame)
  Eigen::Vector3d getCOM(
      const Frame* _withRespectTo = Frame::World()) const override;

  /// Get the Skeleton's COM spatial velocity in terms of any Frame (default is
  /// World Frame)
  Eigen::Vector6d getCOMSpatialVelocity(
      const Frame* _relativeTo = Frame::World(),
      const Frame* _inCoordinatesOf = Frame::World()) const override;

  /// Get the Skeleton's COM linear velocity in terms of any Frame (default is
  /// World Frame)
  Eigen::Vector3d getCOMLinearVelocity(
      const Frame* _relativeTo = Frame::World(),
      const Frame* _inCoordinatesOf = Frame::World()) const override;

  /// Get the Skeleton's COM spatial acceleration in terms of any Frame (default
  /// is World Frame)
  Eigen::Vector6d getCOMSpatialAcceleration(
      const Frame* _relativeTo = Frame::World(),
      const Frame* _inCoordinatesOf = Frame::World()) const override;

  /// Get the Skeleton's COM linear acceleration in terms of any Frame (default
  /// is World Frame)
  Eigen::Vector3d getCOMLinearAcceleration(
      const Frame* _relativeTo = Frame::World(),
      const Frame* _inCoordinatesOf = Frame::World()) const override;

  /// Get the Skeleton's COM Jacobian in terms of any Frame (default is World
  /// Frame)
  math::Jacobian getCOMJacobian(
      const Frame* _inCoordinatesOf = Frame::World()) const override;

  /// Get the Skeleton's COM Linear Jacobian in terms of any Frame (default is
  /// World Frame)
  math::LinearJacobian getCOMLinearJacobian(
      const Frame* _inCoordinatesOf = Frame::World()) const override;

  /// Get the Skeleton's COM Jacobian spatial time derivative in terms of any
  /// Frame (default is World Frame).
  ///
  /// NOTE: Since this is a spatial time derivative, it is only meant to be used
  /// with spatial acceleration vectors. If you are using classical linear
  /// vectors, then use getCOMLinearJacobianDeriv() instead.
  math::Jacobian getCOMJacobianSpatialDeriv(
      const Frame* _inCoordinatesOf = Frame::World()) const override;

  /// Get the Skeleton's COM Linear Jacobian time derivative in terms of any
  /// Frame (default is World Frame).
  ///
  /// NOTE: Since this is a classical time derivative, it is only meant to be
  /// used with classical acceleration vectors. If you are using spatial
  /// vectors, then use getCOMJacobianSpatialDeriv() instead.
  math::LinearJacobian getCOMLinearJacobianDeriv(
      const Frame* _inCoordinatesOf = Frame::World()) const override;

  /// \}

  //----------------------------------------------------------------------------
  // Friendship
  //----------------------------------------------------------------------------
  friend class BodyNode;
  friend class SoftBodyNode;
  friend class Joint;
<<<<<<< HEAD
  template<class> friend class GeometricJoint;
=======
  friend class SingleDofJoint;
  template<std::size_t> friend class MultiDofJoint;
>>>>>>> 297d2f68
  friend class DegreeOfFreedom;
  friend class Node;
  friend class ShapeNode;
  friend class EndEffector;

protected:
  struct DataCache;

  /// Constructor called by create()
  Skeleton(const AspectPropertiesData& _properties);

  /// Setup this Skeleton with its shared_ptr
  void setPtr(const SkeletonPtr& _ptr);

  /// Construct a new tree in the Skeleton
  void constructNewTree();

  /// Register a BodyNode with the Skeleton. Internal use only.
  void registerBodyNode(BodyNode* _newBodyNode);

  /// Register a Joint with the Skeleton. Internal use only.
  void registerJoint(Joint* _newJoint);

  /// Register a Node with the Skeleton. Internal use only.
  void registerNode(NodeMap& nodeMap, Node* _newNode, std::size_t& _index);

  /// Register a Node with the Skeleton. Internal use only.
  void registerNode(Node* _newNode);

  /// Remove an old tree from the Skeleton
  void destructOldTree(std::size_t tree);

  /// Remove a BodyNode from the Skeleton. Internal use only.
  void unregisterBodyNode(BodyNode* _oldBodyNode);

  /// Remove a Joint from the Skeleton. Internal use only.
  void unregisterJoint(Joint* _oldJoint);

  /// Remove a Node from the Skeleton. Internal use only.
  void unregisterNode(NodeMap& nodeMap, Node* _oldNode, std::size_t& _index);

  /// Remove a Node from the Skeleton. Internal use only.
  void unregisterNode(Node* _oldNode);

  /// Move a subtree of BodyNodes from this Skeleton to another Skeleton
  bool moveBodyNodeTree(Joint* _parentJoint, BodyNode* _bodyNode,
                        SkeletonPtr _newSkeleton,
                        BodyNode* _parentNode);

  /// Move a subtree of BodyNodes from this Skeleton to another Skeleton while
  /// changing the Joint type of the top parent Joint.
  ///
  /// Returns a nullptr if the move failed for any reason.
  template <class JointType>
  JointType* moveBodyNodeTree(
      BodyNode* _bodyNode,
      const SkeletonPtr& _newSkeleton,
      BodyNode* _parentNode,
      const typename JointType::Properties& _joint);

  /// Copy a subtree of BodyNodes onto another Skeleton while leaving the
  /// originals intact
  std::pair<Joint*, BodyNode*> cloneBodyNodeTree(
      Joint* _parentJoint,
      const BodyNode* _bodyNode,
      const SkeletonPtr& _newSkeleton,
      BodyNode* _parentNode,
      bool _recursive) const;

  /// Copy a subtree of BodyNodes onto another Skeleton while leaving the
  /// originals intact, but alter the top parent Joint to a new type
  template <class JointType>
  std::pair<JointType*, BodyNode*> cloneBodyNodeTree(
      const BodyNode* _bodyNode,
      const SkeletonPtr& _newSkeleton,
      BodyNode* _parentNode,
      const typename JointType::Properties& _joint,
      bool _recursive) const;

  /// Create a vector representation of a subtree of BodyNodes
  std::vector<const BodyNode*> constructBodyNodeTree(
      const BodyNode* _bodyNode) const;

  std::vector<BodyNode*> constructBodyNodeTree(BodyNode* _bodyNode);

  /// Create a vector representation of a subtree of BodyNodes and remove that
  /// subtree from this Skeleton without deleting them
  std::vector<BodyNode*> extractBodyNodeTree(BodyNode* _bodyNode);

  /// Take in and register a subtree of BodyNodes
  void receiveBodyNodeTree(const std::vector<BodyNode*>& _tree);

  /// Update the computation for total mass
  void updateTotalMass();

  /// Update the dimensions for a specific cache
  void updateCacheDimensions(DataCache& _cache);

  /// Update the dimensions for a tree's cache
  void updateCacheDimensions(std::size_t _treeIdx);

  /// Update the articulated inertia of a tree
  void updateArticulatedInertia(std::size_t _tree) const;

  /// Update the articulated inertias of the skeleton
  void updateArticulatedInertia() const;

  /// Update the mass matrix of a tree
  void updateMassMatrix(std::size_t _treeIdx) const;

  /// Update mass matrix of the skeleton.
  void updateMassMatrix() const;

  void updateAugMassMatrix(std::size_t _treeIdx) const;

  /// Update augmented mass matrix of the skeleton.
  void updateAugMassMatrix() const;

  /// Update the inverse mass matrix of a tree
  void updateInvMassMatrix(std::size_t _treeIdx) const;

  /// Update inverse of mass matrix of the skeleton.
  void updateInvMassMatrix() const;

  /// Update the inverse augmented mass matrix of a tree
  void updateInvAugMassMatrix(std::size_t _treeIdx) const;

  /// Update inverse of augmented mass matrix of the skeleton.
  void updateInvAugMassMatrix() const;

  /// Update Coriolis force vector for a tree in the Skeleton
  void updateCoriolisForces(std::size_t _treeIdx) const;

  /// Update Coriolis force vector of the skeleton.
  void updateCoriolisForces() const;

  /// Update the gravity force vector of a tree
  void updateGravityForces(std::size_t _treeIdx) const;

  /// Update gravity force vector of the skeleton.
  void updateGravityForces() const;

  /// Update the combined vector for a tree in this Skeleton
  void updateCoriolisAndGravityForces(std::size_t _treeIdx) const;

  /// Update combined vector of the skeleton.
  void updateCoriolisAndGravityForces() const;

  /// Update external force vector to generalized forces for a tree
  void updateExternalForces(std::size_t _treeIdx) const;

  // TODO(JS): Not implemented yet
  /// update external force vector to generalized forces.
  void updateExternalForces() const;

  /// Compute the constraint force vector for a tree
  const Eigen::VectorXd& computeConstraintForces(DataCache& cache) const;

//  /// Update damping force vector.
//  virtual void updateDampingForceVector();

  /// Add a BodyNode to the BodyNode NameManager
  const std::string& addEntryToBodyNodeNameMgr(BodyNode* _newNode);

  /// Add a Joint to to the Joint NameManager
  const std::string& addEntryToJointNameMgr(Joint* _newJoint, bool _updateDofNames=true);

  /// Add a SoftBodyNode to the SoftBodyNode NameManager
  void addEntryToSoftBodyNodeNameMgr(SoftBodyNode* _newNode);

protected:

  /// The resource-managing pointer to this Skeleton
  std::weak_ptr<Skeleton> mPtr;

  /// List of Soft body node list in the skeleton
  std::vector<SoftBodyNode*> mSoftBodyNodes;

  /// NameManager for tracking BodyNodes
  dart::common::NameManager<BodyNode*> mNameMgrForBodyNodes;

  /// NameManager for tracking Joints
  dart::common::NameManager<Joint*> mNameMgrForJoints;

  /// NameManager for tracking DegreesOfFreedom
  dart::common::NameManager<DegreeOfFreedom*> mNameMgrForDofs;

  /// NameManager for tracking SoftBodyNodes
  dart::common::NameManager<SoftBodyNode*> mNameMgrForSoftBodyNodes;

  /// WholeBodyIK module for this Skeleton
  std::shared_ptr<WholeBodyIK> mWholeBodyIK;

  struct DirtyFlags
  {
    /// Default constructor
    DirtyFlags();

    /// Dirty flag for articulated body inertia
    bool mArticulatedInertia;

    /// Dirty flag for the mass matrix.
    bool mMassMatrix;

    /// Dirty flag for the mass matrix.
    bool mAugMassMatrix;

    /// Dirty flag for the inverse of mass matrix.
    bool mInvMassMatrix;

    /// Dirty flag for the inverse of augmented mass matrix.
    bool mInvAugMassMatrix;

    /// Dirty flag for the gravity force vector.
    bool mGravityForces;

    /// Dirty flag for the Coriolis force vector.
    bool mCoriolisForces;

    /// Dirty flag for the combined vector of Coriolis and gravity.
    bool mCoriolisAndGravityForces;

    /// Dirty flag for the external force vector.
    bool mExternalForces;

    /// Dirty flag for the damping force vector.
    bool mDampingForces;

    /// Dirty flag for the support polygon
    bool mSupport;

    /// Increments each time a new support polygon is computed to help keep
    /// track of changes in the support polygon
    std::size_t mSupportVersion;
  };

  struct DataCache
  {
    DirtyFlags mDirty;

    /// BodyNodes belonging to this tree
    std::vector<BodyNode*> mBodyNodes;

    /// Cache for const BodyNodes, for the sake of the API
    std::vector<const BodyNode*> mConstBodyNodes;

    /// Degrees of Freedom belonging to this tree
    std::vector<DegreeOfFreedom*> mDofs;

    /// Cache for const Degrees of Freedom, for the sake of the API
    std::vector<const DegreeOfFreedom*> mConstDofs;

    /// Mass matrix cache
    Eigen::MatrixXd mM;

    /// Mass matrix for the skeleton.
    Eigen::MatrixXd mAugM;

    /// Inverse of mass matrix for the skeleton.
    Eigen::MatrixXd mInvM;

    /// Inverse of augmented mass matrix for the skeleton.
    Eigen::MatrixXd mInvAugM;

    /// Coriolis vector for the skeleton which is C(q,dq)*dq.
    Eigen::VectorXd mCvec;

    /// Gravity vector for the skeleton; computed in nonrecursive
    /// dynamics only.
    Eigen::VectorXd mG;

    /// Combined coriolis and gravity vector which is C(q, dq)*dq + g(q).
    Eigen::VectorXd mCg;

    /// External force vector for the skeleton.
    Eigen::VectorXd mFext;

    /// Constraint force vector.
    Eigen::VectorXd mFc;

    /// Support polygon
    math::SupportPolygon mSupportPolygon;

    /// A map of which EndEffectors correspond to the individual points in the
    /// support polygon
    std::vector<std::size_t> mSupportIndices;

    /// A pair of vectors which map the 2D coordinates of the support polygon
    /// into 3D space
    std::pair<Eigen::Vector3d, Eigen::Vector3d> mSupportAxes;

    /// Support geometry -- only used for temporary storage purposes
    math::SupportGeometry mSupportGeometry;

    /// Centroid of the support polygon
    Eigen::Vector2d mSupportCentroid;

    // To get byte-aligned Eigen vectors
    EIGEN_MAKE_ALIGNED_OPERATOR_NEW
  };

  mutable Eigen::aligned_vector<DataCache> mTreeCache;

  mutable DataCache mSkelCache;

  using SpecializedTreeNodes = std::map<std::type_index, std::vector<NodeMap::iterator>*>;

  SpecializedTreeNodes mSpecializedTreeNodes;

  /// Total mass.
  double mTotalMass;

  // TODO(JS): Better naming
  /// Flag for status of impulse testing.
  bool mIsImpulseApplied;

  mutable std::mutex mMutex;

public:
  //--------------------------------------------------------------------------
  // Union finding
  //--------------------------------------------------------------------------
  ///
  void resetUnion()
  {
    mUnionRootSkeleton = mPtr;
    mUnionSize = 1;
  }

  ///
  std::weak_ptr<Skeleton> mUnionRootSkeleton;

  ///
  std::size_t mUnionSize;

  ///
  std::size_t mUnionIndex;

public:
  // To get byte-aligned Eigen vectors
  EIGEN_MAKE_ALIGNED_OPERATOR_NEW
};

}  // namespace dynamics
}  // namespace dart

#include "dart/dynamics/detail/Skeleton.h"

#endif  // DART_DYNAMICS_SKELETON_H_<|MERGE_RESOLUTION|>--- conflicted
+++ resolved
@@ -438,18 +438,7 @@
   /// nullptr
   void clearIK();
 
-<<<<<<< HEAD
-  /// Get total number of markers in this Skeleton
-  std::size_t getNumMarkers() const;
-
-  /// Get marker whose name is _name
-  Marker* getMarker(const std::string& _name);
-
-  /// Get const marker whose name is _name
-  const Marker* getMarker(const std::string& _name) const;
-=======
   DART_BAKE_SPECIALIZED_NODE_SKEL_DECLARATIONS( Marker )
->>>>>>> 297d2f68
 
   DART_BAKE_SPECIALIZED_NODE_SKEL_DECLARATIONS( ShapeNode )
 
@@ -887,12 +876,7 @@
   friend class BodyNode;
   friend class SoftBodyNode;
   friend class Joint;
-<<<<<<< HEAD
   template<class> friend class GeometricJoint;
-=======
-  friend class SingleDofJoint;
-  template<std::size_t> friend class MultiDofJoint;
->>>>>>> 297d2f68
   friend class DegreeOfFreedom;
   friend class Node;
   friend class ShapeNode;
