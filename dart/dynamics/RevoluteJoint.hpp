/*
 * Copyright (c) 2013-2016, Graphics Lab, Georgia Tech Research Corporation
 * Copyright (c) 2013-2016, Humanoid Lab, Georgia Tech Research Corporation
 * Copyright (c) 2016, Personal Robotics Lab, Carnegie Mellon University
 * All rights reserved.
 *
 * This file is provided under the following "BSD-style" License:
 *   Redistribution and use in source and binary forms, with or
 *   without modification, are permitted provided that the following
 *   conditions are met:
 *   * Redistributions of source code must retain the above copyright
 *     notice, this list of conditions and the following disclaimer.
 *   * Redistributions in binary form must reproduce the above
 *     copyright notice, this list of conditions and the following
 *     disclaimer in the documentation and/or other materials provided
 *     with the distribution.
 *   THIS SOFTWARE IS PROVIDED BY THE COPYRIGHT HOLDERS AND
 *   CONTRIBUTORS "AS IS" AND ANY EXPRESS OR IMPLIED WARRANTIES,
 *   INCLUDING, BUT NOT LIMITED TO, THE IMPLIED WARRANTIES OF
 *   MERCHANTABILITY AND FITNESS FOR A PARTICULAR PURPOSE ARE
 *   DISCLAIMED. IN NO EVENT SHALL THE COPYRIGHT HOLDER OR
 *   CONTRIBUTORS BE LIABLE FOR ANY DIRECT, INDIRECT, INCIDENTAL,
 *   SPECIAL, EXEMPLARY, OR CONSEQUENTIAL DAMAGES (INCLUDING, BUT NOT
 *   LIMITED TO, PROCUREMENT OF SUBSTITUTE GOODS OR SERVICES; LOSS OF
 *   USE, DATA, OR PROFITS; OR BUSINESS INTERRUPTION) HOWEVER CAUSED
 *   AND ON ANY THEORY OF LIABILITY, WHETHER IN CONTRACT, STRICT
 *   LIABILITY, OR TORT (INCLUDING NEGLIGENCE OR OTHERWISE) ARISING IN
 *   ANY WAY OUT OF THE USE OF THIS SOFTWARE, EVEN IF ADVISED OF THE
 *   POSSIBILITY OF SUCH DAMAGE.
 */

#ifndef DART_DYNAMICS_REVOLUTEJOINT_HPP_
#define DART_DYNAMICS_REVOLUTEJOINT_HPP_

#include "dart/dynamics/detail/RevoluteJointAspect.hpp"

namespace dart {
namespace dynamics {

/// class RevoluteJoint
class RevoluteJoint : public detail::RevoluteJointBase
{
public:

  friend class Skeleton;
  using UniqueProperties = detail::RevoluteJointUniqueProperties;
  using Properties = detail::RevoluteJointProperties;
  using Base = detail::RevoluteJointBase;

  DART_BAKE_SPECIALIZED_ASPECT_IRREGULAR(Aspect, RevoluteJointAspect)

  RevoluteJoint(const RevoluteJoint&) = delete;

  /// Destructor
  virtual ~RevoluteJoint();

  /// Set the Properties of this RevoluteJoint
  void setProperties(const Properties& _properties);

  /// Set the Properties of this RevoluteJoint
  void setProperties(const UniqueProperties& _properties);

  /// Set the AspectProperties of this RevoluteJoint
  void setAspectProperties(const AspectProperties& properties);

  /// Get the Properties of this RevoluteJoint
  Properties getRevoluteJointProperties() const;

  /// Copy the Properties of another RevoluteJoint
  void copy(const RevoluteJoint& _otherJoint);

  /// Copy the Properties of another RevoluteJoint
  void copy(const RevoluteJoint* _otherJoint);

  /// Copy the Properties of another RevoluteJoint
  RevoluteJoint& operator=(const RevoluteJoint& _otherJoint);

  // Documentation inherited
  const std::string& getType() const override;

  // Documentation inherited
  bool isCyclic(std::size_t _index) const override;

  /// Get joint type for this class
  static const std::string& getStaticType();

  ///
  void setAxis(const Eigen::Vector3d& _axis);

  ///
  const Eigen::Vector3d& getAxis() const;

  // Documentation inherited
  const GeometricJoint<math::R1Space>::JacobianMatrix getLocalJacobianStatic(
      const GeometricJoint<math::R1Space>::Vector& positions) const override;

protected:

  /// Constructor called by Skeleton class
  RevoluteJoint(const Properties& properties);

  // Documentation inherited
  Joint* clone() const override;

  // Documentation inherited
<<<<<<< HEAD
  void updateDegreeOfFreedomNames() override;

  // Documentation inherited
  void updateLocalTransform() const override;
=======
  void updateRelativeTransform() const override;
>>>>>>> 19bd5609

  // Documentation inherited
  void updateRelativeJacobian(bool _mandatory=true) const override;

  // Documentation inherited
  void updateRelativeJacobianTimeDeriv() const override;

public:

  // To get byte-aligned Eigen vectors
  EIGEN_MAKE_ALIGNED_OPERATOR_NEW
};

}  // namespace dynamics
}  // namespace dart

#endif  // DART_DYNAMICS_REVOLUTEJOINT_HPP_
<|MERGE_RESOLUTION|>--- conflicted
+++ resolved
@@ -91,7 +91,7 @@
   const Eigen::Vector3d& getAxis() const;
 
   // Documentation inherited
-  const GeometricJoint<math::R1Space>::JacobianMatrix getLocalJacobianStatic(
+  GeometricJoint<math::R1Space>::JacobianMatrix getRelativeJacobianStatic(
       const GeometricJoint<math::R1Space>::Vector& positions) const override;
 
 protected:
@@ -103,14 +103,10 @@
   Joint* clone() const override;
 
   // Documentation inherited
-<<<<<<< HEAD
   void updateDegreeOfFreedomNames() override;
 
   // Documentation inherited
-  void updateLocalTransform() const override;
-=======
   void updateRelativeTransform() const override;
->>>>>>> 19bd5609
 
   // Documentation inherited
   void updateRelativeJacobian(bool _mandatory=true) const override;
