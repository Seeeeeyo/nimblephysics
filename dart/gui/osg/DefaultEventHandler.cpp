--- conflicted
+++ resolved
@@ -143,14 +143,8 @@
 }
 
 //==============================================================================
-<<<<<<< HEAD
-void DefaultEventHandler::getNearAndFarPointUnderCursor(Eigen::Vector3d& near,
-                                                        Eigen::Vector3d& far,
-                                                        float distance) const
-=======
 void DefaultEventHandler::getNearAndFarPointUnderCursor(
     Eigen::Vector3d& near, Eigen::Vector3d& far, float distance) const
->>>>>>> f59fda93
 {
   ::osg::Camera* C = mViewer->getCamera();
   ::osg::Matrix VPW = C->getViewMatrix() * C->getProjectionMatrix()
@@ -160,13 +154,8 @@
 
   float x = getWindowCursorX();
   float y = getWindowCursorY();
-<<<<<<< HEAD
-  auto osgNear = ::osg::Vec3f(x,y,0.0) * invVPW;
-  auto osgFar = ::osg::Vec3f(x,y,distance) * invVPW;
-=======
   auto osgNear = ::osg::Vec3f(x, y, 0.0) * invVPW;
   auto osgFar = ::osg::Vec3f(x, y, distance) * invVPW;
->>>>>>> f59fda93
 
   near = osgToEigVec3(osgNear).cast<double>();
   far = osgToEigVec3(osgFar).cast<double>();
