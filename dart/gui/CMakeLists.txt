--- conflicted
+++ resolved
@@ -21,25 +21,13 @@
   endif()
 endif()
 
+find_package(glfw3 QUIET)
+dart_check_optional_package(glfw3 "dart-gui" "glfw3")
+
 # Search all header and source files
-file(GLOB hdrs "*.hpp")
-file(GLOB srcs "*.cpp")
+file(GLOB hdrs "*.hpp" "glut/*.hpp")
+file(GLOB srcs "*.cpp" "glut/*.cpp")
 
-<<<<<<< HEAD
-include_directories(SYSTEM ${OPENGL_INCLUDE_DIR})
-
-if(HAVE_GLUT)
-  add_subdirectory(glut)
-endif(HAVE_GLUT)
-
-if(HAVE_GLFW)
-  add_subdirectory(glfw)
-endif(HAVE_GLFW)
-
-if(HAVE_OPENSCENEGRAPH)
-  add_subdirectory(osg)
-endif(HAVE_OPENSCENEGRAPH)
-=======
 # Set local target name
 set(target_name ${PROJECT_NAME}-gui)
 set(component_name gui)
@@ -61,7 +49,6 @@
     ${PROJECT_NAME}-external-lodepng
     ${PROJECT_NAME}-external-imgui
 )
->>>>>>> 5309abb2
 
 # Component
 add_component(${PROJECT_NAME} ${component_name})
@@ -74,14 +61,9 @@
   external-imgui
 )
 
-<<<<<<< HEAD
-# Library
-dart_add_library(dart-gui ${srcs} ${hdrs})
-target_link_libraries(dart-gui dart-utils ${OPENGL_LIBRARIES})
-=======
 # Add subdirectories
+#add_subdirectory(glfw)
 add_subdirectory(osg)
->>>>>>> 5309abb2
 
 # Generate header for this namespace
 dart_get_filename_components(header_names "gui headers" ${hdrs})
