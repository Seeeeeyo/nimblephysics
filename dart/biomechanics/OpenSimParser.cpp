--- conflicted
+++ resolved
@@ -6723,10 +6723,7 @@
         {
           throw std::runtime_error("Marker " + name + " has a NaN offset in the OpenSim file we are attempting to load!");
         }
-<<<<<<< HEAD
-=======
         assert(!offset.hasNaN());
->>>>>>> a9a30c13
         std::string socketName;
 
         if (markerCursor->FirstChildElement("socket_parent_frame"))
