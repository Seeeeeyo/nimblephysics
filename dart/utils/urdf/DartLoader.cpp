#include "DartLoader.h"

#include <map>
#include <iostream>
#include <fstream>

#include <urdf_parser/urdf_parser.h>
#include <urdf_world/world.h>

#include "dart/dynamics/Skeleton.h"
#include "dart/dynamics/BodyNode.h"
#include "dart/dynamics/Joint.h"
#include "dart/dynamics/RevoluteJoint.h"
#include "dart/dynamics/PrismaticJoint.h"
#include "dart/dynamics/WeldJoint.h"
#include "dart/dynamics/FreeJoint.h"
#include "dart/dynamics/PlanarJoint.h"
#include "dart/dynamics/Shape.h"
#include "dart/dynamics/BoxShape.h"
#include "dart/dynamics/EllipsoidShape.h"
#include "dart/dynamics/CylinderShape.h"
#include "dart/dynamics/MeshShape.h"
#include "dart/simulation/World.h"
#include "dart/utils/urdf/urdf_world_parser.h"

using ModelInterfacePtr = boost::shared_ptr<urdf::ModelInterface>;

namespace dart {
namespace utils {

DartLoader::DartLoader()
  : mLocalRetriever(new common::LocalResourceRetriever),
    mPackageRetriever(new utils::PackageResourceRetriever(mLocalRetriever)),
    mRetriever(new utils::CompositeResourceRetriever)
{
  mRetriever->addSchemaRetriever("file", mLocalRetriever);
  mRetriever->addSchemaRetriever("package", mPackageRetriever);
}

void DartLoader::addPackageDirectory(const std::string& _packageName,
                                     const std::string& _packageDirectory)
{
  mPackageRetriever->addPackageDirectory(_packageName, _packageDirectory);
}

dynamics::SkeletonPtr DartLoader::parseSkeleton(
  const std::string& _uri,
  const common::ResourceRetrieverPtr& _resourceRetriever)
{
  const common::ResourceRetrieverPtr resourceRetriever
    = getResourceRetriever(_resourceRetriever);

  common::Uri uri;
  if(!uri.fromString(_uri))
  {
    dtwarn << "[DartLoader::parseSkeleton] Failed parsing URI: "
           << _uri << "\n";
    return nullptr;
  }

  std::string content;
  if (!readFileToString(resourceRetriever, _uri, content))
    return nullptr;
<<<<<<< HEAD

  // Use urdfdom to load the URDF file.
  const ModelInterfacePtr urdfInterface = urdf::parseURDF(content);
  if(!urdfInterface)
  {
    dtwarn << "[DartLoader::readSkeleton] Failed loading URDF file '"
           << _uri << "'.\n";
    return nullptr;
  }

=======

  // Use urdfdom to load the URDF file.
  const ModelInterfacePtr urdfInterface = urdf::parseURDF(content);
  if(!urdfInterface)
  {
    dtwarn << "[DartLoader::readSkeleton] Failed loading URDF file '"
           << _uri << "'.\n";
    return nullptr;
  }

>>>>>>> e8b4f1c4
  return modelInterfaceToSkeleton(
    urdfInterface.get(), uri, resourceRetriever);
}

dynamics::SkeletonPtr DartLoader::parseSkeletonString(
    const std::string& _urdfString, const common::Uri& _baseUri,
    const common::ResourceRetrieverPtr& _resourceRetriever)
{
  if(_urdfString.empty())
  {
    dtwarn << "[DartLoader::parseSkeletonString] A blank string cannot be "
           << "parsed into a Skeleton. Returning a nullptr\n";
    return nullptr;
  }

  ModelInterfacePtr urdfInterface = urdf::parseURDF(_urdfString);
  if(!urdfInterface)
  {
    dtwarn << "[DartLoader::parseSkeletonString] Failed loading URDF.\n";
    return nullptr;
  }

  return modelInterfaceToSkeleton(
    urdfInterface.get(), _baseUri, getResourceRetriever(_resourceRetriever));
}

simulation::WorldPtr DartLoader::parseWorld(
  const std::string& _uri,
  const common::ResourceRetrieverPtr& _resourceRetriever)
{
  const common::ResourceRetrieverPtr resourceRetriever
    = getResourceRetriever(_resourceRetriever);

  common::Uri uri;
  if(!uri.fromString(_uri))
  {
    dtwarn << "[DartLoader::parseSkeleton] Failed parsing URI: "
           << _uri << "\n";
    return nullptr;
  }

  std::string content;
  if (!readFileToString(resourceRetriever, _uri, content))
    return nullptr;

  return parseWorldString(content, uri, _resourceRetriever);
}

simulation::WorldPtr DartLoader::parseWorldString(
    const std::string& _urdfString, const common::Uri& _baseUri,
    const common::ResourceRetrieverPtr& _resourceRetriever)
{
  const common::ResourceRetrieverPtr resourceRetriever
    = getResourceRetriever(_resourceRetriever);

  if(_urdfString.empty())
  {
    dtwarn << "[DartLoader::parseWorldString] A blank string cannot be "
           << "parsed into a World. Returning a nullptr\n";
    return nullptr;
  }

<<<<<<< HEAD
  // TODO: Where does this come from?
  std::string mRootToWorldPath;

  std::shared_ptr<urdf::World> worldInterface =
      urdf::parseWorldURDF(_urdfString, mRootToWorldPath);
=======
  std::shared_ptr<urdf_parsing::World> worldInterface =
      urdf_parsing::parseWorldURDF(_urdfString, _baseUri);
>>>>>>> e8b4f1c4

  if(!worldInterface)
  {
    dtwarn << "[DartLoader::parseWorldString] Failed loading URDF.\n";
    return nullptr;
  }
<<<<<<< HEAD

  // Store paths from world to entities
  std::map<std::string, std::string> worldToEntityPaths;
  if(!parseWorldToEntityPaths(_urdfString, worldToEntityPaths))
    return nullptr;
=======
>>>>>>> e8b4f1c4

  simulation::WorldPtr world(new simulation::World);

  for(size_t i = 0; i < worldInterface->models.size(); ++i)
  {
<<<<<<< HEAD
    std::string model_name = worldInterface->models[i].model->getName();
    std::map<std::string, std::string>::const_iterator it =
        worldToEntityPaths.find(model_name);

    if(it == worldToEntityPaths.end())
    {
      dtwarn << "[DartLoader::parseWorldString] Could not find file path for ["
             << model_name << "]. We will not parse it!\n";
      continue;
    }

    // TODO: Where does this come from? What is it used for?
    //mRootToSkelPath = mRootToWorldPath + it->second;

    dynamics::SkeletonPtr skeleton = modelInterfaceToSkeleton(
      worldInterface->models[i].model.get(), _baseUri, resourceRetriever);
=======
    const urdf_parsing::Entity& entity = worldInterface->models[i];
    dynamics::SkeletonPtr skeleton = modelInterfaceToSkeleton(
      entity.model.get(), entity.uri, resourceRetriever);
>>>>>>> e8b4f1c4

    if(!skeleton)
    {
      dtwarn << "[DartLoader::parseWorldString] Robot " << worldInterface->models[i].model->getName()
             << " was not correctly parsed!\n";
      continue;
    }

    // Initialize position and RPY
    dynamics::Joint* rootJoint = skeleton->getRootBodyNode()->getParentJoint();
    Eigen::Isometry3d transform = toEigen(worldInterface->models[i].origin);

    if (dynamic_cast<dynamics::FreeJoint*>(rootJoint))
      rootJoint->setPositions(dynamics::FreeJoint::convertToPositions(transform));
    else
      rootJoint->setTransformFromParentBodyNode(transform);

    world->addSkeleton(skeleton);
  }

  return world;
}

/**
<<<<<<< HEAD
 * @function parseWorldToEntityPaths
 */

bool DartLoader::parseWorldToEntityPaths(
  const std::string& _xml_string,
  std::map<std::string, std::string>& _worldToEntityPaths
)
{
  TiXmlDocument xml_doc;
  xml_doc.Parse(_xml_string.c_str());

  TiXmlElement *world_xml = xml_doc.FirstChildElement("world");

  if( !world_xml ) {
    return false;
  }

  // Get all include filenames
  std::map<std::string, std::string> includedFiles;

  for( TiXmlElement* include_xml = world_xml->FirstChildElement("include");
    include_xml; include_xml = include_xml->NextSiblingElement("include") ) {

    const char* filename = include_xml->Attribute("filename");
    const char* model_name = include_xml->Attribute("model_name");
    includedFiles[model_name] = filename;
  }

  // Get all entities
  for( TiXmlElement* entity_xml = world_xml->FirstChildElement("entity");
    entity_xml; entity_xml = entity_xml->NextSiblingElement("entity") ) {

    // Find model and name for entity, if not, error
    const char* entity_model = entity_xml->Attribute("model");
    const char* entity_name = entity_xml->Attribute("name");

    if( entity_name && entity_model )
    {
      std::string string_entity_model( entity_model );
      std::string string_entity_name( entity_name );
      // Find the model
      if( includedFiles.find( string_entity_model ) == includedFiles.end() )
      {
        dtwarn <<"[DartLoader::parseWorldToEntityPaths] Did not find entity model ["
               << string_entity_model << "] included. We might fail to load some Skeletons!\n";
        return false;
      }
      // Add it
      else
      {
        _worldToEntityPaths[string_entity_name] =
            includedFiles.find( string_entity_model )->second;
      }
    }
    // If no name or model is defined
    else
    {
      dtwarn << "[DartLoader::parseWorldToEntityPaths] Entity was not defined. Weird things will happen" << std::endl;
    }

  } // for all entities

  return true;
}

/**
=======
>>>>>>> e8b4f1c4
 * @function modelInterfaceToSkeleton
 * @brief Read the ModelInterface and spits out a Skeleton object
 */
dynamics::SkeletonPtr DartLoader::modelInterfaceToSkeleton(
  const urdf::ModelInterface* _model,
  const common::Uri& _baseUri,
  const common::ResourceRetrieverPtr& _resourceRetriever)
{
  dynamics::SkeletonPtr skeleton = dynamics::Skeleton::create(_model->getName());

  dynamics::BodyNode* rootNode = nullptr;
  const urdf::Link* root = _model->getRoot().get();
  if(root->name == "world")
  {
    if(_model->getRoot()->child_links.size() != 1)
    {
      dterr << "[DartLoader::modelInterfaceToSkeleton] No unique link attached to world.\n";
    }
    else
    {
      root = root->child_links[0].get();
      dynamics::BodyNode::Properties rootProperties;
      if (!createDartNodeProperties(root, rootProperties, _baseUri, _resourceRetriever))
        return nullptr;

      rootNode = createDartJointAndNode(
        root->parent_joint.get(), rootProperties, nullptr, skeleton,
        _baseUri, _resourceRetriever);
      if(nullptr == rootNode)
      {
        dterr << "[DartLoader::modelInterfaceToSkeleton] Failed to create root node!\n";
        return nullptr;
      }
    }
  }
  else
  {
    dynamics::BodyNode::Properties rootProperties;
    if (!createDartNodeProperties(root, rootProperties, _baseUri, _resourceRetriever))
      return nullptr;

    std::pair<dynamics::Joint*, dynamics::BodyNode*> pair =
        skeleton->createJointAndBodyNodePair<dynamics::FreeJoint>(
          nullptr, dynamics::FreeJoint::Properties(
            dynamics::MultiDofJoint<6>::Properties(
            dynamics::Joint::Properties("rootJoint"))),
          rootProperties);
    rootNode = pair.second;
  }

  for(size_t i = 0; i < root->child_links.size(); i++)
  {
    if (!createSkeletonRecursive(
           skeleton, root->child_links[i].get(), rootNode,
           _baseUri, _resourceRetriever))
      return nullptr;

  }

  return skeleton;
}

bool DartLoader::createSkeletonRecursive(
  dynamics::SkeletonPtr _skel,
  const urdf::Link* _lk,
  dynamics::BodyNode* _parentNode,
  const common::Uri& _baseUri,
  const common::ResourceRetrieverPtr& _resourceRetriever)
{
  dynamics::BodyNode::Properties properties;
  if (!createDartNodeProperties(_lk, properties, _baseUri, _resourceRetriever))
    return false;

  dynamics::BodyNode* node = createDartJointAndNode(
    _lk->parent_joint.get(), properties, _parentNode, _skel,
    _baseUri, _resourceRetriever);
  if(!node)
    return false;
  
  for(size_t i = 0; i < _lk->child_links.size(); ++i)
  {
    if (!createSkeletonRecursive(_skel, _lk->child_links[i].get(), node,
                                 _baseUri, _resourceRetriever))
      return false;
  }
  return true;
}


/**
 * @function readXml
 */
bool DartLoader::readFileToString(
  const common::ResourceRetrieverPtr& _resourceRetriever,
  const std::string &_uri,
  std::string &_output)
{
  const common::ResourcePtr resource = _resourceRetriever->retrieve(_uri);
  if (!resource)
    return false;

  // Safe because std::string is guaranteed to be contiguous in C++11.
  const size_t size = resource->getSize();
  _output.resize(size);
  resource->read(&_output.front(), size, 1);

  return true;
}

/**
 * @function createDartJoint
 */
dynamics::BodyNode* DartLoader::createDartJointAndNode(
    const urdf::Joint* _jt,
    const dynamics::BodyNode::Properties& _body,
    dynamics::BodyNode* _parent,
    dynamics::SkeletonPtr _skeleton,
    const common::Uri& _baseUri,
    const common::ResourceRetrieverPtr& _resourceRetriever)
{
  dynamics::Joint::Properties basicProperties;

  basicProperties.mName = _jt->name;
  basicProperties.mT_ParentBodyToJoint =
      toEigen(_jt->parent_to_joint_origin_transform);

  dynamics::SingleDofJoint::UniqueProperties singleDof;
  if(_jt->limits)
  {
    singleDof.mPositionLowerLimit = _jt->limits->lower;
    singleDof.mPositionUpperLimit = _jt->limits->upper;
    singleDof.mVelocityLowerLimit = -_jt->limits->velocity;
    singleDof.mVelocityUpperLimit =  _jt->limits->velocity;
    singleDof.mForceLowerLimit = -_jt->limits->effort;
    singleDof.mForceUpperLimit =  _jt->limits->effort;

    // If the zero position is out of our limits, we should change the initial
    // position instead of assuming zero.
    if(_jt->limits->lower > 0 || _jt->limits->upper < 0)
    {
      if(std::isfinite(_jt->limits->lower)
         && std::isfinite(_jt->limits->upper))
        singleDof.mInitialPosition =
            (_jt->limits->lower + _jt->limits->upper) / 2.0;
      else if(std::isfinite(_jt->limits->lower))
        singleDof.mInitialPosition = _jt->limits->lower;
      else if(std::isfinite(_jt->limits->upper))
        singleDof.mInitialPosition = _jt->limits->upper;

      // Any other case means that the limits are both +inf, both -inf, or
      // either of them is NaN. This should generate warnings elsewhere.

      // Apply the same logic to mRestPosition.
      singleDof.mRestPosition = singleDof.mInitialPosition;
    }
  }

  if(_jt->dynamics)
    singleDof.mDampingCoefficient = _jt->dynamics->damping;

  std::pair<dynamics::Joint*, dynamics::BodyNode*> pair;
  switch(_jt->type)
  {
    case urdf::Joint::REVOLUTE:
    case urdf::Joint::CONTINUOUS:
    {
      dynamics::RevoluteJoint::Properties properties(
            dynamics::SingleDofJoint::Properties(basicProperties, singleDof),
            toEigen(_jt->axis));

      pair = _skeleton->createJointAndBodyNodePair<dynamics::RevoluteJoint>(
            _parent, properties, _body);

      break;
    }
    case urdf::Joint::PRISMATIC:
    {
      dynamics::PrismaticJoint::Properties properties(
            dynamics::SingleDofJoint::Properties(basicProperties, singleDof),
            toEigen(_jt->axis));

      pair = _skeleton->createJointAndBodyNodePair<dynamics::PrismaticJoint>(
            _parent, properties, _body);

      break;
    }
    case urdf::Joint::FIXED:
    {
      pair = _skeleton->createJointAndBodyNodePair<dynamics::WeldJoint>(
            _parent, basicProperties, _body);
      break;
    }
    case urdf::Joint::FLOATING:
    {
      dynamics::MultiDofJoint<6>::Properties properties(basicProperties);

      pair = _skeleton->createJointAndBodyNodePair<dynamics::FreeJoint>(
            _parent, properties, _body);
      break;
    }
    case urdf::Joint::PLANAR:
    {
      pair = _skeleton->createJointAndBodyNodePair<dynamics::PlanarJoint>(
            _parent, dynamics::PlanarJoint::Properties(basicProperties), _body);
      // TODO(MXG): Should we read in position limits? The URDF limits
      // specification only offers one dimension of limits, but a PlanarJoint is
      // three-dimensional. Should we assume that position limits apply to both
      // coordinates equally? Or just don't accept the position limits at all?
      break;
    }
    default:
    {
      dterr << "[DartLoader::createDartJoint] Unsupported joint type ("
            << _jt->type << ")\n";
      return nullptr;
    }
  }

  return pair.second;
}

/**
 * @function createDartNode
 */
bool DartLoader::createDartNodeProperties(
  const urdf::Link* _lk,
  dynamics::BodyNode::Properties &node,
  const common::Uri& _baseUri,
  const common::ResourceRetrieverPtr& _resourceRetriever)
{
  node.mName = _lk->name;
  
  // Load Inertial information
  if(_lk->inertial) {
    urdf::Pose origin = _lk->inertial->origin;
    node.mInertia.setLocalCOM(toEigen(origin.position));
    node.mInertia.setMass(_lk->inertial->mass);

    Eigen::Matrix3d J;
    J << _lk->inertial->ixx, _lk->inertial->ixy, _lk->inertial->ixz,
         _lk->inertial->ixy, _lk->inertial->iyy, _lk->inertial->iyz,
         _lk->inertial->ixz, _lk->inertial->iyz, _lk->inertial->izz;
    Eigen::Matrix3d R(Eigen::Quaterniond(origin.rotation.w, origin.rotation.x,
                                         origin.rotation.y, origin.rotation.z));
    J = R * J * R.transpose();

    node.mInertia.setMoment(J(0,0), J(1,1), J(2,2),
                            J(0,1), J(0,2), J(1,2));
  }

  // Set visual information
  for(size_t i = 0; i < _lk->visual_array.size(); i++)
  {
    dynamics::ShapePtr shape = createShape(
      _lk->visual_array[i].get(), _baseUri, _resourceRetriever);

    if(shape)
      node.mVizShapes.push_back(shape);
    else
      return false;
  }

  // Set collision information
  for(size_t i = 0; i < _lk->collision_array.size(); i++) {
    dynamics::ShapePtr shape = createShape(
      _lk->collision_array[i].get(), _baseUri, _resourceRetriever);

    if (shape)
      node.mColShapes.push_back(shape);
    else
      return false;
  }

  return true;
}


void setMaterial(dynamics::ShapePtr _shape, const urdf::Visual* _viz) {
  if(_viz->material) {
    _shape->setColor(Eigen::Vector3d(_viz->material->color.r, _viz->material->color.g, _viz->material->color.b));
  }
}

void setMaterial(dynamics::ShapePtr _shape, const urdf::Collision* _col) {
}

/**
 * @function createShape
 */
template <class VisualOrCollision>
dynamics::ShapePtr DartLoader::createShape(
  const VisualOrCollision* _vizOrCol,
  const common::Uri& _baseUri,
  const common::ResourceRetrieverPtr& _resourceRetriever)
{
  dynamics::ShapePtr shape;

  // Sphere
  if(urdf::Sphere* sphere = dynamic_cast<urdf::Sphere*>(_vizOrCol->geometry.get()))
  {
    shape = dynamics::ShapePtr(new dynamics::EllipsoidShape(
                  2.0 * sphere->radius * Eigen::Vector3d::Ones()));
  }
  // Box
  else if(urdf::Box* box = dynamic_cast<urdf::Box*>(_vizOrCol->geometry.get()))
  {
    shape = dynamics::ShapePtr(new dynamics::BoxShape(
                  Eigen::Vector3d(box->dim.x, box->dim.y, box->dim.z)));
  }
  // Cylinder
  else if(urdf::Cylinder* cylinder = dynamic_cast<urdf::Cylinder*>(_vizOrCol->geometry.get()))
  {
    shape = dynamics::ShapePtr(new dynamics::CylinderShape(
                  cylinder->radius, cylinder->length));
  }
  // Mesh
  else if(urdf::Mesh* mesh = dynamic_cast<urdf::Mesh*>(_vizOrCol->geometry.get()))
  {
    // Resolve relative URIs.
    common::Uri relativeUri, absoluteUri;
    if(!absoluteUri.fromRelativeUri(_baseUri, mesh->filename))
    {
      dtwarn << "[DartLoader::createShape] Failed resolving mesh URI '"
             << mesh->filename << "' relative to '" << _baseUri.toString()
             << "'.\n";
      return nullptr;
    }

    // Load the mesh.
    const std::string resolvedUri = absoluteUri.toString();
    const aiScene* scene = dynamics::MeshShape::loadMesh(
      resolvedUri, _resourceRetriever);
    if (!scene)
      return nullptr;

    const Eigen::Vector3d scale(mesh->scale.x, mesh->scale.y, mesh->scale.z);
    shape = std::make_shared<dynamics::MeshShape>(
      scale, scene, resolvedUri, _resourceRetriever);
  }
  // Unknown geometry type
  else
  {
    dtwarn << "[DartLoader::createShape] Unknown URDF Shape type "
           << "(we only know of Sphere, Box, Cylinder, and Mesh). "
           << "We are returning a nullptr." << std::endl;
    return nullptr;
  }

  shape->setLocalTransform(toEigen(_vizOrCol->origin));
  setMaterial(shape, _vizOrCol);
  return shape;
}

common::ResourceRetrieverPtr DartLoader::getResourceRetriever(
  const common::ResourceRetrieverPtr& _resourceRetriever)
{
  if (_resourceRetriever)
    return _resourceRetriever;
  else
    return mRetriever;
}

template dynamics::ShapePtr DartLoader::createShape<urdf::Visual>(
  const urdf::Visual* _vizOrCol,
  const common::Uri& _baseUri,
  const common::ResourceRetrieverPtr& _resourceRetriever);
template dynamics::ShapePtr DartLoader::createShape<urdf::Collision>(
  const urdf::Collision* _vizOrCol,
  const common::Uri& _baseUri,
  const common::ResourceRetrieverPtr& _resourceRetriever);

/**
 * @function pose2Affine3d
 */
Eigen::Isometry3d DartLoader::toEigen(const urdf::Pose& _pose) {
    Eigen::Quaterniond quat;
    _pose.rotation.getQuaternion(quat.x(), quat.y(), quat.z(), quat.w());
    Eigen::Isometry3d transform(quat);
    transform.translation() = Eigen::Vector3d(_pose.position.x, _pose.position.y, _pose.position.z);
    return transform;
}

Eigen::Vector3d DartLoader::toEigen(const urdf::Vector3& _vector) {
    return Eigen::Vector3d(_vector.x, _vector.y, _vector.z);
}

} // namespace utils
} // namespace dart<|MERGE_RESOLUTION|>--- conflicted
+++ resolved
@@ -61,7 +61,6 @@
   std::string content;
   if (!readFileToString(resourceRetriever, _uri, content))
     return nullptr;
-<<<<<<< HEAD
 
   // Use urdfdom to load the URDF file.
   const ModelInterfacePtr urdfInterface = urdf::parseURDF(content);
@@ -72,18 +71,6 @@
     return nullptr;
   }
 
-=======
-
-  // Use urdfdom to load the URDF file.
-  const ModelInterfacePtr urdfInterface = urdf::parseURDF(content);
-  if(!urdfInterface)
-  {
-    dtwarn << "[DartLoader::readSkeleton] Failed loading URDF file '"
-           << _uri << "'.\n";
-    return nullptr;
-  }
-
->>>>>>> e8b4f1c4
   return modelInterfaceToSkeleton(
     urdfInterface.get(), uri, resourceRetriever);
 }
@@ -146,57 +133,22 @@
     return nullptr;
   }
 
-<<<<<<< HEAD
-  // TODO: Where does this come from?
-  std::string mRootToWorldPath;
-
-  std::shared_ptr<urdf::World> worldInterface =
-      urdf::parseWorldURDF(_urdfString, mRootToWorldPath);
-=======
   std::shared_ptr<urdf_parsing::World> worldInterface =
       urdf_parsing::parseWorldURDF(_urdfString, _baseUri);
->>>>>>> e8b4f1c4
 
   if(!worldInterface)
   {
     dtwarn << "[DartLoader::parseWorldString] Failed loading URDF.\n";
     return nullptr;
   }
-<<<<<<< HEAD
-
-  // Store paths from world to entities
-  std::map<std::string, std::string> worldToEntityPaths;
-  if(!parseWorldToEntityPaths(_urdfString, worldToEntityPaths))
-    return nullptr;
-=======
->>>>>>> e8b4f1c4
 
   simulation::WorldPtr world(new simulation::World);
 
   for(size_t i = 0; i < worldInterface->models.size(); ++i)
   {
-<<<<<<< HEAD
-    std::string model_name = worldInterface->models[i].model->getName();
-    std::map<std::string, std::string>::const_iterator it =
-        worldToEntityPaths.find(model_name);
-
-    if(it == worldToEntityPaths.end())
-    {
-      dtwarn << "[DartLoader::parseWorldString] Could not find file path for ["
-             << model_name << "]. We will not parse it!\n";
-      continue;
-    }
-
-    // TODO: Where does this come from? What is it used for?
-    //mRootToSkelPath = mRootToWorldPath + it->second;
-
-    dynamics::SkeletonPtr skeleton = modelInterfaceToSkeleton(
-      worldInterface->models[i].model.get(), _baseUri, resourceRetriever);
-=======
     const urdf_parsing::Entity& entity = worldInterface->models[i];
     dynamics::SkeletonPtr skeleton = modelInterfaceToSkeleton(
       entity.model.get(), entity.uri, resourceRetriever);
->>>>>>> e8b4f1c4
 
     if(!skeleton)
     {
@@ -221,75 +173,6 @@
 }
 
 /**
-<<<<<<< HEAD
- * @function parseWorldToEntityPaths
- */
-
-bool DartLoader::parseWorldToEntityPaths(
-  const std::string& _xml_string,
-  std::map<std::string, std::string>& _worldToEntityPaths
-)
-{
-  TiXmlDocument xml_doc;
-  xml_doc.Parse(_xml_string.c_str());
-
-  TiXmlElement *world_xml = xml_doc.FirstChildElement("world");
-
-  if( !world_xml ) {
-    return false;
-  }
-
-  // Get all include filenames
-  std::map<std::string, std::string> includedFiles;
-
-  for( TiXmlElement* include_xml = world_xml->FirstChildElement("include");
-    include_xml; include_xml = include_xml->NextSiblingElement("include") ) {
-
-    const char* filename = include_xml->Attribute("filename");
-    const char* model_name = include_xml->Attribute("model_name");
-    includedFiles[model_name] = filename;
-  }
-
-  // Get all entities
-  for( TiXmlElement* entity_xml = world_xml->FirstChildElement("entity");
-    entity_xml; entity_xml = entity_xml->NextSiblingElement("entity") ) {
-
-    // Find model and name for entity, if not, error
-    const char* entity_model = entity_xml->Attribute("model");
-    const char* entity_name = entity_xml->Attribute("name");
-
-    if( entity_name && entity_model )
-    {
-      std::string string_entity_model( entity_model );
-      std::string string_entity_name( entity_name );
-      // Find the model
-      if( includedFiles.find( string_entity_model ) == includedFiles.end() )
-      {
-        dtwarn <<"[DartLoader::parseWorldToEntityPaths] Did not find entity model ["
-               << string_entity_model << "] included. We might fail to load some Skeletons!\n";
-        return false;
-      }
-      // Add it
-      else
-      {
-        _worldToEntityPaths[string_entity_name] =
-            includedFiles.find( string_entity_model )->second;
-      }
-    }
-    // If no name or model is defined
-    else
-    {
-      dtwarn << "[DartLoader::parseWorldToEntityPaths] Entity was not defined. Weird things will happen" << std::endl;
-    }
-
-  } // for all entities
-
-  return true;
-}
-
-/**
-=======
->>>>>>> e8b4f1c4
  * @function modelInterfaceToSkeleton
  * @brief Read the ModelInterface and spits out a Skeleton object
  */
