#===============================================================================
# Appends items to a cached list.
# Usage:
#   dart_append_to_cached_string(_string _cacheDesc [items...])
#===============================================================================
macro(dart_append_to_cached_string _string _cacheDesc)
  foreach(newItem ${ARGN})
    set(${_string} "${${_string}}${newItem}" CACHE INTERNAL ${_cacheDesc} FORCE)
  endforeach()
endmacro()

#===============================================================================
# Get list of file names give list of full paths.
# Usage:
#   dart_get_filename_components(_var _cacheDesc [items...])
#===============================================================================
macro(dart_get_filename_components _var _cacheDesc)
  set(${_var} "" CACHE INTERNAL ${_cacheDesc} FORCE)
  foreach(header ${ARGN})
    get_filename_component(header ${header} NAME)
    dart_append_to_cached_string(
      ${_var}
      ${_cacheDesc}"_HEADER_NAMES"
      "${header}\;"
    )
  endforeach()
endmacro()

#===============================================================================
# Generate header file list to a cached list.
# Usage:
#   dart_generate_include_header_list(_var _target_dir _cacheDesc [headers...])
#===============================================================================
macro(dart_generate_include_header_list _var _target_dir _cacheDesc)
  set(${_var} "" CACHE INTERNAL ${_cacheDesc} FORCE)
  foreach(header ${ARGN})
    dart_append_to_cached_string(
      ${_var}
      ${_cacheDesc}"_HEADERS"
      "#include \"${_target_dir}${header}\"\n"
    )
  endforeach()
endmacro()

#===============================================================================
# Add library and set target properties
# Usage:
#   dart_add_library(_libname source1 [source2 ...])
#===============================================================================
macro(dart_add_library _name)
  add_library(${_name} ${ARGN})
  set_target_properties(
    ${_name} PROPERTIES
    SOVERSION "${DART_MAJOR_VERSION}.${DART_MINOR_VERSION}"
    VERSION "${DART_VERSION}"
  )
<<<<<<< HEAD
endmacro()

#===============================================================================
# Copied from https://bitbucket.org/osrf/gazebo/pull-request/638 and will be
# removed by DART 5.0
#===============================================================================
macro (dt_install_includes _subdir)
  install(FILES ${ARGN} DESTINATION include/dart/${_subdir} COMPONENT headers)
endmacro()

#===============================================================================
# Deprecated header files
# Install until next gazebo version on case-sensitive filesystems
# Copied from https://bitbucket.org/osrf/gazebo/pull-request/638 and will be
# removed by DART 5.0
#===============================================================================
macro(dt_issue_303 _name _output_name)
  if (FILESYSTEM_CASE_SENSITIVE)
    if (${DART_VERSION} VERSION_GREATER 4.3)
      message(WARNING "Installing deprecated ${_name}.hh. This should be removed after Gazebo 4.3")
    endif()
    set(generated_file "${CMAKE_CURRENT_BINARY_DIR}/${_name}.h")
    execute_process(
      COMMAND bash ${PROJECT_SOURCE_DIR}/tools/issue_303_generator.bash ${_name} ${_output_name}
      OUTPUT_FILE ${generated_file}
    )
    string(TOLOWER ${_name} nameLower)
    dt_install_includes(${nameLower} ${generated_file})
  endif()
=======
>>>>>>> b0e0a740
endmacro()<|MERGE_RESOLUTION|>--- conflicted
+++ resolved
@@ -54,7 +54,6 @@
     SOVERSION "${DART_MAJOR_VERSION}.${DART_MINOR_VERSION}"
     VERSION "${DART_VERSION}"
   )
-<<<<<<< HEAD
 endmacro()
 
 #===============================================================================
@@ -84,6 +83,4 @@
     string(TOLOWER ${_name} nameLower)
     dt_install_includes(${nameLower} ${generated_file})
   endif()
-=======
->>>>>>> b0e0a740
-endmacro()+endmacro()
