/*
 * Copyright (c) 2013-2016, Georgia Tech Research Corporation
 * All rights reserved.
 *
 * Author(s): Can Erdogan <cerdogan3@gatech.edu>
 *
 * Georgia Tech Graphics Lab and Humanoid Robotics Lab
 *
 * Directed by Prof. C. Karen Liu and Prof. Mike Stilman
 * <karenliu@cc.gatech.edu> <mstilman@cc.gatech.edu>
 *
 * This file is provided under the following "BSD-style" License:
 *   Redistribution and use in source and binary forms, with or
 *   without modification, are permitted provided that the following
 *   conditions are met:
 *   * Redistributions of source code must retain the above copyright
 *     notice, this list of conditions and the following disclaimer.
 *   * Redistributions in binary form must reproduce the above
 *     copyright notice, this list of conditions and the following
 *     disclaimer in the documentation and/or other materials provided
 *     with the distribution.
 *   THIS SOFTWARE IS PROVIDED BY THE COPYRIGHT HOLDERS AND
 *   CONTRIBUTORS "AS IS" AND ANY EXPRESS OR IMPLIED WARRANTIES,
 *   INCLUDING, BUT NOT LIMITED TO, THE IMPLIED WARRANTIES OF
 *   MERCHANTABILITY AND FITNESS FOR A PARTICULAR PURPOSE ARE
 *   DISCLAIMED. IN NO EVENT SHALL THE COPYRIGHT HOLDER OR
 *   CONTRIBUTORS BE LIABLE FOR ANY DIRECT, INDIRECT, INCIDENTAL,
 *   SPECIAL, EXEMPLARY, OR CONSEQUENTIAL DAMAGES (INCLUDING, BUT NOT
 *   LIMITED TO, PROCUREMENT OF SUBSTITUTE GOODS OR SERVICES; LOSS OF
 *   USE, DATA, OR PROFITS; OR BUSINESS INTERRUPTION) HOWEVER CAUSED
 *   AND ON ANY THEORY OF LIABILITY, WHETHER IN CONTRACT, STRICT
 *   LIABILITY, OR TORT (INCLUDING NEGLIGENCE OR OTHERWISE) ARISING IN
 *   ANY WAY OUT OF THE USE OF THIS SOFTWARE, EVEN IF ADVISED OF THE
 *   POSSIBILITY OF SUCH DAMAGE.
 */

#include <iostream>
#include <gtest/gtest.h>
#include "TestHelpers.hpp"

#include "dart/utils/urdf/DartLoader.hpp"

std::vector<std::size_t> twoLinkIndices;

//==============================================================================
TEST(FORWARD_KINEMATICS, YAW_ROLL)
{
  // Checks forward kinematics for two DoF arm manipulators.
  // NOTE: The following is the reference frame description of the world
  //       frame. The x-axis is into the page, z-axis is to the top of the
  //       page and the y-axis is to the left. At the zero angle, the links
  //       are parallel to the z-axis and face the +x-axis.

  // Create the world
  const double l1 = 1.5, l2 = 1.0;
  SkeletonPtr robot = createTwoLinkRobot(Vector3d(0.3, 0.3, l1), DOF_YAW,
                                         Vector3d(0.3, 0.3, l2), DOF_ROLL);

  // Set the test cases with the joint values and the expected end-effector
  // positions
  const std::size_t numTests = 2;
  double temp = sqrt(0.5*l2*l2);
  Vector2d joints [numTests] = { Vector2d( constantsd::pi()/4.0,  constantsd::pi()/2.0),
                                 Vector2d(-constantsd::pi()/4.0, -constantsd::pi()/4.0) };
  Vector3d expectedPos [numTests] = { Vector3d(temp, -temp, l1),
                                      Vector3d(temp / sqrt(2.0),
                                      temp / sqrt(2.0), l1+temp) };

  // Check each case by setting the joint values and obtaining the end-effector
  // position
  for (std::size_t i = 0; i < numTests; i++)
  {
    robot->setPositions(Eigen::VectorXd(joints[i]));
    BodyNode* bn = robot->getBodyNode("ee");
    Vector3d actual = bn->getTransform().translation();
    bool equality = equals(actual, expectedPos[i], 1e-3);
    EXPECT_TRUE(equality);
    if(!equality)
    {
      std::cout << "Joint values: " << joints[i].transpose() << std::endl;
      std::cout << "Actual pos: " << actual.transpose() << std::endl;
      std::cout << "Expected pos: " <<  expectedPos[i].transpose() << std::endl;
    }
  }
}

//==============================================================================
// TODO: Use link lengths in expectations explicitly
TEST(FORWARD_KINEMATICS, TWO_ROLLS)
{
  // Checks forward kinematics for two DoF arm manipulators.
  // NOTE: The following is the reference frame description of the world
  //       frame. The x-axis is into the page, z-axis is to the top of the
  //       page and the y-axis is to the left. At the zero angle, the links
  //       are parallel to the z-axis and face the +x-axis.

  // Create the world
  const double link1 = 1.5, link2 = 1.0;
  SkeletonPtr robot = createTwoLinkRobot(Vector3d(0.3, 0.3, link1), DOF_ROLL,
                                         Vector3d(0.3, 0.3, link2), DOF_ROLL);

  // Set the test cases with the joint values and the expected end-effector
  // positions
  const std::size_t numTests = 2;
  Vector2d joints [numTests] = { Vector2d(0.0, constantsd::pi()/2.0),
                                 Vector2d(3*constantsd::pi()/4.0,
                                 -constantsd::pi()/4.0)};
  Vector3d expectedPos [numTests] = { Vector3d(0.0, -1.0, 1.5),
                                      Vector3d(0.0, -2.06, -1.06) };

  // Check each case by setting the joint values and obtaining the end-effector
  // position
  for (std::size_t i = 0; i < numTests; i++)
  {
    robot->setPositions(joints[i]);
    Vector3d actual
        = robot->getBodyNode("ee")->getTransform().translation();
    bool equality = equals(actual, expectedPos[i], 1e-3);
    EXPECT_TRUE(equality);
    if(!equality)
    {
      std::cout << "Joint values: " << joints[i].transpose() << std::endl;
      std::cout << "Actual pos: " << actual.transpose() << std::endl;
      std::cout << "Expected pos: " <<  expectedPos[i].transpose() << std::endl;
    }
  }
}

//==============================================================================
Eigen::MatrixXd finiteDifferenceJacobian(
    const SkeletonPtr& skeleton,
    const Eigen::VectorXd& q,
    const std::vector<std::size_t>& active_indices,
    JacobianNode* node)
{
  Eigen::MatrixXd J(3, q.size());
  for(int i=0; i < q.size(); ++i)
  {
    const double dq = 1e-4;

    Eigen::VectorXd q_up = q;
    Eigen::VectorXd q_down = q;

    q_up[i] += 0.5*dq;
    q_down[i] -= 0.5*dq;

    skeleton->setPositions(active_indices, q_up);
    Eigen::Vector3d x_up = node->getTransform().translation();

    skeleton->setPositions(active_indices, q_down);
    Eigen::Vector3d x_down = node->getTransform().translation();

    skeleton->setPositions(active_indices, q);
    J.col(i) = node->getWorldTransform().linear().transpose() * (x_up - x_down) / dq;
  }

  return J;
}

//==============================================================================
Eigen::MatrixXd standardJacobian(
    const SkeletonPtr& skeleton,
    const Eigen::VectorXd& q,
    const std::vector<std::size_t>& active_indices,
    JacobianNode* node)
{
  skeleton->setPositions(active_indices, q);

  Eigen::MatrixXd J = skeleton->getJacobian(node).bottomRows<3>();

  Eigen::MatrixXd reduced_J(3, q.size());
  for(int i=0; i < q.size(); ++i)
    reduced_J.col(i) = J.col(active_indices[i]);

  return reduced_J;
}

//==============================================================================
TEST(FORWARD_KINEMATICS, JACOBIAN_PARTIAL_CHANGE)
{
  // This is a regression test for issue #499
  const double tolerance = 1e-8;

  dart::utils::DartLoader loader;
  SkeletonPtr skeleton1 =
      loader.parseSkeleton(DART_DATA_PATH"urdf/KR5/KR5 sixx R650.urdf");

  SkeletonPtr skeleton2 = skeleton1->clone();

  std::vector<std::size_t> active_indices;
  for(std::size_t i=0; i < 3; ++i)
    active_indices.push_back(i);

  Eigen::VectorXd q = Eigen::VectorXd::Random(active_indices.size());

  Eigen::MatrixXd fd_J = finiteDifferenceJacobian(
        skeleton1, q, active_indices,
        skeleton1->getBodyNode(skeleton1->getNumBodyNodes()-1));

  Eigen::MatrixXd J = standardJacobian(
        skeleton2, q, active_indices,
        skeleton2->getBodyNode(skeleton2->getNumBodyNodes()-1));

  EXPECT_TRUE((fd_J - J).norm() < tolerance);

  q = Eigen::VectorXd::Random(active_indices.size());

  fd_J = finiteDifferenceJacobian(
        skeleton1, q, active_indices,
        skeleton1->getBodyNode(skeleton1->getNumBodyNodes()-1));

  J = standardJacobian(
        skeleton2, q, active_indices,
        skeleton2->getBodyNode(skeleton2->getNumBodyNodes()-1));

  EXPECT_TRUE((fd_J - J).norm() < tolerance);
}

//==============================================================================
TEST(FORWARD_KINEMATICS, JACOBIAN_END_EFFECTOR_CHANGE)
{
<<<<<<< HEAD
  // This is a regression test for issue #499
=======
  // This is a regression test for pull request #683
>>>>>>> 579cb2e6
  const double tolerance = 1e-8;

  dart::utils::DartLoader loader;
  SkeletonPtr skeleton1 =
      loader.parseSkeleton(DART_DATA_PATH"urdf/KR5/KR5 sixx R650.urdf");

  BodyNode* last_bn1 = skeleton1->getBodyNode(skeleton1->getNumBodyNodes()-1);
  EndEffector* ee1 = last_bn1->createEndEffector();

  SkeletonPtr skeleton2 = skeleton1->clone();
  BodyNode* last_bn2 = skeleton2->getBodyNode(skeleton2->getNumBodyNodes()-1);
  EndEffector* ee2 = last_bn2->createEndEffector();

<<<<<<< HEAD
  std::vector<size_t> active_indices;
  for(size_t i=0; i < 3; ++i)
=======
  std::vector<std::size_t> active_indices;
  for(std::size_t i=0; i < 3; ++i)
>>>>>>> 579cb2e6
    active_indices.push_back(i);

  Eigen::VectorXd q = Eigen::VectorXd::Random(active_indices.size());

  Eigen::MatrixXd fd_J = finiteDifferenceJacobian(
        skeleton1, q, active_indices, ee1);

  Eigen::MatrixXd J = standardJacobian(skeleton2, q, active_indices, ee2);

  EXPECT_TRUE((fd_J - J).norm() < tolerance);

  q = Eigen::VectorXd::Random(active_indices.size());
  fd_J = finiteDifferenceJacobian(skeleton1, q, active_indices, ee1);
  J = standardJacobian(skeleton2, q, active_indices, ee2);

  EXPECT_TRUE((fd_J - J).norm() < tolerance);
}

//==============================================================================
int main(int argc, char* argv[])
{
  ::testing::InitGoogleTest(&argc, argv);
  return RUN_ALL_TESTS();
}<|MERGE_RESOLUTION|>--- conflicted
+++ resolved
@@ -219,11 +219,7 @@
 //==============================================================================
 TEST(FORWARD_KINEMATICS, JACOBIAN_END_EFFECTOR_CHANGE)
 {
-<<<<<<< HEAD
-  // This is a regression test for issue #499
-=======
   // This is a regression test for pull request #683
->>>>>>> 579cb2e6
   const double tolerance = 1e-8;
 
   dart::utils::DartLoader loader;
@@ -237,13 +233,8 @@
   BodyNode* last_bn2 = skeleton2->getBodyNode(skeleton2->getNumBodyNodes()-1);
   EndEffector* ee2 = last_bn2->createEndEffector();
 
-<<<<<<< HEAD
-  std::vector<size_t> active_indices;
-  for(size_t i=0; i < 3; ++i)
-=======
   std::vector<std::size_t> active_indices;
   for(std::size_t i=0; i < 3; ++i)
->>>>>>> 579cb2e6
     active_indices.push_back(i);
 
   Eigen::VectorXd q = Eigen::VectorXd::Random(active_indices.size());
